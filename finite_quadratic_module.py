--- conflicted
+++ resolved
@@ -135,14 +135,9 @@
         Use FiniteQuadraticModule() for more flexibility when creating
         FiniteQuadraticModule_ambient objects.
 
-<<<<<<< HEAD
     EXAMPLES ::
 
         sage: from psage.modules.finite_quadratic_module import FiniteQuadraticModule_ambient
-=======
-    EXAMPLES::
-
->>>>>>> 76052d30
         sage: R = matrix(2,2,[2,1,1,2])
         sage: G = 1/2 * R^(-1)
         sage: A.<a,b> = FiniteQuadraticModule_ambient(R, G); A
@@ -287,15 +282,10 @@
 
     def _latex_(self):
         r"""
-<<<<<<< HEAD
 
         EXAMPLES:
 
             sage: from psage.modules.finite_quadratic_module import FiniteQuadraticModule
-=======
-        EXAMPLES::
-
->>>>>>> 76052d30
             sage: A = FiniteQuadraticModule('3^2.27^-3'); latex(A)
             \left(\left\langle \Z^{5}/\left(\begin{array}{rrrrr}
             3 & 0 & 0 & 0 & 0 \\
@@ -316,10 +306,7 @@
         r"""
         EXAMPLES::
 
-<<<<<<< HEAD
             sage: from psage.modules.finite_quadratic_module import FiniteQuadraticModule
-=======
->>>>>>> 76052d30
             sage: A = FiniteQuadraticModule('2^2'); A
             Finite quadratic module in 2 generators:
              gens: e0, e1
@@ -344,10 +331,7 @@
 
         EXAMPLES::
 
-<<<<<<< HEAD
             sage: from psage.modules.finite_quadratic_module import FiniteQuadraticModule
-=======
->>>>>>> 76052d30
             sage: F = matrix(QQ, 3, 3, [2, 1, 5, 1, 34, 19, 5, 19, 6]); F
             [ 2  1  5]
             [ 1 34 19]
@@ -368,10 +352,7 @@
         
         EXAMPLES::
 
-<<<<<<< HEAD
             sage: from psage.modules.finite_quadratic_module import FiniteQuadraticModule
-=======
->>>>>>> 76052d30
             sage: A = FiniteQuadraticModule([2, 4, 8]); A
             Finite quadratic module in 3 generators:
              gens: e0, e1, e2
@@ -398,10 +379,7 @@
 
         EXAMPLES::
 
-<<<<<<< HEAD
             sage: from psage.modules.finite_quadratic_module import FiniteQuadraticModule
-=======
->>>>>>> 76052d30
             sage: A = FiniteQuadraticModule('2^-2'); A
             Finite quadratic module in 2 generators:
              gens: e0, e1
@@ -428,15 +406,10 @@
         r"""
         Return the orders of the generators of the underlying group.
 
-<<<<<<< HEAD
         EXAMPLES:
 
             sage: from psage.modules.finite_quadratic_module import FiniteQuadraticModule
-=======
-        EXAMPLES::
-
->>>>>>> 76052d30
-            sage: A = FiniteQuadraticModule([11,33]); A  
+            sage: A = FiniteQuadraticModule([11,33]); A
             Finite quadratic module in 2 generators:
              gens: e0, e1
              form: 1/44*x0^2 + 1/132*x1^2
@@ -506,10 +479,7 @@
 
         EXAMPLES::
 
-<<<<<<< HEAD
             sage: from psage.modules.finite_quadratic_module import FiniteQuadraticModule
-=======
->>>>>>> 76052d30
             sage: A = FiniteQuadraticModule([11,33]);
             sage: A.order()
             1452
@@ -524,10 +494,7 @@
 
         EXAMPLES::
 
-<<<<<<< HEAD
             sage: from psage.modules.finite_quadratic_module import FiniteQuadraticModule
-=======
->>>>>>> 76052d30
             sage: A = FiniteQuadraticModule([11,33]);
             sage: A.exponent()
             66
@@ -542,10 +509,7 @@
 
         EXAMPLES::
 
-<<<<<<< HEAD
             sage: from psage.modules.finite_quadratic_module import FiniteQuadraticModule
-=======
->>>>>>> 76052d30
             sage: A = FiniteQuadraticModule([11,33]);
             sage: A.level()
             132
@@ -767,16 +731,10 @@
 
         EXAMPLES::
 
-<<<<<<< HEAD
-                        sage: from psage.modules.finite_quadratic_module import FiniteQuadraticModule
-                        sage: A=FiniteQuadraticModule();
-                        sage: 3*A == A*3
-                        True
-=======
+            sage: from psage.modules.finite_quadratic_module import FiniteQuadraticModule
             sage: A=FiniteQuadraticModule();
             sage: 3*A == A*3
             True
->>>>>>> 76052d30
         """
         
         # HINT:
@@ -819,10 +777,7 @@
         
         EXAMPLES::
 
-<<<<<<< HEAD
             sage: from psage.modules.finite_quadratic_module import FiniteQuadraticModule
-=======
->>>>>>> 76052d30
             sage: A = FiniteQuadraticModule('11^-1'); A
             Finite quadratic module in 1 generators:
              gens: e
@@ -864,10 +819,7 @@
             
         EXAMPLES::
 
-<<<<<<< HEAD
             sage: from psage.modules.finite_quadratic_module import FiniteQuadraticModule
-=======
->>>>>>> 76052d30
             sage: A.<a,b,c,d,e,f,g,h,j> = FiniteQuadraticModule('11^-7.2^-2')
             sage: A.orthogonal_basis (11)
             [c, d, e, f, g, 9*b, 9*a]
@@ -1027,10 +979,7 @@
 
         EXAMPLES::
 
-<<<<<<< HEAD
             sage: from psage.modules.finite_quadratic_module import FiniteQuadraticModule
-=======
->>>>>>> 76052d30
             sage: A.<a,b,c,d,e,f,g> = FiniteQuadraticModule('11^-3.2_2^4')
             sage: A2 = A.subgroup (2); A2                                     
             < d, e, f, g >
@@ -1063,10 +1012,7 @@
 
         EXAMPLES::
 
-<<<<<<< HEAD
             sage: from psage.modules.finite_quadratic_module import FiniteQuadraticModule
-=======
->>>>>>> 76052d30
             sage: A.<a,b> = FiniteQuadraticModule([3,3], [1/3,1/3,1/3]); A
             Finite quadratic module in 2 generators:
              gens: a, b
@@ -1228,10 +1174,7 @@
         
         EXAMPLES::
 
-<<<<<<< HEAD
             sage: from psage.modules.finite_quadratic_module import FiniteQuadraticModule
-=======
->>>>>>> 76052d30
             sage: var('x')
             x
             sage: K.<a> = NumberField(x^3-x+1)
@@ -1255,10 +1198,7 @@
 
         EXAMPLES::
 
-<<<<<<< HEAD
             sage: from psage.modules.finite_quadratic_module import FiniteQuadraticModule
-=======
->>>>>>> 76052d30
             sage: N = FiniteQuadraticModule(); N
             Finite quadratic module in 1 generators:
              gens: 0
@@ -1286,10 +1226,7 @@
 
         EXAMPLES::
 
-<<<<<<< HEAD
             sage: from psage.modules.finite_quadratic_module import FiniteQuadraticModule
-=======
->>>>>>> 76052d30
             sage: A = FiniteQuadraticModule('2_2^4')
             sage: B = FiniteQuadraticModule('2_6^-4')
             sage: A.is_isomorphic(B)
@@ -1426,11 +1363,8 @@
 
         EXAMPLES::
 
-<<<<<<< HEAD
             sage: from psage.modules.finite_quadratic_module import FiniteQuadraticModule
-=======
->>>>>>> 76052d30
-            sage: A = FiniteQuadraticModule([1,3]); A      
+            sage: A = FiniteQuadraticModule([1,3]); A
             Finite quadratic module in 2 generators:
              gens: e0, e1
              form: 1/4*x0^2 + 1/12*x1^2
@@ -1548,14 +1482,9 @@
 
         EXAMPLES::
 
-<<<<<<< HEAD
-        sage: from psage.modules.finite_quadratic_module import FiniteQuadraticModule_ambient
-        sage: FiniteQuadraticModule_ambient._reduce(297/100)
-        97/100
-=======
+            sage: from psage.modules.finite_quadratic_module import FiniteQuadraticModule_ambient
             sage: FiniteQuadraticModule_ambient._reduce(297/100)
             97/100
->>>>>>> 76052d30
         """
         return r - r.floor()
     
@@ -1567,10 +1496,7 @@
 
         EXAMPLES::
 
-<<<<<<< HEAD
             sage: from psage.modules.finite_quadratic_module import FiniteQuadraticModule_ambient
-=======
->>>>>>> 76052d30
             sage: F = matrix(3,3,[1,1/2,3/2,1/2,2,1/9,3/2,1/9,1]); F
             [ 1 1/2 3/2]
             [1/2   2 1/9]
@@ -1730,14 +1656,9 @@
         Returns the cayley graph for this finite group, as a SAGE
         DiGraph object. To plot the graph with different colors
 
-<<<<<<< HEAD
         EXAMPLES:
 
             sage: from psage.modules.finite_quadratic_module import FiniteQuadraticModule
-=======
-        EXAMPLES::
-
->>>>>>> 76052d30
             sage: A.<a,b> = FiniteQuadraticModule(matrix(QQ, 2, [2,1,1,6])); A
             Finite quadratic module in 2 generators:
              gens: 5*b, b
@@ -1794,10 +1715,7 @@
 
         EXAMPLES::
 
-<<<<<<< HEAD
             sage: from psage.modules.finite_quadratic_module import FiniteQuadraticModule
-=======
->>>>>>> 76052d30
             sage: A = FiniteQuadraticModule(matrix(QQ, 2, [2,1,1,2]))
             sage: B = 2*A
             sage: S = A._Hom_(B); S
@@ -1879,10 +1797,7 @@
     
     EXAMPLES::
 
-<<<<<<< HEAD
         sage: from psage.modules.finite_quadratic_module import FiniteQuadraticModule
-=======
->>>>>>> 76052d30
         sage: A = FiniteQuadraticModule(matrix(QQ, 2, [2,1,1,2])); B = 2*A; S=A._Hom_(B); u,v = A.gens(); a,b,c,d = B.gens();
         sage: f = S([a,b]); f                             
         Homomorphism : Finite quadratic module in 2 generators:
@@ -1979,12 +1894,8 @@
     
     EXAMPLES::
 
-<<<<<<< HEAD
         sage: from psage.modules.finite_quadratic_module import _A
         sage: A = _A(3); A
-=======
-        sage: A = _A(3); A      
->>>>>>> 76052d30
         Finite quadratic module in 1 generators:
          gens: e
          form: 1/3*x^2
@@ -2015,10 +1926,7 @@
     
     EXAMPLES::
 
-<<<<<<< HEAD
         sage: from psage.modules.finite_quadratic_module import _B
-=======
->>>>>>> 76052d30
         sage: B.<a,b> = _B(2^3); B
         Finite quadratic module in 2 generators:
          gens: a, b
@@ -2038,10 +1946,7 @@
     
     EXAMPLES::
 
-<<<<<<< HEAD
         sage: from psage.modules.finite_quadratic_module import _C
-=======
->>>>>>> 76052d30
         sage: C.<a,b> = _C(2); C
         Finite quadratic module in 2 generators:
          gens: a, b
@@ -2275,11 +2180,8 @@
 
     EXAMPLES::
 
-<<<<<<< HEAD
         sage: from psage.modules.finite_quadratic_module import FiniteQuadraticModule
-=======
->>>>>>> 76052d30
-        sage: N.<n> = FiniteQuadraticModule(); N                               
+        sage: N.<n> = FiniteQuadraticModule(); N
         Finite quadratic module in 1 generators:
          gens: 0
          form: 0
@@ -2712,10 +2614,7 @@
         
         EXAMPLES::
 
-<<<<<<< HEAD
             sage: from psage.modules.finite_quadratic_module import FiniteQuadraticModule
-=======
->>>>>>> 76052d30
             sage: F.<a,b,c> = FiniteQuadraticModule([2,12,34]); F
             Finite quadratic module in 3 generators:
              gens: a, b, c
@@ -2915,10 +2814,7 @@
 
         EXAMPLES::
 
-<<<<<<< HEAD
             sage: from psage.modules.finite_quadratic_module import FiniteQuadraticModule
-=======
->>>>>>> 76052d30
             sage: A = FiniteQuadraticModule(matrix(QQ, 2, [2,1,1,2]))
             sage: B = 2*A                                              
             sage: a,b,c,d = B.gens()                                   
@@ -3001,10 +2897,7 @@
 
         EXAMPLES::
 
-<<<<<<< HEAD
             sage: from psage.modules.finite_quadratic_module import FiniteQuadraticModule
-=======
->>>>>>> 76052d30
             sage: A.<a,b,c,d> = FiniteQuadraticModule('3^-4')
             sage: U = A.subgroup([a+b,c])                    
             sage: V = A.subgroup([a+b,d])
@@ -3057,10 +2950,7 @@
 
         EXAMPLES::
 
-<<<<<<< HEAD
             sage: from psage.modules.finite_quadratic_module import FiniteQuadraticModule
-=======
->>>>>>> 76052d30
             sage: A.<a,b,c,d,e,f,g,h,j> = FiniteQuadraticModule('23^4.2_2^4.3'); A
             Finite quadratic module in 9 generators:
              gens: a, b, c, d, e, f, g, h, j
@@ -3165,10 +3055,7 @@
             
         EXAMPLES::
 
-<<<<<<< HEAD
             sage: from psage.modules.finite_quadratic_module import FiniteQuadraticModule
-=======
->>>>>>> 76052d30
             sage: A.<a,b,c,d,e,f,g> = FiniteQuadraticModule('11^-7')
             sage: U = A.subgroup([a+b,b+c,c+d,d+e,e+f,f+g]); U
             < a + 10*g, b + g, c + 10*g, d + g, e + 10*g, f + g >
@@ -3384,14 +3271,9 @@
         EXAMPLES::
 
         We check that the calculation of the genus symbol is correct
-<<<<<<< HEAD
         for 2-adic symbols.
 
             sage: from psage.modules.finite_quadratic_module import FiniteQuadraticModule
-=======
-        for 2-adic symbols. ::
-
->>>>>>> 76052d30
             sage: M = FiniteQuadraticModule('2^-2.2_1^1'); M
             Finite quadratic module in 3 generators:
              gens: e0, e1, e2
@@ -3459,10 +3341,7 @@
 
         EXAMPLES::
 
-<<<<<<< HEAD
             sage: from psage.modules.finite_quadratic_module import FiniteQuadraticModule, JordanDecomposition
-=======
->>>>>>> 76052d30
             sage: A = FiniteQuadraticModule('3^-3.25^2')
             sage: J = JordanDecomposition(A)
             sage: J.orbit_list() == \
@@ -3571,10 +3450,7 @@
 
         EXAMPLES::
 
-<<<<<<< HEAD
             sage: from psage.modules.finite_quadratic_module import FiniteQuadraticModule, JordanDecomposition
-=======
->>>>>>> 76052d30
             sage: A = FiniteQuadraticModule('3^-3.27^2')
             sage: J = JordanDecomposition(A)
             sage: J._orbit_list(3) == \
@@ -3891,10 +3767,7 @@
 
         EXAMPLES::
 
-<<<<<<< HEAD
             sage: from psage.modules.finite_quadratic_module import FiniteQuadraticModule, JordanDecomposition
-=======
->>>>>>> 76052d30
             sage: A = FiniteQuadraticModule('3^-3.27^2')
             sage: J = JordanDecomposition(A)
             sage: J.values() == \
@@ -4108,10 +3981,7 @@
 
         EXAMPLES::
 
-<<<<<<< HEAD
             sage: from psage.modules.finite_quadratic_module import FiniteQuadraticModule, JordanDecomposition
-=======
->>>>>>> 76052d30
             sage: A = FiniteQuadraticModule('2_3^-3.4^2.8_2^-2')
             sage: J = JordanDecomposition(A)
             sage: J.two_torsion_values() == {0: 48, 1/4: 16, 1/2: 16, 3/4: 48}
