# -*- coding: utf-8 -*-
#*****************************************************************************
#  Copyright (C) 2010 Fredrik Strömberg <fredrik314@gmail.com>
#
#  Distributed under the terms of the GNU General Public License (GPL)
#
#    This code is distributed in the hope that it will be useful,
#    but WITHOUT ANY WARRANTY; without even the implied warranty of
#    MERCHANTABILITY or FITNESS FOR A PARTICULAR PURPOSE.  See the GNU
#    General Public License for more details.
#
#  The full text of the GPL is available at:
#
#                  http://www.gnu.org/licenses/
#*****************************************************************************
r"""
Implements Spaces of automorphic forms, for example Harmonic Weak Maass forms.

AUTHORS:

- Fredrik Strömberg


EXAMPLES::


    # Note: need mpmath and mpc installed for multiprecision computations
    #       install mpmath using:
    #       sage -i mpmath
    #       sage -i mpc

    
    sage: H=HarmonicWeakMaassForms(Gamma0(8),3/2)
    sage: PP=[{'+': {(1,0):0,(3,0):0}, '-': { (0, 0): 1}}]
    sage: setc={(0,-1):0,(0,-2):0}
    sage: F=H.get_element(PP,SetM=15,SetC=setc)
    sage: F.list_coefficients(5,norm=True)  

    # Half integral weight forms
    # Classical Example of weight 3/2 Harmonic Maass form (Eisenstein series) on Gamma0(4).
    # See e.g. Hirzebruch-Zagier...
    # First construct a space of modular forms

    sage: M=HalfIntegralWeightForms(Gamma0(4),1/2);M
    Space of Modular Forms of weight = 1/2  with theta multiplier on Congruence Subgroup Gamma0(4)
    # if we have magma installed we can compute the basis quickly...
    sage: M.basis()            
    [1 + 2*q + 2*q^4 + 2*q^9 + O(q^12)]
    # else we use the generic numerical algorithm...

    # Compute F with \xi_k(F)=M.basis()[0]
    sage: F=M.xi_k_inverse_basis()
    sage: M1=HalfIntegralWeightForms(Gamma0(4),3/2);M1
    Space of Modular Forms of weight = 3/2  with theta multiplier on Congruence Subgroup Gamma0(4)
    sage: M1.basis()                                  
    [1 + 6*q + 12*q^2 + 8*q^3 + 6*q^4 + 24*q^5 + 24*q^6 + 12*q^8 + 30*q^9 + 24*q^10 + 24*q^11 + O(q^12)]
    ## the interesting such F is obtained by subtracting off the theta series above
    ## the following function try to do some educated guesses in this direction... 
    sage: F=M.xi_k_inverse_basis() 


    # normalize to get the class number H(n) as c^+(n)


    sage: F1=F*mpmath.mp.mpf(2)/(mpmath.mp.mpf(16)*mpmath.mp.pi())
    sage: F1.list_coefficients(10,norm=False,cusp=0)
    For normalization we use:
    c0=c[ 0 0 ]= (-0.08333333333333333479249476 + 1.374218596157417238432065e-17j)
    c0**4= (0.0000482253086419753120196638 - 3.18106156517920673754516e-20j)
    c0**-4= (20735.99999999999854765577 + 1.367798246876169665343804e-11j)
    c-[ 0 , -1 ]= (0.1410473958869390714828967 + 1.040527440338284773385003e-18j)
    C[ 0 , -10 : -10.0 ]= (-6.048848586346993727605162e-13 + 4.124029470887434151519853e-13j)
    C[ 0 , -9 : -9.0 ]= (0.4231421876609869221276164 - 1.975630542615197649574086e-13j)
    C[ 0 , -8 : -8.0 ]= (3.831516475716355575569604e-14 - 2.458561245383529927285641e-14j)
    C[ 0 , -7 : -7.0 ]= (-9.500735585919241090009618e-15 + 1.110921884248782522963148e-14j)
    C[ 0 , -6 : -6.0 ]= (-2.384259240288897759344736e-15 + 1.403583988174435702911771e-15j)
    C[ 0 , -5 : -5.0 ]= (4.815538765737730623603249e-16 - 5.761338517547018931126834e-16j)
    C[ 0 , -4 : -4.0 ]= (0.2820947917738782846742579 - 7.217635823264244290311293e-17j)
    C[ 0 , -3 : -3.0 ]= 0.0
    C[ 0 , -2 : -2.0 ]= 0.0
    C[ 0 , -1 : -1.0 ]= (0.1410473958869390714828967+ 1.040527440338284773385003e-18j)
    C[ 0 ,- 0 ]= (0.03978873577297383394222094 + 0.0j)
    C[ 0 ,+ 0 ]= (-0.08333333333333333479249476 + 1.374218596157417238432065e-17j)
    C[ 0 , 1 : 1.0 ]= 0.0
    C[ 0 , 2 : 2.0 ]= (-1.798760787601009629745205e-17 + 1.65022799150830524765262e-16j)
    C[ 0 , 3 : 3.0 ]= (0.3333333333333333196776257 + 1.144304356995054422679724e-16j)
    C[ 0 , 4 : 4.0 ]= (0.4999999999999999916474501 + 8.162174201008810051009322e-17j)
    C[ 0 , 5 : 5.0 ]= (-1.764214819638824774085321e-17 + 2.964560603210838161433913e-16j)
    C[ 0 , 6 : 6.0 ]= (-2.968188127647462036121825e-17 + 3.285957770389621651491347e-16j)
    C[ 0 , 7 : 7.0 ]= (0.999999999999999814307206 + 2.96054723015787697893505e-16j)
    C[ 0 , 8 : 8.0 ]= (0.9999999999999998338067601 + 2.976977203293335589862541e-16j)
    C[ 0 , 9 : 9.0 ]= (1.993722392414312843107319e-15 - 2.548391116259674212745512e-15j)
    C[ 0 , 10 : 10.0 ]= (2.24017436548042636561142e-15 - 1.838191079695203924831949e-15j)




    sage: M=HalfIntegralWeightForms(Gamma0(8),3/2);M
    Space of Modular Forms of weight = 3/2  with theta multiplier on Congruence Subgroup Gamma0(8)
    sage: H=HarmonicWeakMaassForms(M);H             
    Space of Harmonic Weak Maass Forms of weight = 1/2  with theta multiplier on Congruence Subgroup Gamma0(8)
    # magma dependent method
    sage: M.basis() 
    [1 + 8*q^3 + 6*q^4 + 12*q^8 + 24*q^11 + O(q^12), q + 2*q^2 + 4*q^5 + 4*q^6 + 5*q^9 + 4*q^10 + O(q^12)]
    # my numerical method
    sage: B=M.basis_numerical();B;[G1,G2]=B
    [Element of Space of Modular Forms of weight = 3/2  with theta multiplier on Congruence Subgroup Gamma0(8), Element of Space of Modular Forms of weight = 3/2  with theta multiplier on Congruence Subgroup Gamma0(8)]
    sage: G1.list_coefficients(5,norm=True,cusp=0)
    For normalization we use:
    c0=c[ 0 0 ]= 1
    c0**4= 1.0
    c0**-4= 1.0
    C[ 0 ,- 0 ]= 0
    C[ 0 ,+ 0 ]= 1
    C[ 0 , 1 : 1.0 ]= 0
    C[ 0 , 2 : 2.0 ]= (3.33584254329255000726713e-16 + 3.828443554530340392128911e-16j)
    C[ 0 , 3 : 3.0 ]= (8.000000000000000026678265 + 2.7994627907636757613313e-17j)
    C[ 0 , 4 : 4.0 ]= (6.000000000000000038839083 + 4.677622975986922840512461e-17j)
    C[ 0 , 5 : 5.0 ]= (6.514117343061377568982691e-16 + 7.582781737715197768359657e-16j)
    sage: G1.list_coefficients(5,norm=True,cusp=1)
    For normalization we use:
    c0=c[ 1 0 ]= (-0.2973017787506802628334689 - 0.2973017787506803222047077j)
    c0**4= (-0.03125000000000001086426115 - 1.24812654886380782517272e-17j)
    c0**-4= (-31.99999999999998887499659 + 1.27808158603653832431049e-14j)
    C[ 1 ,- 0 ]= 0
    C[ 1 ,+ 0 ]= (-0.2973017787506802628334689 - 0.2973017787506803222047077j)
    C[ 1 , 1 : 1.0 ]= (11.99999999999999865794267 - 1.548857790026970449743772e-15j)
    C[ 1 , 2 : 2.0 ]= (5.999999999999999962775556 - 1.804866240517242240183602e-17j)
    C[ 1 , 3 : 3.0 ]= (23.99999999999999732633269 - 3.12728962174064037529157e-15j)
    C[ 1 , 4 : 4.0 ]= (11.99999999999999973191219 - 2.190742938951590285367188e-16j)
    C[ 1 , 5 : 5.0 ]= (23.99999999999999720631503 - 3.29049103498040159747239e-15j)



    

"""

#*****************************************************************************
#  Copyright (C) 2010 Fredrik Strömberg <stroemberg@mathematik.tu-darmstadt.de>,
#
#  Distributed under the terms of the GNU General Public Licensetheta (GPL)
#
#    This code is distributed in the hope that it will be useful,
#    but WITHOUT ANY WARRANTY; without even the implied warranty of
#    MERCHANTABILITY or FITNESS FOR A PARTICULAR PURPOSE.  See the GNU
#    General Public License for more details.
#
#  The full text of the GPL is available at:
#
#                  http://www.gnu.org/licenses/
#*****************************************************************************

import mpmath
from sage.all import SageObject,Parent,ln,latex,random,divisors,ModularForms,prime_divisors,real,imag,PowerSeriesRing,PolynomialRing
from sage.rings.real_mpfr import RealNumber
from mpmath import mpf
from mysubgroup import *
from automorphic_forms_alg import *
from sage.all import I,dumps,loads,ComplexField,LaurentPolynomialRing


from multiplier_systems import *
from psage.matrix.matrix_complex_dense import *

from sage.all import magma

from vv_harmonic_weak_maass_forms_alg import vv_harmonic_wmwf_setupV_mpc2,vv_holomorphic_setupV_mpc


class AutomorphicFormSpace(Parent):
    r"""
    General class of automorphic forms.
    Subclasses shoul
    d specialize to various types. 
    """
    def __init__(self,G,weight=0,multiplier="",character=0,holomorphic=False,weak=True,cuspidal=False,unitary_action=0,dprec=15,prec=53,verbose=0,**kwds):
        r""" Initialize the space of automorphic forms.
        """
        self._from_group = None # try to keep the group used to construct the MyGroup instance
        if isinstance(G,(MySubgroup,HeckeTriangleGroup)):
            self._group=G
        elif is_int(G):
            self._from_group = Gamma0(G)
            self._group=MySubgroup(self._from_group)
        elif str(type(G)).find("gamma")>0 or str(type(G)).find("SL2Z")>0:
            self._from_group = G
            try:
                self._group=MySubgroup(G)
            except TypeError:
                raise TypeError,"Incorrect input!! Need subgroup of PSL2Z! Got :%s" %(G)
        else:
            raise TypeError,"Could not convert G:{0} to a group!".format(G)
        self._unitary_action=unitary_action
        self._sym_type=None
        ## Define the character
        # And then the multiplier system, which should be an instance of MultiplierSystem or Subclass thereof, or None.
        if isinstance(character,sage.modular.dirichlet.DirichletCharacter):
            self._character = character
        elif is_int(character) and self._group.is_congruence():
            DG = DirichletGroup(self._group.level())
            if character >0 and character <len(DG): 
                self._character = DG[character]
            else:
                if verbose>0:
                    print "got character={0} as input!".format(character)
                self._character = trivial_character(1)
        elif character==0:
            self._character = trivial_character(1)
        else:
            raise TypeError,"Could not find character {0} on group {1}".format(character,self._group)

        if not multiplier:
            self._multiplier = TrivialMultiplier(self._group,character=self._character)
        elif isinstance(multiplier,MultiplierSystem):
            self._multiplier=multiplier
            self._character = multiplier._character
        else:
            raise TypeError,"Incorrect multiplier! Got: %s" %multiplier
        self._rdim=self._multiplier._dim
        # We assume weights are given as rational (integer of  half-integers)
        try:
            self._weight=QQ(weight)
        except:
            raise TypeError," Need weights as rational numbers! Got:%s" % weight
        # Check consistency of multiplier
        if not self._multiplier.is_consistent(self._weight):
            #print "mul=",self._multiplier
            #print "wt=",self._weight,type(self._weight)
            #print "even=",self._multiplier._character.is_even()
            #print "test=",self._multiplier.is_consistent(self._weight)
            #return self._multiplier
            raise ValueError," The specified multiplier is not compatible with the given weight! \n multiplier:{0}, weight:{1}".format(self._multiplier,self._weight)

        self._dprec=dprec
        self._prec=prec
        if dprec>15:
            self._mp_ctx=mpmath.mp
            if prec==53:
                self._prec=int(3.4*dprec)+1
        else:
            self._mp_ctx=mpmath.fp
        #self._weight=mpmath.mpf(weight)
        self._holomorphic=holomorphic
        self._weak=weak
        self._verbose=verbose
        self._cuspidal=cuspidal
        self._alphas={}
        self._dimension = -1
        # if we are interested in dimension of the corresponding cusp form space
        self._dimension_cusp_forms = -1
        self._dimension_modular_forms = -1
        self._basis_numerical = None
        # A properly working typing would make this unecessary
        self._is_automorphic_form_space=True
        self._scaled=False
        if(self._multiplier.is_trivial()):
            self._rep=False
        else:
            self._rep=True
        # testing for types are tedious when in the interactive setting... 
        self._is_space_of_automorphic_functions=True
        self._do_mpmath = kwds.get("do_mpmath",0)
        
    def __repr__(self):
        r"""
        Return the string representation of self.

        EXAMPLES::


          sage: S=AutomorphicFormSpace(Gamma0(4));S
          Space of Automorphic Forms of weight = 0  with trivial multiplier  and character: Dirichlet character modulo 4 of conductor 1 mapping 3 |--> 1 on the group G:
          Arithmetic Subgroup of PSL2(Z) with index 6. Given by: 
          perm(S)=(1,2)(3,4)(5,6)
          perm(ST)=(1,3,2)(4,5,6)
          Constructed from G=Congruence Subgroup Gamma0(4)
          sage: S=AutomorphicFormSpace(Gamma0(4),multiplier=theta_multiplier,weight=1/2);S
          Space of Automorphic Forms of weight = 1/2  with theta multiplier  on the group G:
          Arithmetic Subgroup of PSL2(Z) with index 6. Given by: 
          perm(S)=(1,2)(3,4)(5,6)
          perm(ST)=(1,3,2)(4,5,6)
          Constructed from G=Congruence Subgroup Gamma0(4)
        
        """
        s="Space of "
        if self.is_holomorphic():
            if self.is_cuspidal():
                s+="Cusp Forms "
            else:
                s+="Modular Forms "
        elif str(type(self)).find("HarmonicWeakMaassForms")>0:
            s+="Harmonic Weak Maass Forms "
        else:
            s+="Automorphic Forms "
        s+="of weight = "+str(self._weight)+" "
        if str(self._multiplier).find("theta_multiplier")>0:
            s+=" with theta multiplier "
        elif not self._multiplier.is_trivial():
            s+=" with multiplier:\n"+str(self._multiplier)
        else:
            s+=" with trivial multiplier "
        #if(self._character<>trivial and self._character<>trivial_character(self._group.level())):            
        #    s+=" and character: "+str(self._character)+" "
        s+="on "
        if(self._from_group):
            s+=str(self._from_group)
        else:
            s+="the group G:\n"+str(self._group)
        return s


    def __reduce__(self):
        r"""
        """
        # we can't pickle functions so we store the names instead
        #if(isinstance(self._multiplier,type(trivial))):
        #    multiplier_s=self._multiplier.func_name            
        #else:
        #    multiplier_s=self._multiplier
        #if(isinstance(self._character,type(trivial))):
        #    character_s=self._character.func_name            
        #else:
        #    character_s=self._character
        if(self._from_group):
            G = self._from_group
        else:
            G = self._group
        return(AutomorphicFormSpace,(G,self._weight,self.multiplier(),self._holomorphic,self._weak,self._cuspidal,self._dprec,self._verbose))

    def __eq__(self,other):
        r"""
        Compare self to other.
        """
        if self._verbose>0:
            print "in AutomorphicFormSpace.__eq__"
        if(not isinstance(other,type(self))):
            return False
        if(self._weight <> other._weight):
            return False
        if(self._group <> other._group):
            return False
        if(self._multiplier <> other._multiplier):
            return False
        if(self._character <> other._character):
            return False
        if(self._holomorphic <> other._holomorphic):
            return False
        if(self._weak <> other._weak):
            return False
        if(self._cuspidal <> other._cuspidal):
            return False
        #eq = eq and (self._dprec == other._weak)
        #    return False
        #print "eq=",eq
        return True

    
    def __ne__(self,other):
        r"""
        Compare self to other.
        """
        return not self.__eq__(other)
    # return various properties of self

    def group(self):
        r""" Return the group of self.
        """
        return self._group

    def weight(self):
        r""" Return the weight of self.
        """
        return self._weight

    def character(self):
        r""" Return the character of self.
        """
        return self._multiplier._character

    def multiplier(self):
        r""" Return the multiplier of self.
        """
        return self._multiplier

    def sym_type(self):
        if self._sym_type==None:
            if hasattr(self._multiplier,"_sym_type"):
                self._sym_type=self._multiplier._sym_type
            else:
                self._sym_type=0
        return self._sym_type

    def prec(self,prec=None):
        if prec<>None:
            self._prec=prec
        return self._prec

    def dprec(self,dprec=None):
        if dprec<>None:
            self._dprec=dprec
        return self._dprec

    def is_holomorphic(self):
        r"""
        Return True if self is holomorphic, otherwise False. 
        """
        return self._holomorphic

    def is_cuspidal(self):
        r"""
        Return True if self is cuspidal, otherwise False. 
        """
        return self._cuspidal



    def is_weak(self):
        r"""
        Return True if self is a weak form, i.e. has pole(s) at oo, otherwise False. 
        """
        return self._weak

    def is_harmonic(self):
        r"""
            Return True if self is a harmonic weak maassform, i.e. has pole(s) at oo, otherwise False. 
        """
        return self._harmonic


    def level(self):
        r""" Return the level of self (if self.group is a congruence subgroup).
        """
        return self._group.level()
    
    def rep(self,A):
        r"""
        Calculate the representation = multiplier (including character) of self on the matrix A
        """
        v= self._multiplier(A)
        # duality and character should be builtin in the multiplier
        #    v = 1/v
        #v=v*self._character(A[1,1])
        return v

    def alpha(self,i):
        r"""
        Compute the translation at cusp nr. i, i.e. v(T_i)=e(alpha(i))
        -''i'' -- index of the cusp
        
        """
        RF=RealField(self._prec)
        CF=ComplexField(self._prec)
        if(not self._alphas.has_key(i)):
            if(self._multiplier == None or self._multiplier.is_trivial()):
                self._alphas[i]=[RF(0),CF(1)]
            else:
                #p=self._group._cusps[i]
                A=self._group._cusp_data[i]['stabilizer']
                tmp = self.rep(A)
                if hasattr(tmp,"complex_embedding"):
                    v=tmp.complex_embedding(self._prec)
                else:
                    v=CF(tmp)
                #ar=mpmath.arg(v)/mpmath.pi()/mpmath.mpf(2)
                ar=v.argument()/RF.pi()/RF(2)
                self._alphas[i]=[ar,v]
        return self._alphas[i]

    def alphas(self):
        return self._alphas

    def set_alphas(self,prec=None):
        r""" Compute the vector containing the shifts at the various cusps.
        """
        precold=self._prec
        if prec<>None and prec<>self._prec:
            self._prec=prec
        for i in range( self._group._ncusps):
            self.alpha(i)
        self._prec=precold
    def dimension(self):
        r"""
        Return the dimension of self if we can compute it.
        """
        if self._dimension>=0:
            return self._dimension
        k=self._weight
        if self._holomorphic and self._rdim==1:
            if is_int(k) and self._multiplier.is_trivial():
                # Use the builtin sage routines
                xi = self.character()
                self._dimension_cusp_forms =  dimension_cusp_forms(xi,k)
                self._dimension_mod_forms =  dimension_modular_forms(xi,k)
            else:
                # In weight 1/2 use Serre-Stark
                if k==QQ(1)/QQ(2):
                    [d_mod,d_cusp]=self._dimension_of_weight_one_half_space()
                    if(self.is_cuspidal()):
                        return d_cusp
                    else:
                        return d_mod                
                elif k<QQ(1)/QQ(2):
                    self._dimension = 0
                    # Else use Cohen-Oesterle: (as described in The Web of Modularity by Ono)
                elif k>QQ(3)/QQ(2):
                    dimension_cusp_forms = self._difference_of_dimensions(k)
                    dimension_mod_forms = -self._difference_of_dimensions(QQ(2-k))
                elif k==QQ(3)/QQ(2):
                    [d_mod,d_cusp]=self._dimension_of_weight_one_half_space()                
                    dimension_cusp_forms = self._difference_of_dimensions(k)+d_mod
                    dimension_mod_forms = d_cusp - self._difference_of_dimensions(QQ(1)/QQ(2))
                # print "dim_cusp_forms=",dimension_cusp_forms
                # print "dim_mod_forms=",dimension_mod_forms            
                self._dimension_cusp_forms = dimension_cusp_forms
                self._dimension_mod_forms = dimension_mod_forms
                if(self.is_cuspidal()):
                    self._dimension = self._dimension_cusp_forms
                else:
                    self._dimension = self._dimension_mod_forms
        elif self._holomorphic:
            #if self._group.level()==1:
            #[d_mod,d_cusp]=self._dimension_of_vector_valued_forms()
            self._dimension = self._dimension_of_vector_valued_forms()
            
        else:
            raise NotImplementedError
                #self._dimension=-1
            
        return self._dimension

    def _difference_of_dimensions(self,k):
        r"""
        Use Cohen and Oesterle to compute the difference: dim(S_k)-dim(M_{2-k})
        """
        N = self._group.level()
        cond = self._character.conductor()
        #k = QQ(RR(self._weight)) 
        kk = ZZ(k - QQ(1)/QQ(2))
        r2 = valuation(N,2)
        if(r2>=4):
            zeta_k_l_chi = lambda_k_l_chi
        elif(r2==3):
            zeta_k_l_chi = 3
        elif(r2==2):
            zeta_k_l_chi = 0
            for p in prime_divisors(N):
                if( (p % 4) == 3):
                    rp = valuation(N,p)
                    sp = valuation(cond,p)
                    if(is_odd(rp) or (rp>0 and rp < 2*sp)):
                        zeta_k_l_chi = 2
                        break
                    if(is_even(kk)):
                        if(s2==0):
                            zeta_k_l_chi = QQ(3)/QQ(2)
                        elif(s2==2):
                            zeta_k_l_chi = QQ(5)/QQ(2)
                    else:
                        if(s2==0):
                            zeta_k_l_chi = QQ(5)/QQ(2)
                        elif(s2==2):
                            zeta_k_l_chi = QQ(3)/QQ(2)
        if(zeta_k_l_chi<0):
            raise ArithmeticError,"Could not compute zeta(k,l,chi)!"
        fak = QQ(1)
        for p in prime_divisors(N):
            fak = fak* QQ(1+QQ(1)/QQ(p))
        fak2 = QQ(1)
        for p in prime_divisors(N):
            if(p>2):
                rp = valuation(N,p)
                sp = valuation(cond,p)
                if(rp < 2*sp):
                    lam = QQ(2*p**(rp-sp))
                else:
                    if(is_even(rp)):
                        rprim=QQ(rp)/QQ(2)
                        lam = QQ(p**rprim)+QQ(p**(rprim-1))
                    else:
                        rprim=QQ(rp-1)/QQ(2)
                        lam = QQ(2*p**rprim)
                fak2 = fak2 * lam
            # S_k(Gamma0(N),chi) - M_{2-k}(Gamma0(N),chi)
        diff_dims = fak*QQ(k-1)*QQ(N)/QQ(12)-QQ(zeta_k_l_chi)/QQ(2)*fak2
        return diff_dims

    def _dimension_of_weight_one_half_space(self):
        r"""
        Computes the dimension of M and S_{1/2}(4N,chi) where 4N and chi are the level and character of self.
        
        """
        O = self._Omega()
        dim_mod_forms = len(O)
        # check number of totally even characters for the cusp forms
        nn = 0
        for (xi,t) in O:
            l = xi.decomposition()
            for xip in l:
                if(xip(-1)==1):
                    nn = nn+1
        dim_cusp_forms = len(O) - nn
        return [dim_mod_forms,dim_cusp_forms]

    def _Omega(self):
        r"""
        Computes the set of pairs (psi,t) satisfying:
        (1) r**2 * t | self.level()/4
        (2) chi(n)= psi(n)*kronecker(t,n) for (n,self.level())=1

        """
        N = ZZ( QQ(self.level())/QQ(4))
        D = DirichletGroup(self.level())
        chi = self._character
        Omega=[]
        for t in divisors(N):
            for psi in D:
                r = psi.conductor()
                s = ZZ(r*r*t )
                if(not s.divides(N)):
                    continue
                ok = True
                for n in range(1,self.level()):
                    if(psi(n)*kronecker(t,n)<>chi(n)):
                        ok = False
                        break
                if(ok):
                    Omega.append((psi,t))
        return Omega

    def _dimension_of_vector_valued_forms(self):
        r"""
        Calculates the dimension of self is self is a space of automorphic forms  on SL2(Z).
        """
        if self._dimension>=0:
            return self._dimension
        if self._weight < 2 or self._group.level()<>1:
            return -1
        if hasattr(self._multiplier,"dimension_cusp_forms"):
            if self._cuspidal:
                self._dimension = self._multiplier.dimension_cusp_forms(self._weight)
            else:
                self._dimension = self._multiplier.dimension_modular_forms(self._weight)
            return self._dimension
        
        term0 = QQ(self._rdim*(self._weight-1))/QQ(12)
        S,T=SL2Z.gens()
        R = S*T; R2=R*R
        if self._rdim>1:
            wS=self._multiplier(S)[0].trace()
            wR=self._multiplier(R)[0].trace()        
            wR2=self._multiplier(R2)[0].trace()
            evs = self._multiplier(T)[0].diagonal()
            wT=sum(evs) #self._multiplier(T).trace()
            alphas = map(lambda x:log(CC(x))/CC(2/pi), evs)
        else:
            wS=self._multiplier(S)
            wR=self._multiplier(R)        
            wR2=self._multiplier(R2)            
            wT=self._multiplier(T)
        z2=CycloidalGroup(4).gen()
        term1 = wS/QQ(4)*z2*z2**(self._weight-1)
        z3=CycloidalGroup(6).gen()        
        term2 = wR/QQ(3)/sqrt(3)*z2*z3**(self._weight-1)
        term3 = wR/QQ(3)/sqrt(3)*z2*z3**(2*(self._weight-1))
        term4=0
        k0=0
        for a in alphas:
            if a<>0:
                term4+=a-0.5
            else:
                k0+=1
        term5 = k0/2*sign(self._weight-1)
        if self._cuspidal:
            term6 = 0
        else:
            term6 = k0
        if k0<>0:
            if self._weight==1:
                raise ArithmeticError,"Need to compute the scattering determinant!"

        dim = term0 + term1 + term2 + term3 + term4 + term5 + term6
        return dim
        
    ## cuspidal subspace
    def cuspidal_subspace(self):
        r"""
        Construct the cuspidal subspace of self.        
        """
        S = copy(self) # copy self
        S._weak = False # not weak
        S._cuspidal = True # and cuspidal
        #S._holmorphic = True # and holmorphic in H
        #S=HalfIntegralWeightForms(G,self._weight,self._multiplier,character=self._character,holomorphic=self._holomorphic,weak=self._weak,cuspidal=True,dprec=self._dprec,verbose=self._verbose,construct=self._construct)
        return S



    def set_normalization(self,C=None):
        r"""
        -''C'' -- a dictionary of set coefficients in the form C[d][(i,n)]=c
        """
        #print "C0=",C
        N=dict()
        N['comp_dim']=1
        if isinstance(C,dict):
            N['comp_dim']=max(1,len(C.keys()))
        else:
            N['comp_dim']=max(1,len(C))
        N['SetCs']=dict()
        N['cuspidal']=self._cuspidal
        N['weak']=self._weak        
        nc=self._group.ncusps()
        for j in range(N['comp_dim']):
            N['SetCs'][j]=dict()
        #if(P.has_key((0,0)) and H._holo):
        #print "holo"
        #for j in range(N['comp_dim']):
        #    N['SetCs'][j][(0,0)]=0            
        if(N['cuspidal']):
            for icusp in range(nc):
                v=self.alpha(icusp)[1]
                if(v==1):
                    for j in range(N['comp_dim']):
                        N['SetCs'][j][(icusp,0)]=0
        if(not N['weak']):
            for icusp in range(nc):
                al=self.alpha(icusp)[0]
                if(al<-mpmath.eps()):
                    for j in range(N['comp_dim']):
                        N['SetCs'][j][(icusp,0)]=0
        if isinstance(C,dict) and C<>{}:
            for i in C.keys():
                for (r,n) in C[i].keys():
                    N['SetCs'][i][(r,n)]=C[i][(r,n)]
        elif isinstance(C,list) and C<>[]:
            for i in range(len(C)):
                for (r,n) in C[i].keys():
                    N['SetCs'][i][(r,n)]=C[i][(r,n)]
        return N

    def set_normalization_vv(self,P={},C={},c_t="pp"):
        r"""
        Set normalization for vector-valued case
        """
        N=dict()
        if isinstance(P,list):
            Pl=P
        else:
            Pl=[P]
        if isinstance(C,list):
            Cl=C
        else:
            Cl=[C]        
        if len(Pl)>0:
            N['comp_dim']=len(Pl)
        elif len(Cl)>0:
            N['comp_dim']=len(Cl)
        else:
            raise ValueError,"Need either principal parts of set coefficients!"
        if len(Cl)>0:
            if len(Cl)<>len(Pl):
                raise ValueError,"Need same number of principal parts and coefficients to set!"
            keys = Cl[0].keys()
            for j in range(1,N['comp_dim']):
                if Cl[j].keys()<>keys:
                    raise ValueError,"Need to set the same coefficients! (or call the method more than once)"
        else:
            Cl=[]
            for j in range(N['comp_dim']):
                Cl.append(C)
        if self._verbose>0:
            print "Pl=",Pl
            print "Cl=",Cl
        N['Vals']=list()
        N['Vals']=list()
        N['SetCs']=list()
        for i in range(N['comp_dim']):
            N['Vals'].append({})
            N['Vals'].append({})
            N['SetCs'].append([])
            ## First look at all zeroth-coefficients and see if we are forced to set some to zero
            for j in range(self.multiplier().weil_module().rank()):
                a=self.multiplier().weil_module().basis()[j]
                x=self.multiplier().Qv[j]
                #N['Vals'][i][(0,j)]=dict()
                
                if x==0:
                    if c_t=="pp" and Pl[i].has_key((0,j)):
                        N['SetCs'][i].append((j,0))
                        N['Vals'][i][(j,0)]=Pl[i][(j,0)]
                    elif self._cuspidal:
                        N['SetCs'][i].append((j,0))
                        N['Vals'][i][(j,0)]=0 #P[(0,0)]
                    
                elif x<0 and self._holomorphic:
                    N['SetCs'][i].append((j,0))
                    N['Vals'][i][(j,0)]=0 #P[(0,0)]            
            
            for (r,n) in Cl[i].keys():
                if(N['SetCs'][i].count((r,n))==0):
                    N['SetCs'][i].append((r,n))
                    N['Vals'][i][(r,n)]=Cl[i][(r,n)] 
        return N



    def get_Y_and_M(self,digs=10,principal_part=[{}]):
        r"""
        Get good values for Y and M to truncate with an error of prec digits
        """
        ## todo : more alternatives
        ## we use the largest term of the principal part
        ## to estimate the Y and M
        #print "pp0=",principal_part
        if not isinstance(principal_part,list):
            pp = [principal_part['+']]
        elif len(principal_part)==1:
            if principal_part[0].has_key('+'):
                pp = [principal_part[0]['+']]
            else:
                pp = [principal_part[0]]
        else:
            pp=list()
            for p in principal_part:
                pp.append(p['+'])
        maxn=0; maxa=1; maxr=0
        #print "pp1=",pp
        for P in pp: #rincipal_part:
            for (r,n) in P.keys():
                a = P[(r,n)]
                aln = n + self.alpha(r)[0]
                if(a>maxa):
                    maxa=a
                if(aln < maxn):
                    maxr = r
                    maxn = aln
        if self._verbose > 1:
            print "maxa=",maxa
            print "maxn=",maxn
            print "digits=",digs
        if not self._holomorphic or self._weak:
            maxa = maxa * len(pp)
            pp_max = {(maxr,maxn):maxa}
            #[Y,M]=self.get_Y_and_M(prec,principal_part=pp)
            [Y,M]=get_Y_and_M_for_hwmf(self._group,pp_max,self._weight,digs)
        else:
            Y=self._group.minimal_height()*mpmath.mpf(95)/mpmath.mpf(100)
            M=get_M_for_holom(Y,self._weight,digs)
        return [Y,M]

    ## def get_element(self,principal_part={},C=None,prec=10,M0_in=None,Y_in=None):
    ##     r"""
    ##     Get an element of self given by either principal part
    ##     or normalization of coefficients.


    ##     """
    ##     print "self.type=",type(self)
    ##     F=AutomorphicFormElement(self,principal_part=principal_part)
    ##     if(Y_in<>None and M0_in<>None):
    ##         Y=Y_in
    ##         M=M0_in
    ##     elif(Y_in<>None):
    ##         Y=Y_in
    ##         if(not self._holomorphic):
    ##             M=get_M_for_hwmf(Y,self._weight,prec,principal_part)
    ##         else:
    ##             M=get_M_for_holom(Y,self._weight,prec)               
    ##     elif(M0_in<>None):
    ##         M=M0_in
    ##         Y=self._group.minimal_height()*mpmath.mpf(95)/mpmath.mpf(100)
    ##     else:
    ##         [Y,M]=self.get_Y_and_M(prec,principal_part)
    ##     #Y=Y*0.7
    ##     Q=M+30
    ##     Ymp=mpmath.mp.mpf(Y)
    ##     if(not (principal_part.has_key('+') or principal_part.has_key('-'))):
    ##         raise ValueError,"Need principal part with keys '+' and '-'!"
    ##     PP=principal_part
    ##     V=setup_matrix_for_harmonic_Maass_waveforms_sv(self,Ymp,M,Q,PP)
    ##     V['PP']=PP
    ##     print "Use M,Y=",M,Y
    ##     # recall that the zeroth coefficient is counted in the principal part
    ##     return V
    ##     if(C==None):
    ##         C=dict()
    ##     for j  in range(len(self._group.cusps())):
    ##         al=self.alpha(j)
    ##         print "al(",j,")=",al
    ##         if(al[1]==1):
    ##             if(PP.has_key((j,0))):
    ##                 for r in C.keys():
    ##                     C[r]=dict()
    ##                     C[r][(j,0)]=0
    ##     print "C=",C
    ##     N=self.set_normalization(C)
    ##     print "N=",N
    ##     D=solve_system_for_harmonic_weak_Maass_waveforms(V,N,deb=True)
    ##     F._coeffs=D
    ##     return F
<<<<<<< HEAD
    def _get_element(self,principal_part,digs=10,dbase_prec=None,SetC=None,SetY=None,SetM=None,SetQ=None,do_mpmath=0,get_mat=False,use_sym=1,get_c=False,gr=0,version=0):
=======
    def _get_element(self,principal_part,digs=10,dbase_prec=None,SetC=None,SetY=None,SetM=None,SetQ=None,do_mpmath=0,get_mat=False,use_sym=1,get_c=False,gr=0,version=0,threads=1):
>>>>>>> f9a86fd4
        r"""
        INPUT:
        
        - `principal_part`   -- list of principal part
                    PP[c,m]=a if the principal at cusp c contains a*q^m
        - `digs` -- integer (default 10): the number of requested digits
        - `dbase_prec` -- integer (default None): if set, use this number of digits for precision in all mpmath calculations
        - `SetC` -- dictionary containing fourier coefficients to keep fixed (and their values)
                      of the form SetC[n][i]=c_i(n)
        """
        from vv_harmonic_weak_maass_forms import solve_system_for_vv_harmonic_weak_Maass_waveforms_new

        ## the principal part and the SetC should be lists if present
        if self._verbose>0:
            print "PP=",principal_part
            print "gr=",gr
        if(not isinstance(principal_part,list)):
            ppart = [principal_part]
        else:
            ppart = principal_part
        ppart1=list()
        for pp in ppart:
            d=dict()
            d['-']=pp.get('-',{}) # By default we have no princ. part
            d['+']=pp.get('+',{}) 
            #print "pp=",pp
            if isinstance(pp.keys()[0],(list,tuple)):
                d['+']=pp # If only one is given we assume it holomorphic
            if self._holomorphic: # Make sure no non-holom. ppart is given for a holom. form
                d['-']={}
            ppart1.append(d)
        if self._verbose>0:
            print "PP1=",ppart1
        ppart = ppart1 #principal_part

        ## Check whether the set coefficients are the same for all elements
        ## if thy are the same we only need to solve the system once (using LU decomposition).
        ## otherwise we need to rerun the system solving several times
        
        if SetC<>None and not isinstance(SetC,list):
            setc=list()
            for i in range(len(ppart)):
                setc.append(SetC)
        elif not SetC:
            setc = []
        else:
            setc=SetC
        if len(setc)>0 and len(setc)<>len(ppart):
            raise ValueError,"Inconsistent lengths of principal part and set coefficients!"        
        # recall that we treat 0-coefficients in the principal part
        # as variables.
        if self._verbose>0:
            print "setc0=",setc
            #print "group=",self.group()
        for i in range(len(setc)):
            for j in range(self.group().ncusps()):
                if ppart[i]['+'].has_key((j,0)):
                    setc[i][(j,0)]=ppart[i]['+'][(j,0)]
        if self._verbose>0:
            print "setc1=",setc

        solve_once = True
        if setc<>None and len(setc)>0:
            d = setc[0].keys()
            for c in setc:
                if c.keys()<>d:
                    solve_once=False
                    break
#                    raise ValueError," Inconsistent set coefficients. Need the same length in all entries! Got: %s" %(setc)
        if self._verbose>0:
            print "solve_once=",solve_once
            print "ppart=",ppart
            print "setc=",setc
        #pos_part=list()
        #for pp in ppart:
        #   pos_part.append(pp['+'])
        if(not (SetY and SetM)):
            [Y,M]=self.get_Y_and_M(digs,ppart)
        # print "dps=",mpmath.mp.dps
        #Y=Y*0.5 #97.
        if(SetY<>None):
            Y=SetY
        if(SetM<>None):
            M=SetM        
        if SetQ<>None and SetQ>M:
            Q = SetQ
        else:
            Q=M+10

        mpmath.mp.prec = self._prec
        
        Ymp=RealField(self._prec)(Y) #mpmath.mp.mpf(Y)
        dpold=mpmath.mp.dps
        #if dbase_prec<>None:
        #    mpmath.mp.dps=max(self._dprec,dbase_prec)
        #else:
        #    mpmath.mp.dps=self._dprec
        sv = 1
        d = self.multiplier().rank()

        if d>1 or  hasattr(self.multiplier(),"D"):
            sv=0
        if self._verbose>0:
            print "dps=",mpmath.mp.dps
            print "setc=",setc
            print "Y=",Ymp
            print "M=",M
            print "Q=",Q
            print "PP=",ppart
            print "do_mpmath=",do_mpmath
            print "alphas=",self.alphas()
            print "dim=",d
            print "scalar=",sv
        C = None

        if sv==1:
            if do_mpmath==1:
                Ymp = mpmath.mp.mpf(Ymp)
                V=setup_matrix_for_harmonic_Maass_waveforms_sv_bak(self,Ymp,M,Q,ppart)
            elif do_mpmath==2:
                Ymp = mpmath.mp.mpf(Ymp)
                V=setup_matrix_for_harmonic_Maass_waveforms_sv_bak_22(self,Ymp,M,Q,ppart)
            elif (version==0 or gr==1):
<<<<<<< HEAD
                V=setup_matrix_for_harmonic_Maass_waveforms(self,Ymp,M,Q,ppart,use_sym=use_sym)
=======
                V=setup_matrix_for_harmonic_Maass_waveforms(self,Ymp,M,Q,ppart,use_sym=use_sym,threads=threads)
>>>>>>> f9a86fd4
            else:
                C = setup_and_solve_for_harmonic_Maass_waveforms(self,Ymp,M,Q,ppart,cset=setc)
        else:
            ## Only one principal part is implemented in vv-case
            if self._holomorphic:
                V=vv_holomorphic_setupV_mpc(self,Ymp,M,Q)
            else:
                V=vv_harmonic_wmwf_setupV_mpc2(self,ppart[0],Ymp,M,Q)
            V['space']=self
            V['PP']=ppart
        if gr==1:
            return V
        if solve_once and C==None:
            #N=set_norm_harmonic_weak_maass_forms(self,ppart,setc)
            #if isinstance(setc,list):
            if sv==1:                
                if do_mpmath==0:
                    N = self.set_normalization(setc)
                else:
                    N = self.set_norm(setc)
            else:
                N = self.set_normalization_vv(ppart,setc)
            #else:
            #    N = self.set_normalization(setc)
            V['PP']=ppart
            #return V,N
            if self._verbose>0:
                print "N=",N
            if do_mpmath<>0:
                C=solve_system_for_harmonic_weak_Maass_waveforms_mpmath(V,N)
            else:
                if sv==1:
                    C=solve_system_for_harmonic_weak_Maass_waveforms(V,N)
                else:
                     C=solve_system_for_vv_harmonic_weak_Maass_waveforms_new(self,V,N)

        elif C==None:
            C=list()
            RHS=V['RHS']
            if RHS.cols<>len(ppart):
                raise ValueError,"Inconsistent lengths of principal part and right hand sides!"        
            for i in range(len(ppart)):
                pp=[ppart[i]]; cc=[setc[i]]
                V['PP']=pp
                V['RHS']=RHS.column(i)
                if self._verbose>1:
                    print "cc=",cc
                    print "pp=",pp
                N = self.set_norm(ppart,setc)
                #N=set_norm_harmonic_weak_maass_forms(self,pp,cc)
                if self._verbose>1:
                    print "N=",N
                #return V,N
                try:
                    C.append(solve_system_for_harmonic_weak_Maass_waveforms(V,N)[0])
                except:
                    return C.append((V,N))
        #mpmath.mp.dps=dpold
        res=list()
        if get_c:
            return C
        prec = mpmath.mp.dps
        if len(C)>0:
            for i in range(len(C)):
                #print "PP=",ppart[i]
                ppf=dict()
                ppf['+']=ppart[i]['+']
                ppf['-']=ppart[i]['-']
                if self._verbose>1:
                    print "type=",type(self)
                if str(type(self)).find("HalfIntegralWeightForms")>0:
                    F=HalfIntegralWeightFormElement(self,C[i],principal_part=ppf)
                elif str(type(self)).find("HarmonicWeakMaassForms")>0:
                    if self._verbose>1:
                        print "Constructing a Harmonic Weak Maassform"
                        print "pp=",ppf
                    F=HarmonicWeakMaassFormElement(self,C[i],prec=prec,principal_part=ppf)
                else:
                    F=AutomorphicFormElement(self,C[i],prec=prec,principal_part=ppf)

                #print "M0=",M
                F._M0 = M
                res.append(F)
                #print "appended"
                #print "res=",res
        if len(res)==1:
            return res[0]
        else:
            return res
### Now define subclasses which specialize the above general space.

class HalfIntegralWeightForms(AutomorphicFormSpace):
    r"""
    Space of half-integral weight modular forms forms (with theta multiplier as default).
    """
    def __init__(self,G,weight=1/2,multiplier="theta",character=0,holomorphic=True,weak=False,cuspidal=False,dprec=25,verbose=0,construct=True,**kwds):
        r""" Initialize the space of automorphic forms.
        construct == False => do not construct the magma space (might take time)
        """
        # we can initialize a half-integral weight space
        # from an integral weight one, i.e. with Shimura correspondence
        self._shimura_image=None
        self._character = character
        self._basis_len=0
        if(hasattr(G,"group") and hasattr(G,"weight")):
            k=G.weight()
            if(is_even(k)):
                weight=QQ(k/2)+QQ(1)/QQ(2)
            else:
                raise ValueError,"Shimura Correspondence only for even weight!"
            if(not G.character().is_trivial):
                raise NotImplementedError, "We only deal with trivial character for now!"
            self._shimura_image=G
            if(hasattr(G,"is_cuspidal") and G.is_cuspidal()):
                cuspidal=True
            else:
                cuspidal=False
            # by default we go to Gamma0(4N)
            multiplier="theta"
            G=MySubgroup(Gamma0(4*G.level()))
            print "Initializing through Shimura corr!"
        if(isinstance(G,MySubgroup)):
            self._group=G
            self._from_group=G._G
        elif is_int(G):
            self._group=MySubgroup(Gamma0(G))
            self._from_group=Gamma0(G)
        elif( hasattr(G,'is_subgroup') and G.is_subgroup(SL2Z)):
            self._group=MySubgroup(G)
            self._from_group=G
        else:
            raise ValueError,"Did not get a group G={0}".format(G)
        if multiplier=="theta":
            if isinstance(self._character,int):
                modulus = self._group._level; ch = self._character
            elif isinstance(self._character,tuple):
                modulus,ch=self._character
            multiplier=ThetaMultiplier(self._group,dchar=(modulus,ch),weight=weight)
        character=multiplier._character
        self._character = character #_set_character(character)

        #else:
        #    raise NotImplemented,"Only implemented theta multiplier for half-integral weight!"
        # fix consistency, i.e. change to conjugate if necessary:
        t1 = multiplier.is_consistent(weight)
        if not t1:
            multiplier.set_dual()
            t2 = multiplier.is_consistent(weight)
            if not t2:
                raise ValueError," Could not find consistent multiplier for multiplier: %s and weight %s!" % (multiplier,weight)
        # construct the space with the given multiplier
        AutomorphicFormSpace.__init__(self,G,weight=weight,multiplier=multiplier,holomorphic=holomorphic,weak=weak,cuspidal=cuspidal,dprec=dprec,verbose=verbose)
        
        self._magma_space=None
        # If we have Magma installed we associate Magma's space
        # unfortunately characters are only implemented for Gamma_1(N) in magma
        if construct:
            if character==None:
                try:
                    s="HalfIntegralWeightForms("+str(self._group.level())+","+str(QQ(weight))+")"
                    self._magma_space=magma.new(s)
                except TypeError,RuntimeError:
                    pass
            else:
                try:
                    ## Want to find the corresponding magma character
                    D1 = DirichletGroup(self._group.level())
                    s = "DirichletGroup("+str(self._group.level())+")"
                    Dm = magma.new(s)
                    magma_index_char=-1
                    # print "my vals=",character.values()
                    for j in range(1,len(Dm.Elements())+1):
                        x = Dm.Elements()[j]
                        # print "x.vals=",x.ValueList()
                        try:
                            for i in range(self._group.level()):
                                if(x(i)<>character(i)):
                                    raise StopIteration()
                                # if we are here we have found the correct characte
                            # print "found match!"
                            magma_index_char=j
                            break
                        except StopIteration:
                            pass
                    if(magma_index_char>=0):
                        i = magma_index_char
                        s="HalfIntegralWeightForms(Elements(DirichletGroup("
                        s=s+str(self._group.level())+"))["+str(i)+"],"+str(QQ(weight))+")"
                        print "S=",s 
                        self._magma_space=magma.new(s)
                    else:
                        print "Could not construct a corresponding space in Magma!" 
                except TypeError:
                    self._magma_space=None
                pass
        if isinstance(self._multiplier,ThetaMultiplier):
            w_minus_half=QQ(RR(weight))-QQ(1)/QQ(2)
            k=2*ZZ(w_minus_half)
            if(self._shimura_image==None and weight >1):
                N=ZZ(self._group.level()/4)
                #
                # print "wt=",weight,type(weight)
                if character==None or (character**2).is_trivial():
                    if cuspidal:                
                        self._shimura_image=CuspForms(N,k)
                    else:
                        self._shimura_image=ModularForms(N,k)
                else:
                    DG=DirichletGroup(N)
                    x=DG(character**2)
                    if cuspidal:                
                        self._shimura_image=CuspForms(x,k)
                    else:
                        self._shimura_image=ModularForms(x,k)
            
                

        self._construct=construct
        self._dimension = self.dimension()


    ## 
        

    ## Using Magma we can compute certain things explicitly
    def _magma_dimension(self):
        r"""
        If we have a holomorphic space we can use magma to compute the dimension.       """
        try:
            return self._magma_space.Dimension()
        except:
            raise NotImplementedError,"Currently we need magma for this functionality!"

    def basis(self,prec=None,method=None):
        if method == None:
            # try magma first
            try:
                res = self.q_expansion_basis(prec,method='magma')
            except ValueError:
                res = self.q_expansion_basis(prec,method='numerical')
        else:
            res = self.q_expansion_basis(prec,method=method)

        return res

        
    def q_expansion_basis(self,prec=None,method=None):
        
        r"""
        If we have a holomorphic space we can use magma to compute a basis.
        """
        if method=='magma':
            if self._magma_space == None:
                raise ValueError,"Magma not supported here. Choose different method!"
            else:
                if(prec<>None):
                    return list(self._magma_space.Basis(prec))
                else:
                    return list(self._magma_space.Basis())                
        elif method=='numerical':
            if prec == None:
                Y = mpmath.mpf(0.95)*self._group.minimal_height()
                prec = get_M_for_holom(Y,self._weight,self._dprec)
            if self._verbose > 0:
                print "Using numerical method with %s coefficients " % M
            B = self.basis_numerical(prec)
            res = []
            for f in B:
                l=[]
                for n in range(prec):
                    l.append(f.C(n))
                res.append(l)
            return res
        else:
            raise NotImplementedError,"Currently supported methods are 'magma' and 'numerical'! Got: %s" % method


    def assert_triangular_basis(self):
        r"""
        Check that the basis of self is upper-triangular.
        """ 
        B = self.basis()
        d = len(B)
        try:
            for i in range(d):
                for j in range(d):
                    c = B[i].Coefficient(j)
                    if(i==j and c==0  or i<>j and c<>0):
                        raise StopIteration()
        except StopIteration:
            return False
        return True
                        
    def plus_space_qseries(self,prec=None):
        r"""
        Get a basis for the Kohnen plus space, i.e. with coefficients satisfying n=0 or (-1)^(k-1/2) mod 4.
        """
        kappa=ZZ((2*self._weight-1)/2)
        if(is_even(kappa)):
            sgn=1
        else:
            sgn=-1
        d=self.dimension()
        dd=self._shimura_image.dimension()
        B=self.q_expansion_basis()
        C=dict()
        nmax=self._shimura_image.sturm_bound()**2  # should be enough
        # but in order to represent a Hecke operator T(p^2) with p not dividing the level we might need more
        for p in range(3,1+next_prime(self.level())):
            if( self.level() % p <> 0):
                break
        print "p=",p
        print "nmax=",nmax
        nmax2=nmax*p*p # How many coefficients we need to make a Hecke basis for Tp
        #print "nmax2=",nmax2
        #for j in range(1,d+1):
        #    C[j-1]=dict()
        #    for n in range(nmax2):
        #        C[j-1][n]=B[j].Coefficient(n)
        # Now have all coefficients of the basis elements.
        #print C
        B0=list();    B1=list()
        for j in range(d):
            F=B[j]
            v0=True
            for n in range(nmax):
                tn=(n*sgn) % 4
                if(F.Coefficient(n) <> 0 and tn <> 0 and tn<> 1):
                    v0=False
                    break
            if(v0):
                B0.append(B[j])
            else:
                B1.append(B[j])
        return {'plus':B0,'compl':B1}

    def Hecke_eigen_basis(self,p):
        r"""
        Return a basis of Hecke eigenfunctions of self.
        """
        raise NotImplementedError

    def HeckeMatrix(self,p=None,F=None):
        r"""
        Return the matrix of the Hecke Operator T(p^2) on
        F, which should span a subspace of self.
        """
        if(F==None):
            B=self.basis()
        else:
            B=[F]
        d=len(B)
        print "B=",B
        first_non_zero=-1
        # if we didn't supply a prime we find the first p which doesn't divide the level
        if(p==None):
            for p in prime_range(next_prime(self.level()+1)):
                if(not p.divides(self.level())):
                    break
        print "Using p=",p
        nmax=self._shimura_image.sturm_bound()**2
        
        # Check that we have linearly the basis is in upper triangular forms
        # and if not we try to permute the basis to achieve that
        ok=True
        fnz=dict()
        # if we have to permute the basis we can go back again
        P=identity_matrix(ZZ,d) 
        try:
            for i in range(nmax):
                #print "i=",i
                first_non_zero=-1
                ok=True
                for j in range(d):
                    #print "B[",j,"]=",B[j]
                    #print "first_non_zero=",first_non_zero
                    for n in range(0,first_non_zero+1):
                        cn=B[j].Coefficient(n)
                        if(self._verbose>2):
                            print "B1[",j,"][",n,"]=",cn
                        if(cn<>0):
                            ok=False
                            break
                    if(not ok):
                        # need to swap this with next element
                        if(self._verbose>2):
                            print "swap ",j,"<-->",j-1
                        for k in range(d):
                            if(k<>j-1):
                                P[j,k]=0                            
                                P[k,j]=1
                        P[j,j-1]=1; P[j-1,j]=1
                        F=B[j-1]
                        B[j-1]=B[j]; B[j]=F
                        #print "New B=",B
                        break
                    for n in range(first_non_zero+1,nmax):
                        cn=B[j].Coefficient(n)
                        #print "B2[",j,"][",n,"]=",cn
                        if(cn<>0):
                            first_non_zero=n
                            fnz[j]=n
                            break
                if(not ok):
                    break
                else:
                    raise StopIteration()
            raise ArithmeticError,"Could not bring basis in upper triangular form!"
        except StopIteration:
            pass

        if(self._verbose>2):
            print "B=",B
            print "fnz=",fnz
        V=matrix(QQ,d,d)
        for j in range(d):
            for n in range(d):
                # figure out how many multiples of F[n] is in Tp[F[j]]
                k=fnz[n]                   
                a=self.HeckeOperatorBn(B[j],p,k)
                V[j,n]=QQ(a)/QQ(B[n].Coefficient(k))
        return P*V*P**-1

    def HeckeOperatorBn(self,f,p,n):
        r"""
        
        """
        eps=self._character(-1)
        k=ZZ (QQ(2*self._weight-1)/QQ(2))
        t1=self._character(p)*kronecker(eps*n*(-1)**k,p)*p**(k-1)
        b=f.Coefficient(n*p*p)+t1*f.Coefficient(n)
        if( ZZ(p*p).divides(n)):
            nn=ZZ (QQ(n)/QQ(p*p))
            b=b+p**(2*k-1)*f.Coefficient(nn)
        return b
    

    def Ur2Operator(self,f,r,prec=12):
        r"""
        Compute the action of U(r^2) on the Fourier expansion of f at infinity. 
        """
        c=dict()
        B=self.basis()
        if(prec<len(B)):
            prec=len(B)+1
        for n in range(prec):
            c[n]=f.Coefficient(n*r**2)
        # we can also express U(r^2) in terms of the basis of self
        # assuming we have an upper-triangular basis
        v=dict()
        for d in range(len(B)):
            v[d]=c[d]
        
        S=PowerSeriesRing(QQ,'q')        
        return S(c,prec)

    def basis_numerical(self,digs=15,numc=0,SetM=None,SetY=None,**kwds):
        r"""
        Computes a numerical basis, i.e. using the automorphy method.
        Note that this includes expansions at all cusps.

        INPUT: 
        -`digs` -- number of correct digits wanted
        -`numc` -- number of coefficients requested for each basis element
        -`SetM` -- compute only this number of coefficients
        -`SetY` -- compute using this hieght of the horocycle

        """
        if SetM==None:
            SetM = kwds.get("setM",kwds.get("setm",kwds.get("Setm",None)))
        if SetY==None:
            SetY = kwds.get("setY",kwds.get("sety",kwds.get("Sety",None)))
        #raise NotImplemented,"TODO!"
        # one problem is that unless the character is trivial
        # and magma is installed we don't know the dimension
        # so we have to compute that also
        if(self._basis_numerical and self._basis_len>=numc):
            return self._basis_numerical
        d = self.dimension()
        setc=list(); pp=list()
        offset = 0
        if(self.is_cuspidal()):
            offset = 1
        for i in range(d):
            setc.append({})
            pp.append({'+':{},'-':{}})
            for j in range(d):
                setc[i][(0,j+offset)]=0
            setc[i][(0,i+offset)]=1            
            #if(self.alpha(0)[1]==1):
            pp[i]['+'][(0,0)]=0
        if(not self.is_cuspidal()):
            if(len(pp)==0):
                pp.append({'+':{(0,0):1},'-':{}})
                setc.append({})
            else:
                pp[0]['+'][(0,0)]=1
                
        #ppos=[{'+':{(0,0):1}}]
        [Y,M]=self.get_Y_and_M(digs=digs,principal_part=pp)
        if SetM:
            M = SetM
        if M < numc and numc>0:
            M = numc
        if SetY:
            Y = SetY
        # first get the matrx
        Q = M + 10
        if self._verbose>0:
            print "M,Q,Y=",M,Q,Y
        V=setup_matrix_for_harmonic_Maass_waveforms(self,Y,M,Q,pp)
        # Fix normalizations
        if self._verbose>1:
            print "pp=",pp
            print "setc=",setc
        B = self._get_element(pp,SetC=setc,SetM=M,SetY=Y)
        if(not isinstance(B,list)):
            self._basis_numerical = [B]
        else:
            self._basis_numerical = B
        self._basis_len = M
        return self._basis_numerical 


    def xi_k_inverse_pp_mpmath(self,G,digs=6,true_value=True):
        r"""
        Computes principal parts for a set of Harmonic weak Maass forms {f_1,...,f_d} with the property
        that {f_i,g_j}=delta_{ij} where {g_1,...,g_d} is a basis of self.
        INPUT:

        - true_value -- True if we use e.g. -1 or (32)**(-1/4) etc.
                        instead of the floating point approximations.

        """
        # set the normalization from G
        pp = list()
        eps=mpmath.power(10,-digs)
        if(not isinstance(G,list)):
            GG = [G]
        else:
            GG = G
        for F in GG:
            d = {'-':{},'+':{}}
            for i in range(G._space._group.ncusps()):
                ## If we try to figure out the true value of the frst coefficients at each cusp
                if(true_value):
                    if(self.alpha(i)[1]<>1):
                        continue
                    c = mpmath.mp.mpc(F.C(i,0).conjugate())
                    x = rational_approximation(abs(c)**4,eps)
                    ar = mpmath.arg(c)/mpmath.mp.pi()
                    ar_rat=rational_approximation(ar,eps)
                    ab = mpmath.power(abs(x),mpmath.mpf(0.25))
                    cc = mpmath.mp.exp(mpmath.mpc(0,ar_rat*mpmath.mp.pi()))*ab
                    cx = cc.real
                    cy = cc.imag
                    if(abs(cx)<eps and abs(cy)<eps):
                        cc = mpmath.mpc(0,0)
                    elif(abs(cx)<eps):
                        cc = mpmath.mpc(0,cy)
                    elif(abs(cy)<eps):
                        cc = mpmath.mpc(cx,0)                    
                    d['-'][(i,0)]=cc
                else:
                    d['-'][(i,0)]=F.C(i,0).conjugate()
            pp.append(d)
        return pp

    def xi_k_inverse_pp(self,G,digs=6,true_value=True):
        r"""
        Computes principal parts for a set of Harmonic weak Maass forms {f_1,...,f_d} with the property
        that {f_i,g_j}=delta_{ij} where {g_1,...,g_d} is a basis of self.
        INPUT:

        - true_value -- True if we use e.g. -1 or (32)**(-1/4) etc.
                        instead of the floating point approximations.

        """
        # set the normalization from G
        pp = list()
        RF = RealField(self._prec)
        CF = ComplexField(self._prec)
        eps=RF(10)**-digs
        if(not isinstance(G,list)):
            GG = [G]
        else:
            GG = G
        for F in GG:
            d = {'-':{},'+':{}}
            for i in range(G._space._group.ncusps()):
                ## If we try to figure out the true value of the frst coefficients at each cusp
                if(true_value):
                    if(self.alpha(i)[1]<>1):
                        continue
                    c = F.C(i,0).conjugate()
                    x = rational_approximation(abs(c)**4,eps)
                    if isinstance(c.imag,(int,mpf)):
                        ic = c.imag
                    else:
                        ic = c.imag()
                    if ic==0:
                        ar = 0
                    else:
                        ar = c.argument()/RF.pi()
                    #ar = mpmath.arg(c)/mpmath.mp.pi()
                    ar_rat=rational_approximation(ar,eps)
                    ab = RF(abs(x))**RF(0.25)
                    #ab = mpmath.power(abs(x),mpmath.mpf(0.25))
                    cc = CF(0,ar_rat*RF.pi()).exp()*ab
                    #cc = mpmath.mp.exp(mpmath.mpc(0,ar_rat*mpmath.mp.pi()))*ab
                    cx = cc.real()
                    cy = cc.imag()
                    if(abs(cx)<eps and abs(cy)<eps):
                        cc = CF(0)
                    elif(abs(cx)<eps):
                        cc = CF(0,cy)
                    elif(abs(cy)<eps):
                        cc = CF(cx,0)                    
                    d['-'][(i,0)]=cc
                else:
                    d['-'][(i,0)]=F.C(i,0).conjugate()
            pp.append(d)
        return pp


   
    def xi_k_inverse_basis(self,digs=10,pp_in=None,**kwds):
        r"""
        Computes a set of Harmonic weak Maass forms {f_1,...,f_d} with the property
        that {f_i,g_j}=delta_{ij} where {g_1,...,g_d} is a basis of self.

        INPUT: 
        -`digs`  -- number of digits precision in result
        -`pp_in` -- principal part (if we want a specific p.part set)
        `**kwds` -- extra argument which propagates to algorithms computing coefficients

        """
        B=self.basis_numerical(digs=digs,**kwds)
        #if(not self.assert_triangular_basis()):
        #    raise ArithmeticError,"Basis is not upper triangular!"
        H = HarmonicWeakMaassForms(self)
        M = H.modular_forms_subspace()
        M._weight = H.weight()
        BB = M.basis_numerical() ## we want to "project away" these 
        ## we want to know which coefficients are non-zero
        cb = dict()
        for n in range(1,len(BB)+1):
            cb[n]=0
            for f in BB:
                #cn =  f.Coefficient(n)
                cn = f.C(n)
                if(cn<>0):
                    cb[n]=cb[n]+1
            if(cb[n]<len(BB)):
                cb[n]=0
        if(cb.values().count(0)==len(cb.values())):
            raise ValueError,"Could not find good coefficients!"
        FF=list()
        setc=list()
        pp = list()
        eps=1E-6
        for G in B:
            # get the correct principal part
            p = self.xi_k_inverse_pp(G,digs=6,true_value=True)[0]
            # if we want to set some specific part of the principal parts
            if(pp_in):
                for (r,n) in pp_in.keys():
                    p[(r,n)]=pp_in[(r,n)]
            pp.append(p)                
            ## If G is in the + space we set some c's too...
            sc=dict()
            for j in range(1,4):
                if self._verbose>1:
                    print "C(0",j,")=",G.C(0,j)
                if(abs(G.C(0,j))<eps):
                    sc[(0,-j)]=0
            # We have to guess how to get rid of any holomorphic forms...
            for n in range(1,len(BB)+1):
                if(cb[n]==len(BB)):
                    sc[(0,n)]=0
                    break
            setc.append(sc)
            # need the correct constant-zero part too... 

        H._verbose=2
        if self._verbose>1:
            print "princ_part=",pp
            print "setc=",setc
        FF = H._get_element(pp,digs=digs,SetC=setc,**kwds) #,dbase_prec=prec)
        return FF
    
class AutomorphicFormElement(SageObject):
    r"""
    A member of a generic space of automorphic forms.
    

    """
    def __init__(self,M,C=None,prec=53,principal_part=None,verbose=0,**kwds):
        r"""
        Initialize an automorphic form.
        
        INPUT:

        
        -''M'' -- Space of automorphic forms
        -''k'' -- Weight.
        -''C''-- Fourier coefficients
        -''prec'' -- integer, precision (if given by construction, default None)
        -''principal_part -- principal part in dictionary 
           '+' : principal part of c^{+}
           '-' : principal part of c^{-}

        EXAMPLES:


        """
        # TODO: fix this. It doesn't work for inherited classes...
        #if(not isinstance(M,AutomorphicFormSpace)):
        #    raise TypeError,"Need an element of AutomorphicFormSpace. got %s" %M
        if M._verbose>1:
            print "MM=",M
        if(not hasattr(M,"_is_automorphic_form_space")):
             raise TypeError,"Need an element of AutomorphicFormSpace. got %s" %M
        if(C <> None):
            # We need the correct length of the coefficient vector
            d1=M._rdim
            d2=len(M._group.cusps())
            if len(C.keys()) > d1 or (len(C.keys())<d1 and self._sym_type==None):
                # If we have smaller amount we believe there is a symmetry at work...
                #or (d1==1 and len(M._group._cusps)<>len(C.keys()))):
                raise ValueError,"Coefficient vector of wrong format! Got length=%s" % len(C)
        self._space=M
        self._coeffs=C
        self._prec=prec
        self._base_ring=MPComplexField(prec)
        self._verbose=verbose
        self._maxdigs=prec # the number of digits needed to be displayed to print all digits of the coefficients
        if(principal_part):
            self._principal_part=principal_part
        else:
            self._principal_part={'+':{},'-':{}}
        self._is_automorphic_form=True
        if(not hasattr(self,"_class_name")):
            self._class_name="AutomorphicFormElement"
        

    def __reduce__(self):
        r"""
        Used for pickling self.
        """
        #return(HarmonicWeakMaassFormElement,(self.space,self.principal_part.items(),self.coeffs,self.prec))
        return(AutomorphicFormElement,(self._space,self._coeffs,self._prec,self._principal_part))
    
    def __cmp__(self,other):
        r"""
        Compare self to other
        """
        if(not isinstance(other,type(self))):
            return False
        eq = (self._space == other._space)
        eq = eq and (self._principal_part == other._principal_part)
        if(not eq):
            return False
        # need to check coefficients
        if(self._coeffs.keys() <> other._coeffs.keys()):
            return False
        for r in self._coeffs.keys():
            if(self._coeffs[r].keys() <> other._coeffs[r].keys()):
                return False
            for n in self._coeffs[r].keys():
                if(self._coeffs[r][n].keys() <> other._coeffs[r][n].keys()):
                    return False
        
    def  _repr_(self):
        r""" Return string representation of self.

        EXAMPLES:

            sage: WR=WeilRepDiscriminantForm(11,dual=True)
            sage: M=VVHarmonicWeakMaassForms(WR,0.5,100)
            sage: PP={(7/22,0):1}
            sage: F=M.get_element(PP,12);F
            Element of Space of Vector-Valued harmonic weak Maass forms on Modular Group SL(2,Z) of weight 1/2  and dimension 10.
            Representation is Dual of Weil representation of the discriminant form given by ZZ/22ZZ with quadratic form Q(x)=11*x**2 mod 1. with principal part: q^-5/44
                    
        """
        
        s="Element of "+str(self._space)
        return s

    def _latex_(self):
        r""" Return LaTeX string representation of self.

        EXAMPLES:
        """
        return "Element of "+latex(self.space)


    def __add__(self,G):
        r"""
        Add self to G.
        """
        ## check that -G and self are the same type of modular form
        return self._lin_comb(G,1,1)
        ok=True
        if(not hasattr(G,'_is_automorphic_form')):
            if self._verbose>0:
                print "No autom form!"
            ok = False
        if G._space <> self._space:
            if self._verbose>0:
                print "Not same space as self! L:{0}, R:{1}".format(self._space,G._space)
            ok = False
        if(not ok):
            raise NotImplementedError,"Addition of elements of type: %s and %s are not implemented!" %(type(self),type(G))
        pp1 = self._principal_part
        pp2 = G._principal_part
        c1  = self._coeffs
        c2  = G._coeffs
        p = dict()
        p['+']=dict()
        p['-']=dict()
        c = dict()
        ## we truncate to the smaller number of coefficients
        for r in c1.keys():
            c[r]=dict()
            for j in c1[r].keys():
                c[r][j]=dict()
                for n in c1[r][j].keys():
                    if c2[r][j].has_key(n):
                        if self._verbose>1:
                            print "adding ",r,j,n
                        c[r][j][n]=c1[r][j][n]+c2[r][j][n]
                        if self._verbose > 1 and n==1:
                            print c1[r][j][n],"+",c2[r][j][n],"=",c[r][j][n]
        ## merge the principal parts
        k1 = pp1['+'].keys(); k2 = pp1['+'].keys();  k1.extend(k2)
        for r in k1:
            if(k1.count(r)>0):
                k1.remove(r)
        for (r,n) in k1:
            t=0
            if(pp1['+'].has_key((r,n))):
                t=t+pp1['+'][(r,n)]
            if(pp2['+'].has_key((r,n))):
                t=t+pp2['+'][(r,n)]            
            p['+'][(r,n)]=t
        k1 = pp1['-'].keys(); k2 = pp1['-'].keys();  k1.extend(k2)
        for r in k1:
            if(k1.count(r)>0):
                k1.remove(r)
        for (r,n) in k1:
            t=0
            if(pp1['-'].has_key((r,n))):
                t=t+pp1['-'][(r,n)]
            if(pp2['-'].has_key((r,n))):
                t=t+pp2['-'][(r,n)]            
            p['-'][(r,n)]=t

        ### To actually construct an element of the correct subclass is not so easy, especially if it has to work in attached files as well as in a standard installation...
        F = eval(self._class_name+'(self._space,c,self._prec,p)')
        #return AutomorphicFormElement(self._space,self._coeffs,self._prec,self._principal_part)
        return F


    def __mul__(self,a):
        r"""
        return a*self
        """
        return self._lin_comb(self,a)

    def __copy__(self):
        r"""
        Return copy of self. Probably silly way of copying but it works...
        """
        #print "COpying ",self
        s=dumps(self)
        return loads(s)
    
    def __div__(self,a):
        r"""
        return self/a
        """
        if a==0:
            raise ZeroDivisionError
        return self._lin_comb(self,a**-1)




    

    def _lin_comb(self,G,a,b=0):
        r"""
        Return a*F+b*G
        """
        ok=True
        res=copy(self)
        if not hasattr(G,'_is_automorphic_form'):
            ok = False
        if G._space <> self._space:
            ok = False
        if not ok:
            raise NotImplementedError,"Addition of elements of type: %s and %s are not implemented!" %(type(self),type(G))
        pp1 = self._principal_part
        pp2 = G._principal_part
        c1  = self._coeffs
        c2  = G._coeffs
        p = dict()
        p['+']=dict()
        p['-']=dict()
        c = dict()
        ## we truncate to the smaller number of coefficients

        #print "a,typea=",a,type(a)
        #print "b,typeb=",b,type(b)
        try:
            aa=self._base_ring(a)
        except:
            aa = self._base_ring(a.real(),a.imag())
        try:
            bb=self._base_ring(b)
        except:
            bb = self._base_ring(b.real(),b.imag())


        for r in c1.keys():
            c[r]=dict()
            for j in c1[r].keys():
                c[r][j]=dict()
                for n in c1[r][j].keys():
                    if(c2[r][j].has_key(n)):
                        #print "adding ",r,j,n
                        #print "aa.parent()=",aa.parent(),type(aa)
                        #print "bb.parent()=",bb.parent(),type(bb)
                        #print "c1.parent=",c1[r][j][n].parent(),type(c1[r][j][n])
                        #print "c2.parent=",c2[r][j][n].parent(),type(c2[r][j][n])
                        c[r][j][n]=aa*c1[r][j][n]+bb*c2[r][j][n]
                        #if(n==1):
                        #    print c1[r][j][n],"+",c2[r][j][n],"=",c[r][j][n]
        ## merge the principal part
        k1 = pp1['+'].keys(); k2 = pp2['+'].keys();  k1.extend(k2)
        for r in k1:
            if(k1.count(r)>1):
                k1.remove(r)
        for (r,n) in k1:
            t=0
            if(pp1['+'].has_key((r,n))):
                t=t+a*pp1['+'][(r,n)]
            if(pp2['+'].has_key((r,n))):
                t=t+b*pp2['+'][(r,n)]            
            p['+'][(r,n)]=t
        k1 = pp1['-'].keys(); k2 = pp1['-'].keys();  k1.extend(k2)
        for r in k1:
            if(k1.count(r)>1):
                k1.remove(r)
        for (r,n) in k1:
            t=0
            if(pp1['-'].has_key((r,n))):
                t=t+a*pp1['-'][(r,n)]
            if(pp2['-'].has_key((r,n))):
                t=t+b*pp2['-'][(r,n)]            
            p['-'][(r,n)]=t

        res._coeffs=c
        res._principal_part=p
        ### To actually construct an element of the correct subclass is not so easy, especially if it has to work in attached files as well as in a standard installation...
        #F = eval(self._class_name+'(self._space,c,self._prec,p)')

        #return AutomorphicFormElement(self._space,self._coeffs,self._prec,self._principal_part)
        return res

    def set_verbositiy(self,verbose):
        r"""

        """
        self._verbose=verbose
    
    def prec(self):
        r"""
        return precision (number of coefficients) of self
        """
        return self._prec

    def base_ring(self):
        return self._base_ring
    
    def space(self):
        r""" Return the ambient space of self.
        """
        return self._space
    
    def coeffs(self):
        r""" Return the coefficients of self.
        """
        return self._coeffs
    
    def prec(self):
        r""" Return the precision of self.
        """
        return self._prec

    def weight(self):
        r""" Return the weight of ambient space.
        """
        return self._space._weight

    def character(self):
        r""" Return the character of ambient space.
        """
        return self._space._character

    def multiplier(self):
        r""" Return the multiplier of ambient space.
        """
        return self._space._multiplier

    def principal_part(self):
        r""" Return the principal part  of self.
        """
        return self._principal_part        

    def is_holomorphic(self):
        r"""
        Return True if self is a mamber of a space of holomorphicforms, otherwise False. 
        """
        return self._space._holomorphic

    def is_weak(self):
        r"""
        Return True if self is a weak form, i.e. has pole(s) at oo, otherwise False. 
        """
        return self._space._weak

    def is_harmonic(self):
        r"""
            Return True if self is a harmonic weak maassform, i.e. has pole(s) at oo, otherwise False. 
        """
        return self._space._harmonic

    def C(self,a=None,b=None,c=None):
        r""" Return coefficient nr. n at cusp nr. i of component r of self.
        C(n) = Coeff n at cusp 0
        C(i,n) = Coeff n at cusp i
        C(r,i,n) = Coeff n at cusp i and component r
        """
        if(c<>None):
            r=a; i=b; n=c
        elif(b<>None):
            r=0; i=a; n=b
        elif(a<>None):
            r=0; i=0; n=a
        else:
            raise ValueError,"Need to supply a valid index for the coefficient!"
        C = self._coeffs
        if(not C.has_key(r)):
            return None
        if(not C[r].has_key(i)):
            return None
        if(not C[r][i].has_key(n)):
            return None         
        return C[r][i][n]

    def my_zzcmp(self,a,b):
        r"""
        Compare a and b.
        """
        if(a=='-0' and ZZ(b)==0):
            return -1
        if(b=='-0' and ZZ(a)==0):
            return 1        
        return cmp(ZZ(a),ZZ(b))
    
    def list_coefficients_old(self,nmax,norm=False,plus=True,minus=True,cusp=None):
        r"""
        List coefficients of self.
        """
        have_minus=self._principal_part.get('-')<>{}
        
        for r in self._coeffs.keys():
            print ""
            for j in self._coeffs[r].keys():
                if cusp<>None and j<>cusp:
                    continue
                print ""
                l=self._coeffs[r][j].keys()
                l.sort(cmp=self.my_zzcmp)
                #c0=self._coeffs[r][j][0]
                #c1=self._coeffs[r][j][1]
                ## Scaling factor for positive coefficients
                # If we have set the constant term then C(r)(0) is in fact related to the non-holomorphic part and not the holomorphic one
                a0_neg=False
                c_neg_norm=1 
                c_norm=1 
                if self._principal_part.get('+',{}).has_key((j,0)):
                    if not self._principal_part.get('-',{}).has_key((j,0)):
                        a0_neg=True
                print "a0_neg=",a0_neg
                if norm:
                    for norm_index in range(0,len(l)):
                        if not (norm_index in l):
                            continue
                        if norm_index==0 and a0_neg:
                            continue
                        nal = norm_index + self._space.alpha(j)[0]
                        if nal < 0:
                            continue
                        c_norm=self._coeffs[r][j][norm_index]#/mpmath.sqrt(abs(nal))
                        if abs(c_norm)>mpmath.eps() and abs(c_norm)>0.0:
                            print "For normalization we use:"
                            print "c0=c[",j,norm_index,"]=",c_norm
                            print "c0**4=",c_norm**4 #mpmath.power(c_norm,4)
                            print "c0**-4=",c_norm**-4 #mpmath.power(c_norm,-4)
                            break
                    if self._verbose>1:
                        print "c_norm=",c_norm
                        # If the first non-zero coefficients is too small we don't want to normalize
                    for norm_index in range(0,len(l)):
                        nal = -norm_index + self._space.alpha(j)[0]
                        print "nal(",norm_index,')=',nal
                        if(not (-norm_index in l)):
                            continue
                        if nal>0:
                            continue
                        if nal==0 and not a0_neg:
                            continue  #cm1=self._principal_part['-'][(j,0)]                       
                        cm1=self._coeffs[r][j][-norm_index]
                        if abs(cm1)>mpmath.eps() and abs(cm1)>0.0:
                            if abs(nal)>0:
                                c_neg_norm=cm1*self._base_ring(nal).abs().sqrt()
                            else:
                                c_neg_norm=cm1
                            print "c-[",j,",",-norm_index,"]=",cm1
                            break
                    if self._verbose>1:
                        print "cm_neg_norm=",c_neg_norm
                ## Scaling factor for negative coefficients
                #cm1=self._coeffs[r][j][-1]
                #if(abs(cm1)>mpmath.eps() and cm1<>0):
                for n in l:
                    #if(is_int(n)):
                    al = self._space.alpha(j)[0]
                    nal = ZZ(n) + al
                    st_nal=sci_pretty_print(nal,3)
                    #elif(n=='-0'):
                    #    nal=0
                    if(abs(nal)>nmax):
                        continue
                    if(plus == False and nal>=0):
                        continue
                    if(minus== False and nal<0):
                        continue                    
                    if al<>0:
                        if(norm and abs(c_norm)>mpmath.eps() and nal>0): # and n<>norm_index):
                            c=self._coeffs[r][j][n]/c_norm
                        elif(norm and nal<0 and abs(c_neg_norm)>mpmath.eps()):
                            #c=self._coeffs[r][j][n]*mpmath.sqrt(abs(nal))/c_neg_norm
                            c=self._coeffs[r][j][n]*sqrt(abs(nal))/c_neg_norm
                        else:
                            c=self._coeffs[r][j][n]
                        if(len(self._coeffs.keys())>1):
                            print "C[",r,",",j,",",n,"]=",c
                        else:
                            print "C[",j,",",n,":"+st_nal+"]=",c
                    else:
                        if(self._verbose>1):
                            print "j,n=",j,n,nal,a0_neg
                        if(a0_neg):
                            c_minus=self._coeffs[r][j][n]
                            c_plus=self._principal_part['+'].get((j,0),0)
                        else:
                            c_minus=self._principal_part['-'].get((j,0),0)
                            c_plus=self._coeffs[r][j][n]
                        if len(self._coeffs.keys())>1:
                            if have_minus:
                                print "C[",r,",",j,",-",n,"]=",c_minus
                            print "C[",r,",",j,",+",n,"]=",c_plus
                        else:
                            if have_minus:
                                print "C[",j,",-",n,"]=",c_minus
                            print "C[",j,",+",n,"]=",c_plus
                            


    def list_coefficients(self,N,cusp="all",norm=False,print_part=['+','-'],component=-1,out_prec=53):
        r"""
        List coefficients of self.

        INPUT::

        
        - `N` -- integer, number of coefficients to list
        - `cusp` -- integer, list only coefficients for this cusp
        - `norm` -- Bool, print normalized expansions
        - `print_part` -- '+','-' or '+,-' (default) 
        - `component` -- integer, print only this component (applies to vector-valued forms)
        """
        have_minus=self._principal_part.get('-')<>{}
        ###
        s=""
        if component<0:
            for r in self._coeffs.keys():
                s+=self.list_coefficients(N=N,cusp=cusp,norm=norm,print_part=print_part,component=r,out_prec=out_prec)
            return s
        if cusp=="all":
            for j in self._coeffs[component].keys():
                s+=self.list_coefficients(N=N,cusp=j,norm=norm,print_part=print_part,component=component,out_prec=out_prec)
                #assert isinstance(cusp,(int,Integer))
            return s
        C = self._coeffs.get(component,{}).get(cusp,{})
        l = C.keys()
        l_plus = []; l_minus=[]
        for n in l:
            if self.my_zzcmp(n,0)>0:
                l_plus.append(n)
            else:
                l_minus.append(n)
        for (j,n) in  self.principal_part()['+'].keys(): 
            if j==cusp:
                l_plus.append(n); C[n]=self.principal_part()['+'][(j,n)]
        for (j,n) in  self.principal_part()['-'].keys(): 
            if j==cusp:
                l_minus.append(n); C[n]=self.principal_part()['-'][(j,n)]
        l_plus.sort(cmp=self.my_zzcmp)
        l_minus.sort(cmp=self.my_zzcmp)
        scaling_factors=[]
        RF = RealField(self._prec)
        new_prec = self._prec
        if '+' in print_part:  ## Print the positive part:
            if norm:
                norm_plus = self.principal_part()['+'].get((cusp,0),F.C(cusp,0))
                if hasattr(norm_plus,"prec"):
                    new_prec = norm_plus.prec()
                if abs(norm_plus) < RR(2.0)**(-self.prec()/2.0):
                    try:
                        for n in l_plus:
                            if n>0:
                                norm_plus = F.C(cusp,n)
                                if abs(norm_plus) > RR(2.0)**(-self.prec()/2.0):
                                    raise StopIteration()
                        raise ArithmeticError,"Could not find non-zero positive coefficient to normalize with!"
                    except StopIteration:
                        pass                
            else:
                norm_plus = 1 
            if hasattr(norm_plus,"prec"):
                new_prec = norm_plus.prec()
            if out_prec>new_prec:
                new_prec = out_prec
            RF = RealField(new_prec)
            CF = ComplexField(new_prec)
            norm_plus = CF(1)
            al = self._space.alpha(cusp)[0]
            al0 = QQ(al)
            if self._verbose>0:
                print "al=",al
                print "al0=",al0
                print "al0.denom()=",al0.denominator()
            if al0.denominator()<1000: 
                al = al0
            for n in l_plus:
                nal = n + al
                c = C[n]
                if isinstance(c,(int,mpf)): 
                    c = CF(c.real,c.imag)
                else:
                    c = CF(c.real(),c.imag())
                c = c/norm_plus

                s+="C^{{+}}_{{ {0} }} ({1}) = {2} \n ".format(cusp,nal,c)
        if '-' in print_part:
            ## For the negative coefficients we scale with c_(-1) n^(1-k)
            al = self._space.alpha(cusp)[0]
            al0 = QQ(al)
            if al0.denominator()<1000: 
                al = al0
            if norm:
                norm_minus = F.C(cusp,-1)  #self.principal_part()['-'].get((cusp,0),F.C(cusp,0))
                if abs(norm_minus) < RF(2.0)**(-self.prec()/2.0):
                    try:
                        for n in l_minus:
                            if n>0:
                                norm_minus = F.C(cusp,n)
                                if abs(norm_minus) > RF(2.0)**(-self.prec()/2.0):
                                    raise StopIteration()
                        raise ArithmeticError,"Could not find non-zero negative coefficient to normalize with!"
                    except StopIteration:
                        pass                
            else:
                norm_minus = CF(1)             
            for n in l_minus:    
                nal = n + al
                c = C[n]
                if isinstance(c,(int,mpf)): 
                    c = CF(c.real,c.imag)
                else:
                    c = CF(c.real(),c.imag())
                if nal>0:
                    nn = abs(nal)**(1-k)
                    c = c/norm_minus/nn

                s+="C^{{-}}_{{ {0} }} ({1}) = {2} \n ".format(cusp,n,c)
        return s

    def print_table_of_coeffs(self,nmax,norm=False,plus=True,minus=True,cusp=None,table_format="table"):
        r"""
        Print a Latex table of coefficients.
        """
        zl=1E-8  ### smaller coefficients than this are treated as zero
        th="\\begin{"+table_format+"}[h]"
        res=""
        ph="\\hphantom{$-$}"
        prec = self.space().prec()
        eps = 2.0*10.0**(-prec*ln(2.0)/ln(10.0))
        for r in self._coeffs.keys():
            ## Make one table per vector component
            tbl=" $n$ "
            cols="|l"
            for j in self._coeffs[r].keys():
                if(cusp<>None and j<>cusp):
                    continue
                tbl+= "& $p="+latex(self._space._group.cusps()[j])+"$ "
                cols+="|l"
            tbl+="\\\\ \n"
            tbl+="\hline \\noalign{\smallskip} \n"
            rh="\\begin{tabular}{"+cols+"|} \n"
            res=res+th+rh

            # Use the union of indices for all cusps as index set.
            Nlist=[]
            for j in self._coeffs[r].keys():
                if(cusp<>None and j<>cusp):
                    continue
                l=self._coeffs[r][j].keys()
                for n in l:
                    al = self._space.alpha(j)[0]
                    nal = ZZ(n) + al
                    if( ((not plus) and nal>0) or ((not minus) and nal<0)):
                        continue
                    if(abs(n)>nmax):
                        continue
                    if(Nlist.count(n)==0):                        
                        Nlist.append(n)
            Nlist.sort(cmp=self.my_zzcmp)
            ### First get the scaling factors
            pos_factor=dict()
            neg_factor=dict()
            a0_neg=dict()
            for j in self._coeffs[r].keys():
                if(cusp<>None and j<>cusp):
                    continue
                # # Scaling factor for positive coefficients
                # If we have set the constant term then C(r)(0) is in fact related to the non-holomorphic part and not the holomorphic one
                a0_neg[j]=False
                if(self._principal_part['+'].has_key((j,0))):
                    if(not self._principal_part['-'].has_key((j,0))):
                        a0_neg[j]=True
                for norm_index in range(0,max(Nlist)):
                    nal = norm_index + self._space.alpha(j)[0]
                    if( (not (norm_index in l))  or (norm_index==0 and a0_neg[j]) or (nal <0)):
                        continue
                    c_norm=self._coeffs[r][j][norm_index]#/mpmath.sqrt(abs(nal))
                    if(abs(c_norm)>eps and abs(c_norm)>0.0):
                        print "For normalization we use:"
                        print "c0=c[",j,norm_index,"]=",c_norm
                        print "c0**4=",c_norm**4
                        print "c0**-4=",c_norm**-4
                        break
                pos_norm_i=norm_index
                pos_factor[j]=(pos_norm_i,c_norm)
                c_neg_norm=1 #mpmath.mpf(1)
                ## Scaling factor for negative coefficients
                # If the first non-zero coefficients is too small we don't want to normalize
                for norm_index in range(0,max(Nlist)):                    
                    nal = -norm_index + self._space.alpha(j)[0]
                    # print "nal=",nal
                    if(not (-norm_index in l)):
                        continue
                    if(nal>=0):
                        continue
                    if(norm_index==0 and not a0_neg[j]):
                        continue  #cm1=self._principal_part['-'][(j,0)]                       
                    cm1=self._coeffs[r][j][-norm_index]
                    if(abs(cm1)>eps and abs(cm1)>0.0):
                        if(abs(nal)>0):
                            if hasattr(nal,"ae"):
                                c_neg_norm=cm1*mpmath.sqrt(abs(nal))
                            else:
                                c_neg_norm=cm1*sqrt(abs(nal))
                        else:
                            c_neg_norm=cm1
                        print "c-[",j,",",-norm_index,"]=",cm1
                        # print "c_neg_norm=",c_neg_norm
                        break
                neg_norm_i=-norm_index
                print "cm_neg_norm=",c_neg_norm
                neg_factor[j]=(neg_norm_i,c_neg_norm)
                # Now we can finally make the table
            for n in Nlist:
                if(n<>0):
                    row=" $"+str(n)+"$"
                    for j in self._coeffs[r].keys():
                        if(cusp<>None and j<>cusp):
                            continue
                        al = self._space.alpha(j)[0]
                        nal = ZZ(n) + al                
                        if(plus == False and nal>=0):
                            continue
                        if(minus== False and nal<0):
                            continue                    
                        if(norm and abs(c_norm)>eps and nal>0): # and n<>norm_index):
                            c=self._coeffs[r][j][n]/pos_factor[j][1]
                        elif(norm and nal<0 and abs(c_neg_norm)>eps):
                            if hasattr(nal,"ae"):
                                c=self._coeffs[r][j][n]*mpmath.sqrt(abs(nal))/neg_factor[j][1]
                            else:
                                c=self._coeffs[r][j][n]*sqrt(abs(nal))/neg_factor[j][1]                             
                        else:
                            c=self._coeffs[r][j][n]
                        s = norm_sci_pretty_print(c,16,latex_pow=True,zero_lim=zl)
                        if(s.lstrip()[0]<>"-"):                            
                            row+="& "+ph+"$"+s+"$ "
                        else:
                            row+="& $"+s+"$ "
                    row+="\\\\ \n "
                else:
                    ## Have to distinguish between alpha(j)=0 and <>0 
                    ## Add two rows of c(0)
                    print "a0neg=",a0_neg
                    row=""
                    if(minus):
                        row+=" $a^{-}(0)$ "
                        for j in self._coeffs[r].keys():
                            if(cusp<>None and j<>cusp):
                                continue
                            al = self._space.alpha(j)[0]
                            nal = ZZ(n) + al                
                            if(nal<>0):
                                row+=" & "
                            else:
                                if(a0_neg[j]):
                                    c_minus=self._coeffs[r][j][n]
                                else:
                                    c_minus=self._principal_part['-'][(j,0)]
                                s = norm_sci_pretty_print(c_minus,16,latex_pow=True,zero_lim=zl) 
                                if(s.lstrip()[0]<>"-"):                            
                                    row+="& "+ph+"$"+s+"$ "
                                else:
                                    row+="& $"+s+"$ "
                            #print "c_minus(",j,")=",c_minus
                            #print "s=",s
                            #row+=s
                        row+="\\\\ \n "
                        row+="$a^{+}(0)$ "
                    else:
                        row+="$0$ "
                    for j in self._coeffs[r].keys():
                        if(cusp<>None and j<>cusp):
                            continue
                        al = self._space.alpha(j)[0]
                        nal = ZZ(n) + al                
                        if(nal<>0):
                            c_plus = self._coeffs[r][j][n]
                        else:
                            if(a0_neg[j]):
                                c_plus=self._principal_part['+'][(j,0)]
                            else:
                                c_plus=self._coeffs[r][j][n]
                        if(norm):
                            c_plus=c_plus/pos_factor[j][1]
                        print "c_plus=",c_plus
                        ## We now add two rows
                        s=norm_sci_pretty_print(c_plus,16,latex_pow=True,zero_lim=zl)
                        if(s.lstrip()[0]<>"-"):                            
                            row+="& "+ph+"$"+s+"$ "
                        else:
                            row+="& $"+s+"$ "
                    row+="\\\\ \n"
                tbl+=row
            tbl+="\end{tabular} \end{"+table_format+"}"
            res+=tbl
        return res

    
    def print_as_q_exp(self,nmax,base_ring=QQ,eps=1E-12):
        r"""
        Print self as q-expansions with coefficients truncated to nearest integer (if error is less than prec)

        INPUT:
        
        - `nmax` -- number of terms in the q-expansion
        - `base_ring` -- Base ring for q-series
        - `eps` -- precision for rational approximation 

        """
        qexps=list()
        ## We try with rationals...
        x=ZZ['x'].gen()
        QQi=QQ.extension(x**2+1,'i')
        if base_ring=='QQi':
            base_ring=QQi
        S=PowerSeriesRing(base_ring,'q')        
        coeff_f_minus=dict()
        coeff_f_plus=dict()
        eps = 2.0*10.0**(-self.space().prec()*ln(2.0)/ln(10.0))
        print "Principal part:"+self.print_principal_part()
        const=dict()
        for r in self._coeffs.keys():
            coeff_f_minus[r]=dict()
            coeff_f_plus[r]=dict()
            const[r]=dict()
            for j in self._coeffs[r].keys():
                coeff_f_minus[r][j]=list()
                coeff_f_plus[r][j]=list()
                #print "c0=",c0
                if(j<>0):
                    c0=self._coeffs[r][j][0]
                    n0=0
                    if(abs(c0)==0):
                        c0=self._coeffs[r][j][1]
                        n0=1
                else:
                    c0=1
                    n0=0
                if base_ring==QQ:
                    cr = rational_approximation(c0**4,eps)
                else:
                    c0=base_ring(c0)
                    cr=base_ring(c0**4)
                if hasattr(c0,"ae"):
                    ar = rational_approximation(mpmath.arg(c0)/mpmath.mp.pi(),eps)
                elif hasattr(c0,"argument"):
                    ar = rational_approximation(c0.argument()/c0.base_ring().pi(),eps)
                else:
                    if c0>0:
                        ar = 0
                    else:
                        ar = RR.pi()
                
                const[r][j]=[cr,ar]
                #print "c0=",c0
                # First f_j^-
                for n in range(0,nmax):
                    al=-n+self._space.alpha(j)[0]
                    if al<eps and self.is_holomorphic():
                        continue
                    if base_ring==QQ:
                        c=rational_approximation(self._coeffs[r][j][-n]/c0,eps)
                    else:
                        c=base_ring(self._coeffs[r][j][-n]/c0)
                    coeff_f_minus[r][j].append(c)
                    #print "f[",j,",",n,"]^-=",c
                # Then f_j^+
                for n in range(0,nmax):
                    al=n+self._space.alpha(j)[0]
                    if al<-eps:
                        continue
                    tmp=self._coeffs[r][j][n]/c0
                    print "tmp=",tmp,type(tmp)
                    if isinstance(tmp,int):
                        rtmp=tmp
                        itmp=0
                    else:
                        rtmp=tmp.real()
                        if hasattr(tmp,"complex_embedding"):
                            itmp=tmp.complex_embedding(self.space().prec()).imag()
                        else:
                            itmp=tmp.imag()
                    if base_ring==QQ:
                        c=rational_approximation(rtmp,eps)
                    if base_ring==QQi:
                        cx=rational_approximation(rtmp,eps)
                        cy=rational_approximation(itmp,eps)
                        c=cx+i*cy
                    else:
                        c=base_ring(tmp)
                    if base_ring==QQ:
                        coeff_f_plus[r][j].append(c.real())                
                    else:
                        coeff_f_plus[r][j].append(c)                
                    #print "f^+[",j,",",n,"]^+=",c
                if len(self._coeffs.keys())>1:
                    if(coeff_f_minus[r][j].count(0)==len(coeff_f_minus[r][j])):
                        fm="0"
                    else:
                        fm=str(coeff_f_minus[r][j])
                    fp0 = str(S(coeff_f_plus[r][j]).add_bigoh(nmax))
                    al=self._space.alpha(j)[0]
                    if(al<>0):
                        fp="q^{"+str(rational_approximation(al))+"}("+fp0+")"
                    else:
                        fp=fp0
                    print "f[",r,",",j,"]^+=",fp
                else:
                    if(coeff_f_minus[r][j].count(0)==len(coeff_f_minus[r][j])):
                        fm="0"
                    else:
                        fm=str(coeff_f_minus[r][j])
                    if not self.is_holomorphic():
                        print "f[",j,"]^-=",fm
                    al=self._space.alpha(j)[0]                    
                    fp0 = str(S(coeff_f_plus[r][j]).add_bigoh(nmax))                        
                    if(al<>0):
                        fp="q^{"+str(rational_approximation(al))+"}("+fp0+")"
                    else:
                        fp=fp0
                    print "f[",j,"]^+=",fp
        for r in self._coeffs.keys():
            for j in self._coeffs[r].keys():
                if const[r][j][0]<>0 and const[r][j][1]<>0:
                    print "c[",r,j,"]^4= %s arg = %s pi" % (const[r][j][0],const[r][j][1])

    def print_principal_part(self):
        r""" Print the principal part of self as q-series.
        """
        s=""
        sp=""
        for (r,n) in self._principal_part['+']:
            a=self._principal_part['+'][(r,n)]
            if(a<>0):
                x=QQ(n+RR(self._space.alpha(r)[0]))            
            if(a<>1):
                if(a>0 and len(sp)>0):
                    ast="+"+str(a)
                else:
                    ast=str(a)
                if(x<>0):
                    sp=sp+ast+"q^{"+str(x)+"}"
                else:
                    sp=sp+ast
            else:
                if(x<>0):
                    sp=sp+"q^{"+str(x)+"}"
                else:
                    sp=sp+"1"
        s=s+sp+""
        for (r,n) in self._principal_part['-']:
            s+=' + non-holomorphic principal part...(todo: print better)'
        return s


    def xi_k_inverse_G(self,prec=53,pp_in=None):
        r"""
        Compute xi_k^-1(g) for self.
        """
        M = self._space
        pp = [M.xi_k_inverse_pp(self)]
        H = HarmonicWeakMaassForms(M) 
        F = H.get_element(pp,prec)
        eps = 2.0*10.0**(-self.space().prec()*ln(2.0)/ln(10.0))
        if(pp_in):
            p = dict()
            for (r,n) in pp_in.keys():
                p[(r,n)]=pp_in[(r,n)]
            pp.append(p)                
        ## If G is in the + space we set some c's too...
        sc=dict()
        for j in range(1,4):
            if self._verbose > 1:
                print "C(0",j,")=",G.C(0,j)
            if(abs(G.C(0,j))<eps):
                sc[(0,-j)]=0
            # We have to guess how to get rid of any holomorphic forms...
        for n in range(1,len(BB)+1):
            if(cb[n]==len(BB)):
                sc[(0,n)]=0
                break
        setc.append(sc)
        F = H.get_element(pp,SetC=setc,prec=prec)
        return F


            
class HalfIntegralWeightFormElement(AutomorphicFormElement):
    r"""
    A member of the space of half-integral weight modular forms forms (with theta multiplier as default).
    """ 
    def __init__(self,M,C=None,prec=53,principal_part=None,**kwds):
        r"""
        Initialize an automorphic form.
        
        INPUT:

        
        -''M'' -- Space of automorphic forms
        -''k'' -- Weight.
        -''C''-- Fourier coefficients
        -''prec'' -- integer, precision (if given by construction, default None)
        -''principal_part -- principal part in dictionary 
           '+' : principal part of c^{+}
           '-' : principal part of c^{-}
        EXAMPLES:
        """
        if(hasattr(C,'get_magma_attribute')):
            ## We can initialize a half integral weight form from a magma form (q-expansion)
            self._magma_form=C
            coeff = dict()
            coeff[0] = C.Coefficients()
        else:
            self._magma_form=None
            coeff = C
        self._class_name = "HalfIntegralWeightFormElement"
        AutomorphicFormElement.__init__(self,M,C=coeff,prec=prec,principal_part=principal_part)

class HarmonicWeakMaassFormElement(AutomorphicFormElement):    
    r"""
    Create an Harmonic Weak Maass form.
    """ 

    def __init__(self,M,C=None,prec=None,principal_part=None,**kwds):
        r"""
        See ``HarmonicWeakMaassFormElement`` for full documentation.

        Initialize an harmonic weak Maass form.
        
        INPUT:

        
            -''M'' -- Space of automorphic forms
            
            -''k'' -- Weight.
            -''C''-- Fourier coefficients
            -''prec'' -- integer, precision (if given by construction, default None)

        EXAMPLES::
        """
        #print "typeM=",type(M)
        self._class_name ="HarmonicWeakMaassFormElement"
        AutomorphicFormElement.__init__(self,M,C,prec=prec,principal_part=principal_part)
        

        
class HarmonicWeakMaassForms(AutomorphicFormSpace):
    r"""
    Space of Harmonic weak Maass forms.
    """
    def __init__(self,G,weight=0,multiplier=None,holomorphic=False,weak=True,cuspidal=False,verbose=0,**kwds):
        r""" Initialize the space of automorphic forms.
        """
        if(isinstance(G,MySubgroup)):
            self._group=G
            self._from_group=G._G
        else:
            if is_int(G):
                self._group=MySubgroup(Gamma0(G))
                self._from_group=Gamma0(G)
            elif( hasattr(G,'is_subgroup') and G.is_subgroup(SL2Z)):
                self._group=MySubgroup(G)
                self._from_group=G
            elif( hasattr(G,'_is_space_of_automorphic_functions')):
                # We can use the inverse of the \xi_k operator to map M_{k,rho} to H_{2-k,\bar{rho}} and 
                self._group=G._group
                self._from_group=G._from_group
                self._verbose = G._verbose
                weight=QQ(2)-QQ(G.weight())
                x=G.character()
                if x.is_trivial():
                    character=trivial_character(self._group.level())
                elif(isinstance(x,sage.modular.dirichlet.DirichletCharacter)):
                    if(x.order()<=2):
                        character=x
                    else:
                        # the conjugate character
                        character=x.parent()[0]/x   
                elif(isinstance(x,type(trivial))):  # if x is a function
                    character = x
                else:
                    raise ValueError, "Unknown character! x:%s" % x
            else:
                raise ValueError, "Could not initialize space from G:%s" % G
            
            
        # We need a level divisible by 4
        if multiplier==None:
            if is_int(weight):
                multiplier=TrivialMultiplier(self._group)
            else:
                if(self._group.level() % 4 <>0):
                    raise ValueError," Need level divisible by 4. Got:%s " % self._group.level()
                #if ( int(2*weight) % 4 == 1):
                multiplier=ThetaMultiplier(self._group,weight=weight)
                #else:
                #    multiplier=ThetaMultiplier(self._group,dual=True)
        self._class_name ="HarmonicWeakMaassForms"
        if self._from_group:
            GG = self._from_group
        else:
            GG = self._group
        #AutomorphicFormSpace.__init__(self,GG,weight=weight,multiplier=multiplier,character=character,holomorphic=holomorphic,weak=weak,cuspidal=cuspidal,dprec=dprec,verbose=verbose)
        AutomorphicFormSpace.__init__(self,GG,weight=weight,multiplier=multiplier,holomorphic=holomorphic,weak=weak,cuspidal=cuspidal,verbose=verbose,**kwds)
        

    def modular_forms_subspace(self,cuspidal_subspace=False):
        r"""
        Construct the modular forms (i.e. holomorphic and non-weak) subspace of self.
        
        """
        if(not is_int(self.weight()) and is_int(2*self.weight())):
            if(self._from_group):
                G = self._from_group
            else:
                G = self._group
            M=HalfIntegralWeightForms(G,weight=self.weight(),character=self._character,multiplier=self._multiplier,holomorphic=True,weak=False,cuspidal=cuspidal_subspace,dprec=self._dprec,verbose=self._verbose)
        else:
            M=AutomorphicFormspace(G,weight=self.weight(),character=self._character,multiplier=self._multiplier,holomorphic=True,weak=False,cuspidal=cuspidal_subspace,dprec=self._dprec,verbose=self._verbose)
        return M

    def get_element(self,principal_part=None,prec=53,dbase_prec=None,ndig=10,SetC=None,SetY=None,SetM=None,**kwds):
        r"""
        Get an element of the space of HarmonicWeakMaassForms.
        
        INPUT:
        
        - ''principal_part''   -- list of principal parts
                    PP[c,m]=a if the principal at cusp c contains a*q^m
        - ''ndig'' -- integer (default 10): the number of requested digits
        - ''dbase_prec'' -- integer (default None): if set, use this number of digits for precision in all mpmath calculations
        - ''SetC'' -- dictionary containing fourier coefficients to keep fixed (and their values)
                      of the form SetC[n][i]=c_i(n)
        """
  
        pp = principal_part
        if not isinstance(pp,list):
            pp = [pp]
        C = AutomorphicFormSpace._get_element(self,principal_part=principal_part,SetC=SetC,SetY=SetY,SetM=SetM,get_c=True,**kwds)
        if kwds.get('gr',0)<>0:
            return C
        res=list()
        if self._verbose>0:
            print "principal_part=",pp
        if not isinstance(SetC,list):
            numfuns=1
        else:
            numfuns = max(1,len(SetC))
        if len(C)>0:
            for i in range(numfuns):
                F=HarmonicWeakMaassFormElement(self,C[i],prec=prec,principal_part=pp[i])
                res.append(F)
        if len(res)==1:
            res=res[0]
        return res
                
    def set_norm(self,P=None,C=None):
        r"""
        Set normalization for computing Fourier coefficients.
        -''P'' -- principal part = list of dictionaries
        -''C'' -- a list of dictionaries of coefficients in the form SetC[k][(i,n)]=c
              (if only one dictionary is supplied we use the same for all)
        """
        N=dict()
        if isinstance(P,list):
            N['comp_dim']=len(P)
        else:
            N['comp_dim']=1
            P=[P]
        if N['comp_dim']==0:
            raise ValueError,"Need to specify at least one set of conditions!"
        if self._verbose > 0:
            print "comp_dim:=",N['comp_dim']
            print "PP=",P
        N['SetCs']=dict()
        N['SetCs_neg']=dict()
        N['cuspidal']=self._cuspidal
        N['weak']=self._weak        
        nc=self._group.ncusps()
        eps = 2.0*10.0**(-self.prec()*ln(2.0)/ln(10.0))
        if C<>None and len(C)>0:
            C1=dict()
            if isinstance(C,dict):
                C1[0]=[C]
                for i in range(1,N['comp_dim']):
                    C1.append(C)
            elif isinstance(C,list):
                C1 = copy(C)
                if len(C1)<>N['comp_dim']:
                    raise ValueError,"Need the same length of coefficients to set as number of principal parts!" 
            else:
                raise ValueError,"Need the same length of coefficients to set as number of principal parts!"    
        else:
            C1=list()
            for j in range(N['comp_dim']):
                C1.append({})
    
        if self._verbose > 1:
            print "SetC=",C1
        # Set coefficients (e.g. in +-space or similar)
        if C1<>None:
            for j in range(N['comp_dim']):
                N['SetCs'][j]=copy(C1[j]) # dict()
        else:
            for j in range(N['comp_dim']):
                N['SetCs'][j]=dict()
        
        # # Impose further restrictions by cuspidality or non-weakness
        for icusp in range(nc):
            al=self.alpha(icusp)[0] # 
            if self._verbose > 1:
                print "alpha(",icusp,")=",al
            if (al<-eps and not N['weak'])  or (al<=eps and N['cuspidal']):
                for j in range(N['comp_dim']):
                    N['SetCs'][j][(icusp,0)]=0
        ## Set coefficients given by the principal parts
        ## (if applicable, i.e. only the 0th-coefficient)
        for j in range(N['comp_dim']):
            N['SetCs_neg'][j]=dict()
            if(P[j].has_key("-")):
                for (r,n) in P[j]['-']:
                    N['SetCs_neg'][j][(r,n)]=P[j]['-'][(r,n)]
            if P[j].has_key("+"):        
                for (r,n) in P[j]['+']:
                    if n==0: #if H.alpha(r)[0]==0:
                        if not N['SetCs'][j].has_key((r,n)):
                            N['SetCs'][j][(r,n)]=P[j]['+'][(r,n)]
        return N

    

    
class HolomorphicModularForms(AutomorphicFormSpace):
    r"""
    Space of Holomorphic modular forms.

    EXAMPLES:
    
    sage: S=HolomorphicModularForms(Gamma0(1),12,prec=203)
    sage: F=S.get_element(SetM=50)
    sage: F.print_as_q_exp(10,prec=1E-12)
    Principal part:
    f[ 0 ]^+= q - 24*q^2 + 252*q^3 - 1472*q^4 + 4830*q^5 - 6048*q^6 - 16744*q^7 + 84480*q^8 - 113643*q^9 + O(q^10)


    """
    def __init__(self,G,weight=None,multiplier=None,weak=False,cuspidal=True,dprec=25,verbose=0,**kwds):
        r""" Initialize the space of automorphic forms.
        """
        self._verbose=verbose
        if( hasattr(G,'_is_space_of_automorphic_functions')):
            # Look at the holomorphic space on the group of G with same weight
            # and multiplier as default
            self._group=G._group
            self._from_group=G._from_group
            self._verbose = G._verbose
            if weight==None:
                weight=G.weight()
            if multiplier==None:
                multiplier=G.multiplier()
        else:
            if(isinstance(G,MySubgroup)):
                self._group=G
                self._from_group=G._G
            else:
                if(is_int(G)):
                    self._from_group=Gamma0(G)
                    self._group=MySubgroup(self._from_group)
                elif( hasattr(G,'is_subgroup') and G.is_subgroup(SL2Z)):
                    self._group=MySubgroup(G)
                    self._from_group=G
        #AutomorphicFormSpace.__init__(self,GG,weight=weight,multiplier=multiplier,character=character,holomorphic=holomorphic,weak=weak,cuspidal=cuspidal,dprec=dprec,verbose=verbose)
        if hasattr(multiplier,"dimension_cusp_forms") and not weak:
            if weight >2:
                if cuspidal:
                    self._dimension = multiplier.dimension_cusp_forms(weight)
                else:
                    self._dimension = multiplier.dimension_modular_forms(weight)
            else:
                self._dimension=-1
        AutomorphicFormSpace.__init__(self,self._group,weight=weight,multiplier=multiplier,holomorphic=True,weak=weak,cuspidal=cuspidal,dprec=dprec,verbose=verbose,**kwds)
        

        
    def get_element(self,principal_part=None,ndig=10,prec=53,dbase_prec=None,SetC=None,SetY=None,SetM=None,do_mpmath=False,get_mat=False,**kwds):
        if SetC==None:
            if self.is_cuspidal():
                SetC=[{(0,0):0,(0,1):1}]
            else:
                SetC=[{(0,0):1,(0,1):0}]
        if principal_part<>None:
            pp = principal_part            
        else:
            pp=list()
            for i in range(len(SetC)):
                pp.append({'+':{},'-':{}})
        if not isinstance(pp,list):
            pp0=[pp]
        else:
            pp0=pp
        if self._verbose>0:
            print "Using pp=",pp
            print "SetC=",SetC
            print "SetY=",SetY
            print "SetM=",SetM
        C = AutomorphicFormSpace._get_element(self,principal_part=pp,SetC=SetC,SetY=SetY,SetM=SetM,do_mpmath=do_mpmath,get_mat=get_mat,get_c=True,**kwds)
        if kwds.get('gr',0)==1:
            return C
        res=list()
        if len(C)>0:
            for i in range(len(C)):
                F= HolomorphicModularFormElement(self,C[i],prec=prec,principal_part=pp0[i])
                res.append(F)
        if len(res)>1:
            return res
        else:
            return res[0]

        
class HolomorphicModularFormElement(AutomorphicFormElement):    
    r"""
    Create an Harmonic Weak Maass form.
    """ 

    def __init__(self,M,C=None,prec=None,principal_part=None):
        r"""
        See ``HarmonicWeakMaassFormElement`` for full documentation.

        Initialize an harmonic weak Maass form.
        
        INPUT:

        
            -''M'' -- Space of automorphic forms
            
            -''k'' -- Weight.
            -''C''-- Fourier coefficients
            -''prec'' -- integer, precision (if given by construction, default None)

        EXAMPLES::

        """
        #print "typeM=",type(M)
        self._class_name ="HolomorphicModularFormElement"
        AutomorphicFormElement.__init__(self,M,C,prec=prec,principal_part=principal_part)

    def list_coefficients(self,nmax,norm=False,plus=True,minus=True,cusp=None):
        r"""
        List coefficients of self.
        """
        for r in self._coeffs.keys():
            print ""
            for j in self._coeffs[r].keys():
                if cusp<>None and j<>cusp:
                    continue
                print ""
                l=self._coeffs[r][j].keys()
                l.sort(cmp=self.my_zzcmp)
                for n in l:
                    al = self._space.alpha(j)[0]
                    if al<>0:
                        nal = ZZ(n) + al
                        st_nal=sci_pretty_print(nal,3)
                    else:
                        nal=str(n)
                    c=self._coeffs[r][j][n]
                    print "C[",j,",",nal,"]=",c


### Construction routines for specific types of forms
def WeakModularForm(G,weight=0,principal_part="q^-1",**kwds):
    r"""
    Construct a Weaklyp holomorphic modular form on G.

    INPUT:
    - `principal_part` -- Principal part given as a (vector) of q-series with coefficients in QQ.
    - `weight` -- weight
    - `kwds` -- keywords to get passes on to the HolomorphicModulaForms space

    NOTE: If a vector of principal series is given the entries correspond to the cusps in G (with the same order)

    """
    M = HolomorphicModularForms(G,weight=weight,weak=True,**kwds)
    pp = extract_princial_part(M,principal_part)
    F = M.get_element(principal_part={'+':pp})
    return F


def HarmonicWeakMaassForm(G,weight=0,principal_part="q^-1",verbose=0,**kwds):
    r"""
    Construct a Harmonic weak Maass form form on G.

    INPUT:
    - `principal_part` -- Principal part given as a (vector) of q-series with coefficients in QQ.
    - `weight` -- weight
    - `kwds` -- keywords to get passes on to the HolomorphicModulaForms space

    NOTE: If a vector of principal series is given the entries correspond to the cusps in G (with the same order)

    NOTE: can not specify 
    
    """
    M = HarmonicWeakMaassForms(G,weight=weight,weak=True,verbose=verbose)
    pp = extract_princial_part(M,principal_part)
    F = M.get_element(principal_part=pp,**kwds)
    return F



def extract_princial_part(M,principal_part):
    r"""
    Compute the principal part in the format we want for the constructors.
    """### Interpret the principal part .
    LP = LaurentPolynomialRing(QQ,name='q')
    q = LP.gens()[0]
    YP = PolynomialRing(QQ,name='y')
    y = YP.gens()[0]
    ppdict={'-':{},'+':{}}
    ## We start by setting the constant terms to zero
    ## (unless they are explicitly overriden in the given principal part)
    for j in range(M.group().ncusps()):
        if M.alpha(j)[0]<=0:
            ppdict['+'][(j,0)]=0
            ppdict['-'][(j,0)]=0
    if isinstance(principal_part,dict):
        for r,k in principal_part.get('+',{}):
            ppdict['+'][(r,k)]=principal_part['+'][(r,k)]
        ppdict['-']=principal_part.get('-',{})
        #print "dict:",ppdict
        return ppdict
    if not isinstance(principal_part,list):
        principal_part=[principal_part]
    for j in range(len(principal_part)):
        pp = principal_part[j]        
        if isinstance(pp,str):
            print "pp0=",pp
            # # We need to convert to a Laurent polynomial.            
            pp = eval(pp)
        elif not hasattr(pp,"add_bigoh") and pp.base_ring()==QQ:
            raise ValueError,"Did not get principal part of correct type! Got:{0}".format(principal_part)
        print "pp=",pp
        ck=0
        for k in pp.exponents():
            ppdict['+'][(j,k[0])]=pp.coefficients()[ck]
            ck+=1
    #print "ppdict=",ppdict
    return ppdict
    

    
def shifts(FQM):
    v=dict()
    for x in FQM.list():
        v[x]=FQM.Q(x)
    return v


def set_norm_harmonic_weak_maass_forms(H,P=None,C=None):
    r"""
    -''H'' -- space of automorphic forms
    -''P'' -- principal parts = list of dictionaries
    -''C'' -- a list of dictionaries of coefficients in the form SetC[k][(i,n)]=c
              (if only one dictionary is supplied we use the same for all)
    """
    N=dict()
    N['comp_dim']=len(P)
    if(N['comp_dim']==0):
        raise ValueError,"Need to specify at least one set of conditions!"
    if H._verbose > 0:
        print "comp_dim:=",N['comp_dim']
        print "PP=",P
    N['SetCs']=dict()
    N['SetCs_neg']=dict()
    N['cuspidal']=H._cuspidal
    N['weak']=H._weak        
    nc=H._group.ncusps()
    eps = 2.0*10.0**(-H.prec()*ln(2.0)/ln(10.0))
    if C<>None and len(C)>0:
        C1=dict()
        if(isinstance(C,dict)):
            C1[0]=[C]
            for i in range(1,N['comp_dim']):
                C1.append(C)
        elif(isinstance(C,list)):
            C1 = copy(C)
            if(len(C1)<>N['comp_dim']):
                raise ValueError,"Need the same length of coefficients to set as number of principal parts!" 
        else:
            raise ValueError,"Need the same length of coefficients to set as number of principal parts!"    
    else:
        C1=list()
        for j in range(N['comp_dim']):
            C1.append({})
    
    if H._verbose > 1:
        print "SetC=",C1
    # Set coefficients (e.g. in +-space or similar)
    if(C1<>None):
        for j in range(N['comp_dim']):
            N['SetCs'][j]=copy(C1[j]) # dict()
    else:
        for j in range(N['comp_dim']):
            N['SetCs'][j]=dict()
    ## Set coefficients given by the principal parts
    for j in range(N['comp_dim']):
        N['SetCs_neg'][j]=dict()
        if(P[j].has_key("-")):
            for (r,n) in P[j]['-']:
                N['SetCs_neg'][j][(r,n)]=P[j]['-'][(r,n)]
        if P[j].has_key("+"):        
            for (r,n) in P[j]['+']:
                if H.alpha(r)[0]==0:
                    N['SetCs'][j][(r,n)]=P[j]['+'][(r,n)]
    ## Impose further restrictions by cuspidality or non-weakness
    for icusp in range(nc):
        al=H.alpha(icusp)[0]
        if H._verbose > 1:
            print "alpha(",icusp,")=",al
        if (al<-eps and not N['weak'])  or (al<=eps and N['cuspidal']):
            for j in range(N['comp_dim']):
                N['SetCs'][j][(icusp,0)]=0
        if al<=eps:
            for j in range(N['comp_dim']):
                if(P[j]['+'].has_key((icusp,0))):
                    ## We only have to set the zeroth coefficients if we don't use it as a variable for a^{-}
                    if(P[j].has_key('-') and P[j]['-'].has_key((icusp,0))):
                        N['SetCs'][j][(icusp,0)]=P[j]['+'][(icusp,0)]
                #else:
                #    N['SetCs'][j][(icusp,0)]=0
    # remove coefficients that are already set using the principal part
    # and set them using the supplied coefficients otherwise
    #for i in range(len(PP)):
    #    for (r,n) in PP[i].keys():
    #        N['SetCs'][i][(r,n)]=PP[i]
    #print "N end=",N
    return N



def set_norm_harmonic_weak_maass_forms2(H,P,C=None):
    r"""
    -''H'' -- space of automorphic forms
    -''P'' -- principal parts
    -''C'' -- a dictionary of set coefficients in the form SetC[(i,n)]=c
    """
    N=dict()
    N['comp_dim']=1            
    N['SetCs']=dict()
    N['cuspidal']=H._cuspidal
    N['weak']=H._weak        
    nc=H._group.ncusps()
    eps = 2.0*10.0**(-H.prec()*ln(2.0)/ln(10.0))
    if(C<>None and len(C.keys())>0):
        if(is_int(C.keys()[0])):
            SetC=C
        else:
            SetC=dict()
            SetC[0]=C
    else:
        SetC=C
    if H._verbose > 1:
        print "SetC=",SetC
    if(C<>None and len(SetC.keys())>0):
        N['comp_dim']=len(SetC.keys())
    #print "N=",N
    #print "SetC.keys=",SetC.keys()
    for j in range(N['comp_dim']):
        N['SetCs'][j]=dict()
    if(P.has_key((0,0)) and H._holo):
        #print "holo"
        for j in range(N['comp_dim']):
            N['SetCs'][j][(0,0)]=0            
    if(N['cuspidal']):
        for icusp in range(nc):
            v=H.alpha(icusp)[1]
            if(v==1):
                for j in range(N['comp_dim']):
                    N['SetCs'][j][(icusp,0)]=0
    if(not N['weak']):
        for icusp in range(nc):
            al=H.alpha(icusp)[0]
            if al<-eps:
                for j in range(comp_dim):
                    SetCs[j][(icusp,0)]=0
    #print "N=",N
    if(SetC<>None):
        for i in SetC.keys():
            for (r,n) in SetC[i].keys():
                if(P.has_key((r,n))):
                    N['SetCs'][i][(r,n)]=P[(r,n)]
                else:
                    N['SetCs'][i][(r,n)]=SetC[i][(r,n)]
        
    #print "N=",N
    return N



def solve_system_for_harmonic_weak_Maass_waveforms(W,N,gr=0):
    r"""
    Solve the linear system to obtain the Fourier coefficients of Maass forms

    INPUT:

    - ``W`` --   (system) dictionary
        - ``W['Ms']``  -- M start
        - ``W['Mf']``  -- M stop
        - ``W['nc']``  -- number of cusps
        - ``W['space']``  -- space of automorphic forms
        - ``W['V']``   -- matrix of size ((Ms-Mf+1)*nc)**2
        - ``W['RHS']`` -- right hand side (for inhomogeneous system) matrix of size ((Ms-Mf+1)*nc)*(dim)
    - ``N`` -- normalisation (dictionary, output from the set_norm_for_maass function)
        - ``N['SetCs']``   -- Which coefficients are set and their values
        - ``N['comp_dim']``-- How large is the assumed dimension of the solution space
        - ``N['num_set']`` -- Number of coefficients which are set
        

    OUTPUT:
    
    - ``C`` -- Fourier coefficients

    EXAMPLES::

        sage: G=MySubgroup(Gamma0(1))
        sage: mpmath.mp.dps=20
        sage: R=mpmath.mpf(9.533695261353557554344235235928770323821256395107251982375790464135348991298347781769255509975435366)
        sage: Y=mpmath.mpf(0.5)
        sage: W=setup_matrix_for_Maass_waveforms(G,R,Y,12,22)
        sage: N=set_norm_maass(1)
        sage: C=solve_system_for_Maass_waveforms(W,N)
        sage: C[0][2]*C[0][3]-C[0][6]
        mpc(real='-1.8055426724989656270259e-14', imag='1.6658248366482944572967e-19')

    If M is too large and the precision is not high enough the matrix might be numerically singular

        W=setup_matrix_for_Maass_waveforms(G,R,Y,20,40)  
        sage: C=solve_system_for_Maass_waveforms(W,N)
        Traceback (most recent call last)
        ...
        ZeroDivisionError: Need higher precision! Use > 23 digits!

    Increasing the precision helps
    
        sage: mpmath.mp.dps=25
        sage: R=mpmath.mpf(9.533695261353557554344235235928770323821256395107251982375790464135348991298347781769255509975435366)
        sage: C=solve_system_for_Maass_waveforms(W,N)
        sage: C[0][2]*C[0][3]-C[0][6]
        mpc(real='3.780824715556976438911480324e-25', imag='2.114746048869188750991752872e-99')


        """
    V=W['V']
    Ms=W['Ms']
    Mf=W['Mf']
    nc=W.get('nc',1)
    PP=W.get('PP',[])
    H = W.get('space',None)
    if not H:
        raise TypeError,"Need a space together with our W!"
    verbose = H._verbose
    #alphas=W['alphas']
    alphas = H.alphas()
    Ml=W['Ml'] #Mf-Ms+1
    variable_a_plus=W['var_a+']
    variable_a_minus=W['var_a-']
    if(V.ncols()<>Ml*nc or V.nrows()<>Ml*nc):
        raise Exception," Wrong dimension of input matrix!"
    # we have to assume that all normalizations use the same coefficients
    maxit=1000
    SetCs=N['SetCs']
    SetCs_neg=N.get('SetCs_neg',{})
    CF = MPComplexField(H.prec())
    zero = CF(0)
    comp_dim=N['comp_dim']
    use_sym=0
    SetClist=dict()
    for j in range(0,comp_dim):
        SetClist[j]=dict()
    if len(PP)>0 and ((comp_dim<>len(SetCs.keys()) and comp_dim<>len(PP))):
        print "comp_dim=",comp_dim
        print "SetC=",SetCs
        print "PP=",PP
        raise ValueError," Inconsistent normalization SetCs:%s" % SetCs
    num_set=0
    for j in range(0,comp_dim):
        # # First we treat set values of coefficients not corresponsing to the principal part
        for (r,n) in SetCs[j].keys():
            nr = r*Ml+n
            if nr>=0 or not H.is_holomorphic():
                SetClist[j][nr]=SetCs[j][(r,n)]
            elif PP[j]['+'].has_key((r,n)) and PP[j]['-'].has_key((r,n)):
                SetClist[j][nr]=0
        if verbose>0:
            print "SetClist_pos=",SetClist
            print "var_a+=",variable_a_plus[j]
            print "var_a-=",variable_a_minus[j]
        ## Then we check the zeroth coefficients
        for r in range(nc):
            if(alphas[r][1]==1):
                if( (not variable_a_plus[j][r]) and (not variable_a_minus[j][r])):
                    nr = r*Ml
                    if(SetCs_neg.get(j,{}).has_key((r,0))):
                        SetClist[j][nr]=CF(SetCs_neg[j][(r,0)]) 
        num_set=len(SetClist[0].keys())
    if verbose>0:
        print "SetClist_tot=",SetClist
    t=V[0,0]
    if(isinstance(t,float)):
        mpmath_ctx=mpmath.fp
    else:  
        mpmath_ctx=mpmath.mp
    if verbose>0:
        print "mpmath_ctx=",mpmath_ctx
    #use_symmetry=False
    MS = MatrixSpace(CF,int(Ml*nc-num_set),int(comp_dim))
    RHS = Matrix_complex_dense(MS,0,True,True)
    # We allow for either a variation of principal parts or of set coefficients
    if(W.has_key('RHS')):
        l=W['RHS'].ncols()
        if(l>1 and l<>comp_dim):
            raise ValueError,"Incorrect number of right hand sides!"
        
    MS2 = MatrixSpace(CF,int(Ml*nc-num_set),int(Ml*nc-num_set))
    LHS = Matrix_complex_dense(MS2,0,True,True)
    #LHS=mpmath_ctx.matrix(int(Ml*nc-num_set),int(Ml*nc-num_set))
    roffs=0
    if verbose>0:
        print "Ml=",Ml
        print "num_set=",num_set
        print "SetCs=",SetCs
        print "SetClist=",SetClist
        #print "Valslist=",Valslist
        print "V.rows=",V.nrows()
        print "V.cols=",V.ncols()
        print "LHS.rows=",LHS.nrows()
        print "LHS.cols=",LHS.ncols()
        print "RHS.rows=",RHS.nrows()
        print "RHS.cols=",RHS.ncols()
        print "use_sym=",use_sym
    for r in range(V.nrows()):
        cr=r+Ms
        if(SetClist[0].keys().count(r+Ms)>0):
            roffs=roffs+1
            continue
        for fn_j in range(comp_dim):
            if(W.has_key('RHS') and W['RHS'].ncols()>fn_j):
                RHS[r-roffs,fn_j]=CF(-W['RHS'][r,fn_j])
            elif(W.has_key('RHS')):
                RHS[r-roffs,fn_j]=CF(-W['RHS'][r,0])
            else:
                RHS[r-roffs,fn_j]=zero
            for c in SetClist[fn_j].keys():
                v=CF(SetClist[fn_j][c])
                tmp=v*V[r,c-Ms]
                RHS[r-roffs,fn_j]=RHS[r-roffs,fn_j]-tmp
        coffs=0
        for k in range(V.ncols()):            
            if(SetClist[0].keys().count(k+Ms)>0):
                coffs=coffs+1
                continue
            try:                
                LHS[r-roffs,k-coffs]=V[r,k]
            except IndexError:
                print "r,k=",r,k
                print "V.rows=",V.nrows()
                print "V.cols=",V.ncols()
                print "roffs,coffs=",roffs,coffs
                print "r-roffs,k-coffs=",r-roffs,k-coffs
                print "LHS.rows=",LHS.nrows()
                print "LHS.cols=",LHS.ncols()                
                raise IndexError,"Matrix / coefficients is set up wrong!"
            #print "LHS[",r,k,"]=",LHS[r-roffs,k-coffs]
    if gr==1:
        return LHS,RHS
    smin=smallest_inf_norm(LHS)
    if verbose>0:
        print "sminfn=",smin
    dps0=CF.prec()
    done=False
    i=1
    while (not done and i<=maxit):
        try:
            Q,R = LHS.qr_decomposition()
            #A, p = mpmath_ctx.LU_decomp(LHS)
            done=True
        except ZeroDivisionError:
            #t=int(mpmath_ctx.ceil(-mpmath_ctx.log10(smallest_inf_norm(LHS))))
            t=int(ceil(-log_b(smallest_inf_norm(LHS),10)))
            dps=t+5*i; i=i+1
            if verbose>-1:
                print "raising number of digits to:",dps
            LHS.set_prec(dps)
            # raise ZeroDivisionError,"Need higher precision! Use > %s digits!" % t
    if(i>=maxit):
        raise ZeroDivisionError,"Can not raise precision enough to solve system! Should need > %s digits! and %s digits was not enough!" % (t,dps)
    X=dict()
    for fn_j in range(comp_dim):
        X[fn_j] = dict() 
        X[fn_j][0] = dict() 
        v = RHS.column(fn_j)
        if verbose>0:
            print "len(B)=",len(v)
            #print "RHS=",v
        #b = mpmath_ctx.L_solve(A, RHS.column(fn_j), p)
        TMP = LHS.solve(v) #mpmath_ctx.U_solve(A, b)
        roffs=0
        res = (LHS*TMP-v).norm()
        if verbose>0:
            print "res(",fn_j,")=",res
        #res = mpmath_ctx.norm(mpmath_ctx.residual(LHS, TMP, RHS.column(fn_j)))
        #print "res(",fn_j,")=",res
        for i in range(0,nc):
            X[fn_j][0][i]=dict()
        for i in range(nc):
            roffs2=0
            for n in range(Ml):
                nn=i*Ml+n+Ms
                key=n+Ms
                #if(i==1):
                #    print n,key
                if(SetClist[fn_j].keys().count(nn)>0):
                    if verbose>1:
                        print "We have set ",nn
                    roffs=roffs+1
                    X[fn_j][0][i][key]=SetClist[fn_j][nn] 
                    if verbose>0:
                        print "X[",fn_j,",",i,",",key,"]=",SetClist[fn_j][nn]
                        print "nn=",nn
                    continue
                try:
                    #X[fn_j][0][i][n-roffs2+Ms]=TMP[nn-Ms-roffs,0]
                    X[fn_j][0][i][key]=TMP[nn-Ms-roffs]
                except IndexError:
                    print "n*Mli-roffs=",n,'+',Ml,'*',i,'-',roffs,"=",n+Ml*i-roffs
                ## We also insert the principal part if it is applicable
    #mpmath.mp.dps=dpold
    # return x
    return X

def smallest_inf_norm(V):
    r"""
    Computes the smallest of the supremum norms of the columns of a matrix.

    INPUT:

        - ``V`` -- matrix (real/complex)

    OUTPUT:

        - ``t`` -- minimum of supremum norms of the columns of V

    EXAMPLE::


        sage: A=mpmath.matrix([['0.1','0.3','1.0'],['7.1','5.5','4.8'],['3.2','4.4','5.6']])
        sage: smallest_inf_norm(A)
        mpf('5.5')

    
    """
    minc=100
    mi=0
    try:
        nc = V.ncols(); nr=V.nrows()
    except AttributeError:
        nc = V.cols; nr=V.rows
        
    for j in range(nc):
        maxr=0
        for k in range(nr):
            t=abs(V[k,j])
            if(t>maxr):
                maxr=t
        if(maxr<minc):
            minc=maxr
            mi=j
    return minc


def smallest_inf_norm_mpmath(V):
    r"""
    Computes the smallest of the supremum norms of the columns of a matrix.

    INPUT:

        - ``V`` -- matrix (real/complex)

    OUTPUT:

        - ``t`` -- minimum of supremum norms of the columns of V

    EXAMPLE::


        sage: A=mpmath.matrix([['0.1','0.3','1.0'],['7.1','5.5','4.8'],['3.2','4.4','5.6']])
        sage: smallest_inf_norm(A)
        mpf('5.5')

    
    """
    minc=100
    mi=0
    for j in range(V.cols):
        maxr=0
        for k in range(V.rows):
            t=abs(V[k,j])
            if(t>maxr):
                maxr=t
        if(maxr<minc):
            minc=maxr
            mi=j
    return minc



def solve_system_for_harmonic_weak_Maass_waveforms_mpmath(W,N):
    r"""
    Solve the linear system to obtain the Fourier coefficients of Maass forms

    INPUT:

    - ``W`` --   (system) dictionary
        - ``W['Ms']``  -- M start
        - ``W['Mf']``  -- M stop
        - ``W['nc']``  -- number of cusps
        - ``W['V']``   -- matrix of size ((Ms-Mf+1)*nc)**2
        - ``W['space']``   -- space of automorphic forms
        - ``W['RHS']`` -- right hand side (for inhomogeneous system) matrix of size ((Ms-Mf+1)*nc)*(dim)
    - ``N`` -- normalisation (dictionary, output from the set_norm_for_maass function)
        - ``N['SetCs']``   -- Which coefficients are set and their values
        - ``N['comp_dim']``-- How large is the assumed dimension of the solution space
        - ``N['num_set']`` -- Number of coefficients which are set
        
    OUTPUT:
    
    - ``C`` -- Fourier coefficients

    EXAMPLES::

        sage: G=MySubgroup(Gamma0(1))
        sage: mpmath.mp.dps=20
        sage: R=mpmath.mpf(9.533695261353557554344235235928770323821256395107251982375790464135348991298347781769255509975435366)
        sage: Y=mpmath.mpf(0.5)
        sage: W=setup_matrix_for_Maass_waveforms(G,R,Y,12,22)
        sage: N=set_norm_maass(1)
        sage: C=solve_system_for_Maass_waveforms(W,N)
        sage: C[0][2]*C[0][3]-C[0][6]
        mpc(real='-1.8055426724989656270259e-14', imag='1.6658248366482944572967e-19')

    If M is too large and the precision is not high enough the matrix might be numerically singular

        W=setup_matrix_for_Maass_waveforms(G,R,Y,20,40)  
        sage: C=solve_system_for_Maass_waveforms(W,N)
        Traceback (most recent call last)
        ...
        ZeroDivisionError: Need higher precision! Use > 23 digits!

    Increasing the precision helps
    
        sage: mpmath.mp.dps=25
        sage: R=mpmath.mpf(9.533695261353557554344235235928770323821256395107251982375790464135348991298347781769255509975435366)
        sage: C=solve_system_for_Maass_waveforms(W,N)
        sage: C[0][2]*C[0][3]-C[0][6]
        mpc(real='3.780824715556976438911480324e-25', imag='2.114746048869188750991752872e-99')


        """
    V=W['V']
    Ms=W['Ms']
    Mf=W['Mf']
    nc=W['nc']
    PP=W.get('PP',[])
    alphas=W['alphas']
    H=W.get('space',None)
    if not H:
        raise ValueError," Need a space in W!"
    verbose =H._verbose
    Ml=W['Ml'] #Mf-Ms+1
    variable_a_plus=W['var_a+']
    variable_a_minus=W['var_a-']
    if(V.cols<>Ml*nc or V.rows<>Ml*nc):
        raise Exception," Wrong dimension of input matrix!"
    # we have to assume that all normalizations use the same coefficients
    SetCs=N['SetCs']
    SetCs_neg=N['SetCs_neg']
    zero=mpmath.mp.mpf(0)
    #Vals=N['Vals']
    ### We have to determine whether we have two "constant" terms
    #if(Ms<0 and Ms+Mf<>0):
    #two_terms=1
    #else:
    #    two_terms=0
    #print "Using two constant terms!:",two_terms
    comp_dim=N['comp_dim']
    use_sym=0
    #if(len(SetCs.keys())>0):
    #    num_set=len(SetCs[0])
    #else:
    #    num_set=0
    #if(len(SetCs_neg.keys())>0):
    #    num_set=num_set+len(SetCs_neg[0])
    ## converse the dictionary to a list 
    SetClist=dict()
    for j in range(0,comp_dim):
        SetClist[j]=dict()
    if(comp_dim<>len(SetCs.keys()) and comp_dim<>len(PP)):
        print "comp_dim=",comp_dim
        print "SetC=",SetCs
        print "PP=",PP
        raise ValueError," Inconsistent normalization SetCs:%s" % SetCs
    num_set=0
    for j in range(0,comp_dim):
        # # First we treat set values of coefficients not corresponsing to the principal part
        for (r,n) in SetCs[j].keys():
            for j in range(comp_dim):
                #if(two_terms and n>=0):
                #    nr = r*Ml+n+1
                #else:
                nr = r*Ml+n
                SetClist[j][nr]=SetCs[j][(r,n)]
        if verbose>0:
            print "SetClist_pos=",SetClist
        #if(not two_terms):
        #continue
        #for (r,n) in SetCs_neg[j].keys():
        #    for j in range(comp_dim):
        #        nr = r*Ml+n
        #        SetClist[j][nr]=SetCs_neg[j][(r,n)]
        ## Then we check the zeroth coefficients
        for r in range(nc):
            if(alphas[r][1]==1):
                if( (not variable_a_plus[r]) and (not variable_a_minus[r])):
                    nr = r*Ml
                    #if(SetCs_neg[j].has_key((r,0))):
                    #    
                    #SetClist[j][nr]=zero
        num_set=len(SetClist[0].keys())
    if verbose>0:
        print "SetClist_tot=",SetClist
    t=V[0,0]
    if(isinstance(t,float)):
        mpmath_ctx=mpmath.fp
    else:  
        mpmath_ctx=mpmath.mp
    if verbose>0:
        print "mpmath_ctx=",mpmath_ctx
    #use_symmetry=False
    RHS=mpmath_ctx.matrix(int(Ml*nc-num_set),int(comp_dim))
    # We allow for either a variation of principal parts or of set coefficients
    #
    if(W.has_key('RHS')):
        l=W['RHS'].cols
        if(l>1 and l<>comp_dim):
            raise ValueError,"Incorrect number of right hand sides!"

    LHS=mpmath_ctx.matrix(int(Ml*nc-num_set),int(Ml*nc-num_set))
    roffs=0
    if verbose>0:
        print "Ml=",Ml
        print "num_set=",num_set
        print "SetCs=",SetCs
        print "SetClist=",SetClist
        #print "Valslist=",Valslist
        print "V.rows=",V.rows
        print "V.cols=",V.cols
        print "LHS.rows=",LHS.rows
        print "LHS.cols=",LHS.cols
        print "RHS.rows=",RHS.rows
        print "RHS.cols=",RHS.cols
        print "use_sym=",use_sym
    for r in range(V.rows):
        cr=r+Ms
        if(SetClist[0].keys().count(r+Ms)>0):
            roffs=roffs+1
            continue
        for fn_j in range(comp_dim):
            if(W.has_key('RHS') and W['RHS'].cols>fn_j):
                RHS[r-roffs,fn_j]=-W['RHS'][r,fn_j]
            elif(W.has_key('RHS')):
                RHS[r-roffs,fn_j]=-W['RHS'][r,0]
            for c in SetClist[fn_j].keys():
                v=SetClist[fn_j][c]
                if(mpmath_ctx==mpmath.mp):
                    tmp=mpmath_ctx.mpmathify(v)
                elif(isinstance(v,float)):
                    tmp=mpmath_ctx.mpf(v)
                else:
                    tmp=mpmath_ctx.mpc(v)
                tmp=tmp*V[r,c-Ms]
                RHS[r-roffs,fn_j]=RHS[r-roffs,fn_j]-tmp
        coffs=0
        for k in range(V.cols):            
            if(SetClist[0].keys().count(k+Ms)>0):
                coffs=coffs+1
                continue
            try:                
                LHS[r-roffs,k-coffs]=V[r,k]
            except IndexError:
                print "r,k=",r,k
                print "V.rows=",V.rows
                print "V.cols=",V.cols
                print "roffs,coffs=",roffs,coffs
                print "r-roffs,k-coffs=",r-roffs,k-coffs
                print "LHS.rows=",LHS.rows
                print "LHS.cols=",LHS.cols                
                return
            #print "LHS[",r,k,"]=",LHS[r-roffs,k-coffs]
    #return LHS
    smin=smallest_inf_norm_mpmath(LHS)
    if verbose>0:
        print "sminfn=",smin
    if(smin<>0):
        t=int(mpmath_ctx.ceil(-mpmath_ctx.log10(smin)))
    else:
        raise ValueError,"Something wrong with normalization. Got min norm=0!"
    dpold=mpmath.mp.dps
    mpmath.mp.dps=max(dpold,t+5)
    maxit=100;i=0
    done=False
    if verbose>0:
        print "using number of digits:",mpmath.mp.dps
    while (not done and i<=maxit):
        try:
            A, p = mpmath_ctx.LU_decomp(LHS)
            done=True
        except ZeroDivisionError:
            mpmath.mp.dps=mpmath.mp.dps+5*i; i=i+1
            print "raising number of digits to:",mpmath.mp.dps
            # raise ZeroDivisionError,"Need higher precision! Use > %s digits!" % t
    if(i>=maxit):
        raise ZeroDivisionError,"Can not raise precision enough to solve system! Should need > %s digits! and %s digits was not enough!" % (t,mpmath.mp.dps)

    #try:
    #    A, p = mpmath_ctx.LU_decomp(LHS)
    #except ZeroDivisionError:
    #    t=int(mpmath_ctx.ceil(-mpmath_ctx.log10(smallest_inf_norm(LHS))))
    #    raise ZeroDivisionError,"Need higher precision! Use > %s digits!" % t
    #return A
    #for k in range(RHS.rows):
    #    print "RHS(",k,")=",RHS[k,0]
    X=dict()
    for fn_j in range(comp_dim):
        X[fn_j] = dict() #mpmath.matrix(int(Ml),int(1))
        X[fn_j][0] = dict() #mpmath.matrix(int(Ml),int(1))
        if verbose>0:
            print "len(B)=",len(RHS.column(fn_j))
        b = mpmath_ctx.L_solve(A, RHS.column(fn_j), p)
        TMP = mpmath_ctx.U_solve(A, b)
        roffs=0
        res = mpmath_ctx.norm(mpmath_ctx.residual(LHS, TMP, RHS.column(fn_j)))
        #print "res(",fn_j,")=",res
        for i in range(0,nc):
            X[fn_j][0][i]=dict()
        #for n in range(Ml):
        #    if(SetClist[fn_j].keys().count(i*Ml+n+Ms)>0):
        #        roffs=roffs+1
        #        #print "X[",fn_j,",",n,",Vals[fn_j][n]
        #        X[fn_j][0][n+Ms]=SetClist[fn_j][i*Ml+n+Ms]
        #        continue
        #    X[fn_j][0][n+Ms]=TMP[n-roffs,0]

        for i in range(nc):
            roffs2=0
            for n in range(Ml):
                nn=i*Ml+n+Ms
                ## get the key of the coefficient we set
                #if(two_terms):
                #    if(n+Ms==0):                        
                #        key='-0'  ## the constant 'negative' term
                #    elif(n+Ms>=1):
                #        key=n-1+Ms  ## the constant 'positive' term
                #    else:
                #        key=n+Ms
                #else:
                key=n+Ms
                #if(i==1):
                #    print n,key
                if(SetClist[fn_j].keys().count(nn)>0):
                    if verbose>1:
                        print "We have set ",nn
                    roffs=roffs+1
                    X[fn_j][0][i][key]=SetClist[fn_j][nn] 
                    if verbose>1:
                        print "X[",fn_j,",",i,",",key,"]=",SetClist[fn_j][nn]
                        print "nn=",nn
                    continue
                #if(two_terms and n+Ms==1):
                #    X[fn_j][0][i]['-0']=TMP[nn-Ms-roffs,0]
                #if(two_terms and n+Ms==1):
                #    roffs2=roffs2+1
                try:
                    #X[fn_j][0][i][n-roffs2+Ms]=TMP[nn-Ms-roffs,0]
                    X[fn_j][0][i][key]=TMP[nn-Ms-roffs,0]
                except IndexError:
                    print "n*Mli-roffs=",n,'+',Ml,'*',i,'-',roffs,"=",n+Ml*i-roffs
                ## We also insert the principal part if it is applicable
    mpmath.mp.dps=dpold
    # return x
    return X

def is_int(q):
    r"""
    Find out if the rational number q is an integer.

    INPUT:
    -''q'' -- integer/rational/real

    OUTPUT:
    - logical -- True if q is an integer otherwise False

    EXAMPLES::

        sage: is_int(1)
        True
        sage: is_int(float(1.0))
        True
        sage: is_int(RR(1.0))   
        True
        sage: is_int(6/3) 
        True
        sage: is_int(6/4)
        False
        sage: is_int(1.5)    
        False
        sage: is_int(Gamma0(1))    
        False
        
    """
    if(isinstance(q,sage.rings.integer.Integer) or isinstance(q,int)):
        return True
    if(isinstance(q,sage.rings.rational.Rational)):
        n=q.denominator()
        if(n==1):
            return True
    if(isinstance(q,tuple)):
        return False
    try:
        if(floor(q)==ceil(q)):
            return True
    except:
        pass
    return False


def rational_approximation(x,eps=1E-12):
    r""" Computes an approximation to x in QQ(i).

    INPUT:
    -''x'' -- real or complex number
    -''eps'' -- desired precisionin the approximation
    OUTPUT:
    -''y'' -- rational approximation with error eps
    If |x-[x]|<eps we return [x], the nearest integer to x otherwise |x-ncf(x)| < eps where the ncf(x) is a continued fraction approximation.

    """
    if hasattr(x,"imag"):
        if hasattr(x,"ae"):
            xr = x.real; xi=x.imag 
        else:
            #    print "x=",x,type(x)
            xr = real(x); xi=imag(x)
        if xi<>0:
            xr=rational_approximation(xr,eps)
            xi=rational_approximation(xi,eps)
            return xr+I*xi
        x = xr
    if isinstance(x,mpf):
        x = RealField(mpmath.mp.prec)(x)
        #return rational_approximation(x,eps)
    if isinstance(x,(int,Integer,ZZ)):
        return QQ(x)
    if hasattr(x,"parent"):
        if x.parent() == QQ:
            return x
    if not isinstance(x,(float,type(RR(1)))):
        raise ValueError,"Can not find rational approximation to x:{0} (of type {1}) with eps={2}".format(x,type(x),eps)
    n = nearest_integer(x)
    prec=x.parent().prec()
    dprec=ceil(eps*ln(2.0)/ln(10.0))
    RF = RealField(prec)
    if abs(x-n)<eps:
        return QQ(n)
    else:
        # xr is in [0,1]

        xr = RealField(prec)(x)-RealField(prec)(n)
        # Note: ncf[0]=0
        ncf = nearest_integer_continued_fraction(xr,dprec)
        ## Get approximation from sequence: 
        #print "ncf=",ncf
        for j in range(len(ncf)):
            y = real_from_nearest_integer_continued_fraction(ncf[0:j+1])
            err=RR(abs(y-xr))
            #print "y=",y
            #print "err=",err,type(err)
            #print "eps=",eps,type(eps)
           #print "cmp:",(err<eps)
            if err<RR(eps):
                #print "Do quit!"
                break
        return QQ(y+n)


def real_from_nearest_integer_continued_fraction(ncf):
    r"""
    Take a list of coeffficients in a nearest integer cotinued fraction and return the corresponding real point.
    """
    y = 0
    for j in range(len(ncf),1,-1):
        y = QQ(-1/(y+ncf[j-1]))
    return QQ(y+ncf[0])


## needed for pickling
import __main__
__main__.AutomorphicFormSpace=AutomorphicFormSpace
__main__.HarmonicWeakMaassForms=HarmonicWeakMaassForms
__main__.AutomorphicFormElement=AutomorphicFormElement
__main__.HalfIntegralWeightForms=HalfIntegralWeightForms
#__main__.
#__main__.


###  temporary routines for testing purposes
def _test_Vs(W1,W2):
    Ms=W1['Ms']
    Mf=W1['Mf']
    nc=W1['nc']
    Ml1=W1['Mf']-W1['Ms']+1
    Ml2=W2['Mf']-W2['Ms']+1
    for i in range(nc):
        for j in range(nc):
            for r in range(Mf):
                for k in range(Mf):
                    a=W1['V'][r+i*Ml1-W1['Ms'],k+j*Ml1-W1['Ms']]
                    b=W2['V'][r+i*Ml2-W2['Ms'],k+j*Ml2-W2['Ms']]
                    t=a-b
                    if(abs(t)>0.1):
                        
                        print i,j,':',r,k,':',a,b,'diff:',t
                        print "ia=",r+i*Ml1-W1['Ms'],':',k,'+',j,'*',Ml1,'-',W1['Ms'],'=',k+j*Ml1-W1['Ms']
                        print "ib=",r+i*Ml2-W2['Ms'],k+j*Ml2-W2['Ms']
                        return 





def _test_lin_comb(F,G,x0,x1,N=100):
    r"""
    Test if the coefficients of F+xG are integral for x0<=x <=x1
    """
    prec=F.space().prec()
    RF=RealField(prec)
    h=RF(x1-x0)/RF(N)
    ermin=1.0
    for j in range(N):
        x = x0+j*h
        P = F._lin_comb(G,1,x)
        c0 = P._coeffs[0][0][0]
        er_loc=0
        c = dict()
        for k in range(1,9):
            c[k]=RR((P._coeffs[0][0][k]/c0).real)
            ## remember we might have rational numbers.
            # hopefully they only have 2 or 3 in the denominator...
            er = abs(nearest_integer(c[k]*RF(6))-c[k]*RF(6))
            if abs(c[k]) > 0.01:
                if(er>er_loc):
                    er_loc=er
        if er_loc<0.1:
            print "err loc=",er_loc
            for k in range(1,9):
                er = abs(nearest_integer(c[k])-c[k])
                if abs(c[k]) > 0.01:
                    print x,k,c[k],er
        if er_loc<ermin:
            ermin=er_loc
            xmin=x
            Pmin=P
    print "xmin=",xmin
    print "ermin=",ermin
    return Pmin

def norm_sci_pretty_print(c,nd=0,es='e',latex_pow=False,zero_lim=0):
    if(is_int(c)):
        return str(c)
    if(abs(c)<zero_lim):
        return "0"
    if hasattr(c,"ae"):
        x=cc.real; y=cc.imag
    else:
        x=cc.real(); y=cc.imag()
    if(abs(x)>1E-5):
        sx = sci_pretty_print(x,nd,'',latex_pow)
    elif(abs(x)>zero_lim):
        sx = sci_pretty_print(x,2,'',latex_pow)
    else:
        sx=""
    # print x,y
    if(y>0 and sx<>""):
        p="+"
    else:
        p=""
    if(abs(y)>1E-5):
        sy=p+sci_pretty_print(y,nd,'',latex_pow)+"i"
    elif(abs(y)>zero_lim):
        sy=p+sci_pretty_print(y,2,'',latex_pow)+"i"
    else:
        sy=""
    ## un-scientify numbers between 0.1 and 1, i.e. with exponent -01
    if(sx.find("10^{-01}")>0):
        ss=sx.replace("\cdot 10^{-01}","")
        sx=ss.replace(".","")
        if(x<0):
            sx="-0."+sx.replace("-","")
        else:            
            sx="0."+sx
    if(sy.find("10^{-01}")>0):
        ss=sy.replace("\cdot 10^{-01}","")
        sy=ss.replace(".","")
        if(y<0):
            sy="-0."+sy.replace("-","")
        else:            
            sy="0."+sy

    s=sx+sy
    ss=s.replace("\cdot 10^{00}","")
    
    #print c,x,y,"::",ss
    return ss

def sci_pretty_print(s,nd=0,es='e',latex_pow=False):
    r""" Take a string representation of a number and returns it in scientific notation to desired number of digits.
    """
    # remove leading sign #
    #x=mpmath.mp.mpf(s)
    #if(abs(x)<1):
    #    raise NotImplementedError," Only implemented for |x|>1!!  got x=%s" %x
    if(not isinstance(s,str)):
        s=str(s)
        
    s=s.replace("(","")
    s=s.replace(")","")
    s=s.strip()
    if(s.count("I")+s.count("i")+s.count("j")>0):
        # Get a default complex notation
        s=s.replace("*","")
        s=s.replace("I","i")
        s=s.replace("j","i")
        ## We have to find imaginary and real parts 
        l=s.split("+")                
        if len(l)>1:
            (s1,s2)=l
        else:
            (s1,s2)=s.split("-")                
            s2="-"+s2
        if(s1.count("i")>0): # put imaginary part in standard form
            ims=s1.strip("i").lstrip(); res=s2             
        else:
            ims=s2.strip("i").lstrip(); res=s1 
        if(ims==""): ims="1"
        sres=sci_pretty_print(res,nd,es,latex_pow)    
        sims=sci_pretty_print(ims,nd,es,latex_pow)    
        if sres=="0": sres=""
        if sims=="0":
            sims=""
        else:
            sims=sims+"i"

        if sims.count("-")>0:
            return sres+" "+sims.replace(" -"," - ")
        elif sims<>"" and sres<>"":
            return sres+" + "+sims
        elif sres<>"":
            return sres
        elif sims<>"":
            return sims
        else:
            raise ValueError,"Could not find pretty print for s=%s " %s 
    s=s.strip()    
    if len(s.replace(".","").strip("0"))==0:
        return "0"
    if s.count(".")==0:
        s=s+".0"
    if s[0]=='-':
        ss=s.strip("-")
        ss=sci_pretty_print(ss,nd,es,latex_pow)    
        return "-"+ss

    l=s.split(".")
    if len(l)>1:
        (sint,sdigs)=l
    elif len(s)<nd:
        return s
    elif len(l)>0:
        sint=l[0]
        sdigs=""
    else:
        raise ValueError," Can not do pretty print for s=%s" %s

    if sdigs.count("e")>0:
        l=sdigs.split("e")
        sdigs=l[0]
        ex=int(l[1])
    else:
        ex=0
    if len(sint)==1 and sint=="0":
        # find the number of leading zeros
        sss=sdigs.lstrip("0")        
        nz=len(sdigs)-len(sss)+1
        if nz<10:
            ex="-0"+str(nz)
        else:
            ex=str(-nz)
        # Fix correct rounding
        rest=sss[nd:len(sss)]
        ix=nd-1
        if len(rest)>0:
            if int(rest) < 5*10**(len(rest)-1):
                # print " round < : since "+rest+"<"+str(5*10**(len(rest)-1))
                d=int(sss[ix])
            elif int(rest) > 5*10**(len(rest)-1):
                # print " round > : since "+rest+">"+str(5*10**(len(rest)-1))
                d=int(sss[ix])+1
            else:
                # if we have an exact half we round randomly 
                d=int(sss[ix])+int(random())            
            if d<10:
                ssdigs=sss[0:ix]+str(d) # We account for the leading digit too
            else:
                ssdigs=sss[0:ix-1]+str(int(sss[ix-1])+1)+str(d-10) # We account for the leading digit too
            if latex_pow:
                return ssdigs[0]+"."+ssdigs[1:nd]+"\cdot 10^{"+ex+"}"
            else:
                return ssdigs[0]+"."+ssdigs[1:nd]+es+ex            
    ex=int(ex)+len(sint)-1
    if abs(ex)<10:
        ex="0"+str(ex)
    else:
        ex=str(ex)
    #ssdigs=sint[1:len(sint)]+sdigs
    # cut away to nd digits
    if nd>0:
        #ssdigs=sdigs[0:nd-1] # We acount the leading digit too
        # Try to do correct rounding        
        rest=sdigs[nd-len(sint):len(sdigs)]
        #print "sdigs=",sdigs," nd=",nd
        #print "rest=",rest
        ix=nd-len(sint)-1
        if len(rest)>0:
            if int(rest) < 5*10**(len(rest)-1):
                # print " round < : since "+rest+"<"+str(5*10**(len(rest)-1))
                d=int(sdigs[ix])
            elif int(rest) > 5*10**(len(rest)-1):
                # print " round > : since "+rest+">"+str(5*10**(len(rest)-1))
                d=int(sdigs[ix])+1
            else:
                # if we have an exact half we round randomly 
                random.seed()
                d=int(sdigs[ix])+int(random.getrandbits(1))            
            if d<10:
                ssdigs=sdigs[0:ix]+str(d) # We account for the leading digit too
            else:
                if ix>0:
                    ssdigs=sdigs[0:ix-1]+str(int(sdigs[ix-1])+1)+str(d-10) # We account for the leading digit too
                else:
                    ssdigs=str(d-10) # We account for the leading digit too
                    if len(sint)==1:
                        sint=str(int(sint)+1)
                    else:
                        ll=len(sint); stmp=sint;
                        sint=stmp[1:ll-1]+str(int(stmp[ll-1])+1)
        else:
            ssdigs=sdigs[0:ix] 
        #print "rest=",rest,len(rest)
        ssdigs=sint[1:len(sint)]+ssdigs    
    else:
        ssdigs=sint[1:len(sint)]+sdigs    
        
    # print sint[0]+"."+ssdigs+" \cdot 10^{"+ex+"}"
    if latex_pow:
        res=sint[0]+"."+ssdigs+" \cdot 10^{"+ex+"}"
        return res 
    else:
        return sint[0]+"."+ssdigs+es+ex


def _set_character(character):
    if isinstance(character,str):
        if ["","trivial"].count(character)==0:
            raise NotImplemented,"Incorrect character! Got: %s" %multiplier
        character = None
    elif isinstance(character,sage.modular.dirichlet.DirichletCharacter) or isinstance(character,function):
        pass
    elif is_int(character):
        self._character=DirichletGroup(self._group.level()).list()[character]
    else:
        raise TypeError," Got an unknown character : %s " % character
    return character



### Functions for error estimates
def c_Ax(A,x):
    """ This function shows up in the estimate of the incomplete Gamma function"""
    if A<1:
        return x**(A-1)
    elif A>1:
        return A*x**(A-1)
    else:
        return 1

def incgamma_upper_bound(A,x):
    """  A bound for Gamma(A,x) """
    return exp(-x)*c_Ax(A,x)


def sum_of_gamma_bound(M,alpha,A,X):
    """ A bound of Sum_{M+1} n^{alpha} Gamma(A,nX) """
    if X<0:
        raise ValueError,"Can not bound this sum for X={0}".format(X)
    if M<alpha/X:
        M0 = ceil(alpha/X)
        print "Need to increase M to {0}".format(ceil(alpha/X))
        return -1,ceil(alpha/X)
    f = exp(-X*M)*X**-alpha
    if A<1:
        return f*c_Ax(alpha+A-1,X*M)
    elif A==1:
        return f/X*c_Ax(alpha+1,X*M)
    else:
        return f*A*c_Ax(alpha+A-1,X*M)
    
def error_bound_minus(k,M,Y):
    """
    Bound truncated non-holomorphic part of a Harmonic weak Maass form
    """
    if Y>=1: ## It is the level and not the height
        Y0 = sqrt(3.0)/2/Y
    else:
        Y0=Y
    fourpi = RR.pi()*RR(4)
    c1 = max(1.0-k,1.0)
    c2 = max(1.5*k+0.75,1.0)
    f1 = 6.0/fourpi**2*Y0**(-k-1)
    f2 = M**(0.5*k+0.75)
    f3 = exp(-RR.pi()*2*Y0*M)
    return c1*c2*f1*f2*f3
    
        <|MERGE_RESOLUTION|>--- conflicted
+++ resolved
@@ -899,11 +899,7 @@
     ##     D=solve_system_for_harmonic_weak_Maass_waveforms(V,N,deb=True)
     ##     F._coeffs=D
     ##     return F
-<<<<<<< HEAD
-    def _get_element(self,principal_part,digs=10,dbase_prec=None,SetC=None,SetY=None,SetM=None,SetQ=None,do_mpmath=0,get_mat=False,use_sym=1,get_c=False,gr=0,version=0):
-=======
     def _get_element(self,principal_part,digs=10,dbase_prec=None,SetC=None,SetY=None,SetM=None,SetQ=None,do_mpmath=0,get_mat=False,use_sym=1,get_c=False,gr=0,version=0,threads=1):
->>>>>>> f9a86fd4
         r"""
         INPUT:
         
@@ -1027,11 +1023,7 @@
                 Ymp = mpmath.mp.mpf(Ymp)
                 V=setup_matrix_for_harmonic_Maass_waveforms_sv_bak_22(self,Ymp,M,Q,ppart)
             elif (version==0 or gr==1):
-<<<<<<< HEAD
-                V=setup_matrix_for_harmonic_Maass_waveforms(self,Ymp,M,Q,ppart,use_sym=use_sym)
-=======
                 V=setup_matrix_for_harmonic_Maass_waveforms(self,Ymp,M,Q,ppart,use_sym=use_sym,threads=threads)
->>>>>>> f9a86fd4
             else:
                 C = setup_and_solve_for_harmonic_Maass_waveforms(self,Ymp,M,Q,ppart,cset=setc)
         else:
