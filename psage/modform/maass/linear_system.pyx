# cython: profile=True
# -*- coding: utf-8 -*-
#*****************************************************************************
#  Copyright (C) 2010 Fredrik Strömberg <fredrik314@gmail.com>
#
#  Distributed under the terms of the GNU General Public License (GPL)
#
#    This code is distributed in the hope that it will be useful,
#    but WITHOUT ANY WARRANTY; without even the implied warranty of
#    MERCHANTABILITY or FITNESS FOR A PARTICULAR PURPOSE.  See the GNU
#    General Public License for more details.
#
#  The full text of the GPL is available at:
#
#                  http://www.gnu.org/licenses/
#*****************************************************************************
r"""
Class containing the linear system we use to solve for Fourier coefficients.
AUTHOR:

 - Fredrik Stroemberg


"""
#from sage.rings.complex_mpc import MPComplexField
#from psage.matrix import *
<<<<<<< HEAD
cdef mpc_rnd_t rnd
cdef mpfr_rnd_t rnd_re
rnd = MPC_RNDNN
rnd_re = GMP_RNDN
include "sage/ext/interrupt.pxi"  # ctrl-c interrupt block support
include "sage/ext/stdsage.pxi"  # ctrl-c interrupt block support
include "sage/ext/cdefs.pxi"
include "sage/ext/gmp.pxi"
from sage.rings.complex_mpc cimport MPComplexNumber
=======
include "sage/ext/interrupt.pxi"  # ctrl-c interrupt block support
include "sage/ext/stdsage.pxi"  # ctrl-c interrupt block support
include "sage/ext/cdefs.pxi"
#include "sage/ext/gmp.pxi"
cdef mpc_rnd_t rnd
cdef mpfr_rnd_t rnd_re
rnd = MPC_RNDNN
rnd_re = MPFR_RNDN
from sage.rings.complex_mpc cimport MPComplexNumber,MPComplexField_class
>>>>>>> f9a86fd4
from psage.matrix.matrix_complex_dense cimport Matrix_complex_dense
from sage.all import copy,MatrixSpace
from psage.modform.maass.vv_harmonic_weak_maass_forms_alg import pullback_pts_vv_mpc
from psage.rings.mpc_extras cimport _mpc_div,_mpc_mul,_mpc_set,_mpc_sub
from sage.rings.real_mpfr import RealField
from sage.rings.complex_mpc import MPComplexField
#cdef class LinearSystem(object):
import cython
cdef class LinearSystem(object):
    r"""
    Linear system.
    """
    def __cinit__(self,X,int prec=53,int verbose=0,**kwds):
       print "cinit!"
       self._verbose = verbose
       self._M0=0
       self._prec = prec
       self._weight = Rational(X.weight())

       
    def __init__(self,X,int prec=53,int verbose=0,**kwds):
        print "init"
        self._multiplier = X
        self._CF = MPComplexField(prec)
        self._RF = RealField(prec)


        #self._matrix = None #Matrix_complex_dense(M,0)

    def __dealloc__(self):
        pass
        
    def multiplier(self):
        return self._multiplier

    cpdef setup_system_vv(self,int M0,RealNumber Y):
        r"""
        Set up a symmetrized system for the Weil representation for holomorphic functions
        SLOW version. Used for testing.
        
        """
        assert hasattr(self._multiplier,"D")
        #if prec>0:
        #    self._CF = MPComplexField(prec)
        #    self._RF = RealField(prec)
        self._M0 = M0
        #RF = self._RF
        s = len(self.multiplier().D())*(M0+1)

        MS = MatrixSpace(self._CF,s,s)
        self._matrix = Matrix_complex_dense(MS,0)
        D = self._multiplier.D()
        ### Get Pullback points
        Q = M0+15
        Ml = M0+1
        X = self._multiplier;
        weight=self._RF(self._weight)
        Ds = D[0]; Df=D[-1]
        st = X._sym_type
        Xm,Zpb,Cvec,Cfak_m,Cfak_p=pullback_pts_vv_mpc(X,Q,Y,weight,self._verbose)     
        
        ### Now assign to the matrix
        for l in range(s):
            for k in range(s):
                self._matrix[l,k]=0            
        for l in range(M0+1):
            for b in D:
                mbi = X.neg_index(b)
            if self._verbose>1:
                print "b=",b
                print "-b=",mbi
            for l in range(M0+1):
                ll = self._RF(l)+self._RF(X.Qv[b])
                lj = (b-Ds)*Ml+l
                for a in D:
                    mai = X.neg_index(a)
                    if self._verbose>1:
                        print "a=",a
                        print "-a=",mai
                    for j in range(1-Q,Q+1):
                        #f1 = CF(0,ll*Xpb[j]).exp()                    
                        lx = ll*Zpb[j].real()
                        kk = self._RF(-ll*Zpb[j].imag()).exp()
                        for n in range(M0+1):
                            nn = self._RF(n)+self._RF(X.Qv[a])
                            f2 = self._CF(0,lx-nn*Xm[j]).exp()             
                            if b<>mbi:
                                ch = Cvec[j][a,b]+st*Cvec[j][a,mbi]
                            elif st==1:
                                ch = Cvec[j][a,b]
                            else:
                                ch = 0
                            if ch<>0:
                                if j<=0:
                                    ch = ch*Cfak_m[1-j]
                                else:
                                    ch = ch*Cfak_p[j]
                                tmp = kk*f2*ch
                                ni = (a-Ds)*Ml+n
                                self._matrix[ni,lj]=self._matrix[ni,lj]+tmp
        twoQ=self._RF(2*Q)
        if self._verbose>0:
            print "V1[0,0]=",self._matrix[0,0]
        for n in range(s):
            for l in range(s):
                self._matrix[n,l]=self._matrix[n,l]/twoQ
        if self._verbose>0:
            print "V2[0,0]=",self._matrix[0,0]
        twopi=self._RF(2)*self._RF.pi()
        for a in D:
            #mai = X.neg_index(a)
            for n in range(M0+1):
                nn=self._RF(n)+self._RF(X.Qv[a])
                nn = nn*twopi
                ni = (a-Ds)*Ml+n
                tmp = self._RF(-nn*Y).exp()
                self._matrix[ni,ni] = self._matrix[ni,ni]-tmp            

    #def setup_system_sv(
        

                
    def simple_solve(self,cuspidal=1):
        ## Check which components we have to set to zero
        X = self._multiplier; weight=X._weight
        D = X.D()
        zero_set=[]; one_set=[]
        for a in D:
            if X.Qv[a]==0 and cuspidal==1:
                zero_set.append((self._M0+1)*a)
            else:
                one_set.append((self._M0+1)*a)
        zero_set.reverse()
        A = copy(self._matrix)
        if self._verbose>0:
            print "zero_set=",zero_set
            print "one_set=",one_set
        if one_set==[]:
            raise ValueError
        for j in zero_set:
            A.delete_row(j)
        A.delete_row(one_set[0])
        B = -A.column(one_set[0])
        A.delete_column(one_set[0])
        for j in zero_set:
            A.delete_column(j)        
        AA = A.inverse()
        if self._verbose>0:
            print "rows:",A.nrows()
            print "cols:",A.ncols()
            print "A.prec()=",A.prec()
            print "B.prec()=",B.prec()
            print "AA.prec()=",AA.prec()
        
        C = copy(AA*B)
        return C

                            
<<<<<<< HEAD
### Efficient solving routine
@cython.cdivision(True)
cdef SMAT_mpc(mpc_t** U,int N,int num_rhs,int num_set,mpc_t** C,mpc_t** values,int* setc):
    r"""
    Use Gauss elimination to solve a linear system AX=B
    U = (A|B) is a N x (N+num_rhs) double complex matrix 
    setc and values should be allocated of length num_set
    """
    cdef int m,maxi,j,k,i
    cdef mpc_t ctemp
    cdef int prec
    prec = mpc_get_prec(U[0][0])
    #mpc_init2(TT,prec);
    mpc_init2(ctemp,prec)    
=======
### Efficient solving routines

cpdef solve_system_w_Gauss_elim(W,N,verbose=0):
    r"""
    Solving the linear system using Gauss elimination.
    W and N are dicts.
    """
    skipping = []
    ## Need to determine exactly which coefficients in the matrix should be ignored
    Ml = W['Ml']; Ms = W['Ms']
    Mf = W['Mf']
    ncusps = W['space'].group().ncusps()
    pp = W['PP'][0]
    if verbose>0:
        print "pp=",pp
        print "pp[+].keys()=",pp['+'].keys()
    for r,n in pp['+'].keys(): ## Only possibly n=0 are included in the matrix
        if verbose>0:
            print "r,n=",r,n
        if n==0:
            if verbose>0:
                print "p[-]=",pp['-']
            if pp['-'].has_key((r,0)):
                ix = r*Ml-Ms
                if ix not in skipping:
                    skipping.append(ix)
    for r,n in N['SetCs'][0].keys():
        ix = r*Ml+n-Ms
        if ix not in skipping:
            skipping.append(ix)
    if verbose>0:
        print "skipping=",skipping
    skipping.sort()
    if verbose>0:
        print "sorted(skipping)=",skipping
    return lin_solve_w_filter(W['V'],W['RHS'],setC=N['SetCs'],skipping=skipping,ncusps=ncusps,Ms=Ms,Mf=Mf,verbose=verbose)
    
    
cpdef lin_solve_w_filter(Matrix_complex_dense A,Matrix_complex_dense B,dict setC,list skipping,int ncusps,int Ms,int Mf,int verbose=0):
    r"""
    Solve A*X = B
    Test the version with filtering in the Gauss elimination algo.
    """
    cdef mpc_t** U=NULL,**C=NULL,**values=NULL
    cdef int *setc, *setc_ix 
    cdef int m,n,nr,nc,i,j,c,k
    cdef int nrow,ncol,nrhs,nset,prec
    cdef MPComplexNumber tmpc    
    cdef dict Cret
    cdef int in_list,ix,jx,Ml
    cdef MPComplexField_class CF
    Ml = Mf - Ms + 1 
    prec = A.prec()
    CF = MPComplexField(prec)
    tmpc = CF(1)
    nrow = A.nrows()
    ncol = A.ncols()
    nrhs = B.ncols()
    nset = len(setC[0].keys())
    if verbose>0:
        print "nrows,ncols=",nrow,ncol
        print "nrhs =",nrhs
        print "nset=",nset
    if B.nrows()<>nrow:
        raise ArithmeticError,"Incompatible RHS and LHS!"
    setc = <int*>sage_malloc(sizeof(int)*nset)
    cdef int index_to_skip = len(skipping)
    setc_ix = <int*>sage_malloc(sizeof(int)*index_to_skip)
    for i in range(index_to_skip):
        setc_ix[i]=skipping[i]
    if verbose>0:
        print "Real number of rows=",nrow
    C = <mpc_t **>sage_malloc(sizeof(mpc_t*)*nrhs)
    values = <mpc_t **>sage_malloc(sizeof(mpc_t*)*nrhs)
    cdef int roffs=0,coffs=0,rcont=0,ccont=0
    nrow = A.nrows()
    for i in range(nrhs):
        C[i]=<mpc_t*>sage_malloc(sizeof(mpc_t)*nrow)
        for j in range(nrow):
            mpc_init2(C[i][j],prec)            
    if verbose>0:
        print "before!"
    Gauss_elim_filter(A._matrix,B._matrix,nrow,nrhs,index_to_skip,C,setc_ix,verbose)
    if verbose>0:
        print "after!"
    cdef MPComplexNumber tempc,tempc2
    tempc = CF(0)
    tempc2 = CF(0)
    Cret = dict()
    for j in range(nrhs):        
        #Cret.append(Matrix_complex_dense(MatrixSpace(CF,nrhs,nrow),0))
        Cret[j]=dict()
        for r in range(ncusps):
            Cret[j][r]=dict()
            for n in range(Ml):
                k = r*Ml + n
                mpc_set(tempc.value,C[j][k],rnd)     
                ## Recall that we are actually solving AX + RHS = 0
                ## NOTE: we can not simply assign  Cret[j][r][n+Ms] = tempc because of the mpc <-> dictionary bug
                tempc2 = -1*tempc  
                if verbose>0:
                    print "C1[{0}][{1}]={2}".format(r,n,tempc)
                    print "C2[{0}][{1}]={2}".format(r,n+Ms,tempc2)
                Cret[j][r][n+Ms]=tempc2
        # Then take care of all the indices we set
        for i in range(nset):
            r,n = setC[j].keys()[i]
            Cret[j][r][n] = CF(setC[j][(r,n)])
    if C<>NULL:
        for i in range(nrhs):
            if C[i]<>NULL:
                for j in range(nrow):
                    mpc_clear(C[i][j])
                sage_free(C[i])
        sage_free(C)
    sage_free(setc)
    sage_free(setc_ix)
    return Cret
    
@cython.cdivision(True)
#cdef SMAT_mpc(mpc_t** U,int N,int num_rhs,int num_set,mpc_t** C,mpc_t**
# cdef Gauss_elim(mpc_t** U,int N,int num_rhs,int num_set,mpc_t** C,int verbose=0):
#     r"""
#     Use Gauss elimination to solve a linear system AX=B
#     U = (A|B) is a N x (N+num_rhs) double complex matrix.
#     """
#     cdef int m,maxi,j,k,i
#     cdef mpc_t ctemp
#     cdef MPComplexNumber tempc
#     cdef int prec
#     prec = mpc_get_prec(U[0][0])
#     #mpc_init2(TT,prec);
#     mpc_init2(ctemp,prec)    
#     if verbose>0:
#         tempc=MPComplexField(prec)(0)
#     #cdef double complex **tmpu
#     cdef mpfr_t rtemp,tabs
#     mpfr_init2(rtemp,prec); mpfr_init2(tabs,prec)
#     cdef int *piv
#     cdef int *used
#     piv=<int*>sage_malloc(sizeof(int)*N)
#     used=<int*>sage_malloc(sizeof(int)*N)
#     if C==NULL:
#         C=<mpc_t**>sage_malloc(sizeof(mpc_t*)*num_rhs)
#         for j from 0<=j<num_rhs:
#             C[j]=<mpc_t*>sage_malloc(sizeof(mpc_t*)*N)
#     for j in range(N):
#         piv[j]=0
#         used[j]=0
#     for m in range(N):
#         mpfr_set_ui(rtemp,0,rnd_re)
#         maxi=0
#         #Locate maximum
#         for j in range(N):
#             if used[j]<>0:
#                 continue
#             if verbose>1:
#                 mpc_set(tempc.value,U[j][m],rnd)
#                 print "U[",j,m,"]=",tempc,abs(tempc)
#             mpc_abs(tabs,U[j][m],rnd_re) 
#             #if cabs(U[j][m]) <= temp:
#             if mpfr_cmp(tabs,rtemp)<=0:
#                 continue
#             maxi=j
#             mpfr_set(rtemp,tabs,rnd_re)
#         piv[m]=maxi
#         used[maxi]=1
#         mpc_set(ctemp,U[maxi][m],rnd)
#         mpc_abs(rtemp,ctemp,rnd_re)
#         if verbose>1:
#             mpc_set(tempc.value,ctemp,rnd)
#             print "Pivot[{0}] = {1}".format(m,tempc)
#         if mpfr_zero_p(rtemp)<>0: #==0.0:
#             print 'ERROR: pivot(',m,') == 0, system bad!!!'
#             raise ArithmeticError
#         for j in range(m+1,N+num_rhs): 
#             mpc_div(U[maxi][j],U[maxi][j],ctemp,rnd)
#             #! eliminate from all other rows
#         for j in range(maxi):
#             #TT=U[j][m]
#             for k in range(m+1,N+num_rhs): #K=M+1,N+1
#                 mpc_mul(ctemp,U[maxi][k],U[j][m],rnd)
#                 mpc_sub(U[j][k],U[j][k],ctemp,rnd)
#                 #U[j][k]=U[j][k]-U[maxi][k]*TT
#         for j in range(maxi+1,N): #DO J=Maxi+1,N
#             #TT=U[j][m]
#             for k in range(m+1,N+num_rhs): #do K=M+1,N+1
#                 mpc_mul(ctemp,U[maxi][k],U[j][m],rnd)
#                 mpc_sub(U[j][k],U[j][k],ctemp,rnd)
#                 #U[j][k]=U[j][k]-U[maxi][k]*TT
#         if verbose>1:
#             mpc_set(tempc.value,U[m][N+num_rhs-1],rnd)
#             print "U[{0}][{1}] = {2}".format(m,N+num_rhs-1,tempc)
#       #!! now remember we have pivot for x_j at PIV(j) not j
#     #print "N+num_rhs=",N+num_rhs
#     for i in range(num_rhs):
#         for m in range(N): #DO M=1,N
#             mpc_set(C[i][m],U[piv[m]][N+i],rnd)
#             if verbose>1:
#                 mpc_set(tempc.value,C[i][m],rnd)
#                 print "Set C[{0}] from system to {1}".format(m,tempc)
#         #print "C0[",m,"]=",C[m]
#     if piv<>NULL:
#         sage_free(piv)
#     if used<>NULL:
#         sage_free(used)
#     mpc_clear(ctemp)
#     mpfr_clear(tabs); mpfr_clear(rtemp)

@cython.cdivision(True)
cdef Gauss_elim_filter(mpc_t** A,mpc_t** B,int N,int num_rhs,int num_set,mpc_t** C, int* filter,int verbose=0):
    r"""
    Use Gauss elimination to solve a linear system AX=B
    A is an N x N and B an N x num_rhs complex matrices
    filter is a list of num_set columns (and corresponding rows) which should be ignored.
    """
    cdef int m,maxi,j,k,i
    cdef mpc_t ctemp
    cdef MPComplexNumber tempc
    cdef int prec,do_cont,m_offs
    cdef mpc_t t[2]
    prec = mpc_get_prec(A[0][0])
    mpc_init2(t[0],prec)
    mpc_init2(t[1],prec)

    #mpc_init2(TT,prec);
    mpc_init2(ctemp,prec)    
    if verbose>0:
        tempc=MPComplexField(prec)(0)
>>>>>>> f9a86fd4
    #cdef double complex **tmpu
    cdef mpfr_t rtemp,tabs
    mpfr_init2(rtemp,prec); mpfr_init2(tabs,prec)
    cdef int *piv
    cdef int *used
    piv=<int*>sage_malloc(sizeof(int)*N)
    used=<int*>sage_malloc(sizeof(int)*N)
    if C==NULL:
        C=<mpc_t**>sage_malloc(sizeof(mpc_t*)*num_rhs)
        for j from 0<=j<num_rhs:
            C[j]=<mpc_t*>sage_malloc(sizeof(mpc_t*)*N)
    for j in range(N):
        piv[j]=0
<<<<<<< HEAD
        used[j]=0
    for m in range(N):
        mpfr_set_ui(rtemp,0,rnd_re)
        maxi=0
=======
        do_cont=0
        for m in range(num_set):
            if filter[m]==j:
                do_cont=1
                break
        if do_cont==1:
            used[j]=-1
        else:
            used[j]=0
    for m in range(N):
        if used[m]==-1:
            continue
        mpfr_set_ui(rtemp,0,rnd_re)
        maxi=-1
>>>>>>> f9a86fd4
        #Locate maximum
        for j in range(N):
            if used[j]<>0:
                continue
<<<<<<< HEAD
            #print "U[",j,m,"]=",U[j][m],abs(U[j][m])
            mpc_abs(tabs,U[j][m],rnd_re) 
            #if cabs(U[j][m]) <= temp:
=======
            if verbose>1:
                mpc_set(tempc.value,A[j][m],rnd)
                print "A[",j,m,"]=",tempc,abs(tempc)
            mpc_abs(tabs,A[j][m],rnd_re) 
            #if cabs(A[j][m]) <= temp:
>>>>>>> f9a86fd4
            if mpfr_cmp(tabs,rtemp)<=0:
                continue
            maxi=j
            mpfr_set(rtemp,tabs,rnd_re)
<<<<<<< HEAD
            #temp=cabs(U[j][m])
            #print "temp=",temp
        piv[m]=maxi
        #print "piv[",m,"]=",maxi
        #print "norm=",temp
        #return
        used[maxi]=1
        mpc_set(ctemp,U[maxi][m],rnd)
        mpc_abs(rtemp,ctemp,rnd_re)
        if mpfr_zero_p(rtemp)<>0: #==0.0:
            print 'ERROR: pivot(',m,') == 0, system bad!!!'
            raise ArithmeticError
        for j in range(m+1,N+num_rhs): # do j=M+1,N+1
            mpc_div(U[maxi][j],U[maxi][j],ctemp,rnd)
            #! eliminate from all other rows
        for j in range(maxi):
            #TT=U[j][m]
            for k in range(m+1,N+num_rhs): #K=M+1,N+1
                mpc_mul(ctemp,U[maxi][k],U[j][m],rnd)
                mpc_sub(U[j][k],U[j][k],ctemp,rnd)
                #U[j][k]=U[j][k]-U[maxi][k]*TT
        for j in range(maxi+1,N): #DO J=Maxi+1,N
            #TT=U[j][m]
            for k in range(m+1,N+num_rhs): #do K=M+1,N+1
                mpc_mul(ctemp,U[maxi][k],U[j][m],rnd)
                mpc_sub(U[j][k],U[j][k],ctemp,rnd)
                #U[j][k]=U[j][k]-U[maxi][k]*TT
      #!! now remember we have pivot for x_j at PIV(j) not j
    cdef int do_cont,m_offs
    #print "N+num_rhs=",N+num_rhs
    for i in range(num_rhs):
        m_offs=0
        for m in range(N+num_set): #DO M=1,N
            do_cont=0
            for j in range(num_set):
                if setc[j]==m:
                    do_cont=1
                    break
            if do_cont==1:
                m_offs=m_offs+1
                mpc_set(C[i][m],values[i][j],rnd)
                #continue
            else:
                mpc_set(C[i][m],U[piv[m-m_offs]][N+i],rnd)
=======
        if maxi<0: #==0.0:
            print 'ERROR: could not find pivot!!!'
            raise ArithmeticError
        piv[m]=maxi
        used[maxi]=1
        _mpc_set(&ctemp,A[maxi][m],rnd_re)
        mpc_abs(rtemp,ctemp,rnd_re)
        if verbose>1:
            mpc_set(tempc.value,ctemp,rnd)
            print "Pivot[{0}] = {1}".format(m,tempc)
        if mpfr_zero_p(rtemp)<>0: #==0.0:
            print 'ERROR: pivot(',m,') == 0, system bad!!!'
            raise ArithmeticError
        for j in range(m+1,N): 
            if used[j]==-1: continue
            #mpc_div(A[maxi][j],A[maxi][j],ctemp,rnd)
            _mpc_div(&A[maxi][j],A[maxi][j],ctemp,t,rnd_re)
        for j in range(num_rhs): 
            #mpc_div(B[maxi][j],B[maxi][j],ctemp,rnd)
            _mpc_div(&B[maxi][j],B[maxi][j],ctemp,t,rnd_re)
            # eliminate from all other rows
        for j in range(N):
            if j==maxi:
                continue
            #TT=A[j][m]
            #for k in range(m+1,N+num_rhs): #K=M+1,N+1
            for k in range(m+1,N):
                #mpc_mul(ctemp,A[maxi][k],A[j][m],rnd)
                _mpc_mul(&ctemp,A[maxi][k],A[j][m],t,rnd,rnd_re)
                _mpc_sub(&A[j][k],A[j][k],ctemp,rnd_re)
            for k in range(num_rhs):
                #mpc_mul(ctemp,B[maxi][k],A[j][m],rnd)
                _mpc_mul(&ctemp,B[maxi][k],A[j][m],t,rnd,rnd_re)
                _mpc_sub(&B[j][k],B[j][k],ctemp,rnd_re)                
                #A[j][k]=A[j][k]-A[maxi][k]*TT
        if verbose>1:
            mpc_set(tempc.value,B[m][0],rnd)
            print "B[{0}][{1}] = {2}".format(m,0,tempc)
      #!! now remember we have pivot for x_j at PIV(j) not j
    #print "N+num_rhs=",N+num_rhs
    for i in range(num_rhs):
        roffs=0
        for m in range(N): #DO M=1,N
            if used[m]==-1:
                mpc_set_si(C[i][m],0,rnd)
            else:
                _mpc_set(&C[i][m],B[piv[m-roffs]][i],rnd_re)
            if verbose>1:
                mpc_set(tempc.value,C[i][m],rnd)
                print "Set C[{0}] from system to {1}".format(m,tempc)
                
>>>>>>> f9a86fd4
        #print "C0[",m,"]=",C[m]
    if piv<>NULL:
        sage_free(piv)
    if used<>NULL:
        sage_free(used)
    mpc_clear(ctemp)
<<<<<<< HEAD
    mpfr_clear(tabs); mpfr_clear(rtemp)

# def testing_new_solve(W,N):

#     A,B = solve_system_for_harmonic_weak_Maass_waveforms_mp(N, W['V'],W['RHS'],gr=1)
#     setc=N['SetCs']
#     D = test_lin_solve(A,B,setc):
#     return D

cpdef test_lin_solve(Matrix_complex_dense A,Matrix_complex_dense RHS,dict setC):
    cdef mpc_t** U=NULL,**C=NULL,**values=NULL
    cdef int* setc
    cdef int m,n,nr,nc
    cdef int nrow,ncol,nrhs,nset,prec
    cdef MPComplexNumber tmpc    
    prec = A.prec()
    CF = MPComplexField(prec)
    tmpc = CF(1)
    nrow = A.nrows()
    ncol = A.ncols()
    nrhs = RHS.ncols()
    nset = len(setC[0].keys())
    if RHS.nrows()<>nrow:
        raise ArithmeticError,"Incompatible RHS and LHS!"
    setc = <int*>sage_malloc(sizeof(int)*nset)    
    U = <mpc_t **>sage_malloc(sizeof(mpc_t*)*nrow)
    C = <mpc_t **>sage_malloc(sizeof(mpc_t*)*nrhs)
    values = <mpc_t **>sage_malloc(sizeof(mpc_t*)*nrhs)
    for i in range(nrow):
        U[i]=<mpc_t*>sage_malloc(sizeof(mpc_t)*(ncol+nrhs))
        for j in range(ncol):
            mpc_init2(U[i][j],prec)
            mpc_set(U[i][j],A._matrix[i][j],rnd)
        for j in range(ncol,ncol+nrhs):
            mpc_init2(U[i][j],prec)
            mpc_set(U[i][j],RHS._matrix[i][j],rnd)

    for i in range(nrhs):
        C[i]=<mpc_t*>sage_malloc(sizeof(mpc_t)*nrow)
        for j in range(nrow):
            mpc_init2(C[i][j],prec)
            
        values[i] = <mpc_t *>sage_malloc(sizeof(mpc_t)*nset)
        for j in range(nset):
            c,n = setC[i].keys()[j]
            setc[j]=n                
            tmpc = CF(setC[i]((c,n)))
            mpc_set(values[i][j],tmpc.value,rnd)
    SMAT_mpc(U,nrow,nrhs,nset,C,values,setc)
    cdef Matrix_complex_dense Cret
    CF = MPComplexField(prec)
#    Cret = Matrix_complex_dense(vector(CF,nrows).parent(),0)
    Cret = Matrix_complex_dense(MatrixSpace(CF,nrhs,nrow),0)
    cdef int in_list
    for i in range(nrhs):
        for k in range(nrow):
            mpc_set(Cret._matrix[i][j],C[i][j],rnd)     
    if U<>NULL:
        for i in range(nrow):
            if U[i]<>NULL:
                for j in range(ncol+nrhs):
                    mpc_clear(U[i][j])
                sage_free(U[i])
        sage_free(U)
    if C<>NULL:
        for i in range(nrow):
            if C[i]<>NULL:
                for j in range(ncol+nrhs):
                    mpc_clear(C[i][j])
                sage_free(C[i])
        sage_free(C)

    if values<>NULL:
        for i in range(nrhs):
            if values[i]<>NULL:
                for j in range(nset):
                    mpc_clear(values[i][j])
                sage_free(values[i])
        sage_free(values)
    sage_free(setc)
    return Cret
=======
    mpc_clear(t[0])
    mpc_clear(t[1])
    
    mpfr_clear(tabs); mpfr_clear(rtemp)




# cpdef test_lin_solve(Matrix_complex_dense A,Matrix_complex_dense RHS,dict setC,list skipping,int ncusps,int Ms,int Mf,int verbose=0):
#     cdef mpc_t** U=NULL,**C=NULL,**values=NULL
#     cdef int *setc, *setc_ix 
#     cdef int m,n,nr,nc,i,j,c,k
#     cdef int nrow,ncol,nrhs,nset,prec
#     cdef MPComplexNumber tmpc    
#     cdef dict Cret
#     cdef int in_list,ix,jx,Ml
#     Ml = Mf - Ms + 1 
#     prec = A.prec()
#     CF = MPComplexField(prec)
#     tmpc = CF(1)
#     nrow = A.nrows()
#     ncol = A.ncols()
#     nrhs = RHS.ncols()
#     nset = len(setC[0].keys())
#     if verbose>0:
#         print "nrows,ncols=",nrow,ncol
#         print "nrhs =",nrhs
#         print "nset=",nset
#     if RHS.nrows()<>nrow:
#         raise ArithmeticError,"Incompatible RHS and LHS!"
#     setc = <int*>sage_malloc(sizeof(int)*nset)
#     cdef int index_to_skip = len(skipping)
#     setc_ix = <int*>sage_malloc(sizeof(int)*index_to_skip)
#     for i in range(index_to_skip):
#         setc_ix[i]=skipping[i]
#     #nrow = nrow - index_to_skip
#     #ncol = ncol - index_to_skip
#     if verbose>0:
#         print "Real number of rows=",nrow
#     U = <mpc_t **>sage_malloc(sizeof(mpc_t*)*nrow)
#     C = <mpc_t **>sage_malloc(sizeof(mpc_t*)*nrhs)
#     values = <mpc_t **>sage_malloc(sizeof(mpc_t*)*nrhs)
#     cdef int roffs=0,coffs=0,rcont=0,ccont=0
#     for i in range(nrow):
#         U[i]=<mpc_t*>sage_malloc(sizeof(mpc_t)*(ncol+nrhs))
#         for j in range(ncol+nrhs):
#             mpc_init2(U[i][j],prec)
      
#     for i in range(A.nrows()):
#         rcont=0
#         for ix in range(index_to_skip):
#             if setc_ix[ix]==i:
#                 roffs+=1
#                 rcont=1
#                 break
#         if rcont==1:
#             if verbose>2:
#                 print "Skipping row:{0}".format(i)
#             continue
#         coffs=0
#         for j in range(A.ncols()):
#             ccont=0
#             for jx in range(index_to_skip):
#                 if setc_ix[jx]==j:
#                     coffs+=1
#                     ccont=1
#                     break
#             if ccont==1:
#                 if verbose>2:
#                     print "Skipping col:{0}".format(j)
#                 continue
#             mpc_set(U[i-roffs][j-coffs],A._matrix[i][j],rnd)
#             if verbose>1:
#                 print "Set U[{0}][{1}]=A[{2}][{3}]".format(i-roffs,j-coffs,i,j)
#         for j in range(ncol,ncol+nrhs):
#             #mpc_init2(U[i-roffs][j-coffs],prec)
#             mpc_set(U[i-roffs][j],RHS._matrix[i][j-ncol],rnd)
#             if verbose>1:
#                 print "Set U[{0}][{1}]=RHS[{2}][{3}]".format(i-roffs,j,i,j-ncol)
#     nrow = A.nrows()
#     for i in range(nrhs):
#         C[i]=<mpc_t*>sage_malloc(sizeof(mpc_t)*nrow)
#         for j in range(nrow):
#             mpc_init2(C[i][j],prec)            
#         # values[i] = <mpc_t *>sage_malloc(sizeof(mpc_t)*nset)
#         # for j in range(nset):
#         #     c,n = setC[i].keys()[j]
#         #     setc[j]=n                
#         #     tmpc = CF(setC[i][(c,n)])
#         #     if verbose>1:
#         #         print "set value[",i,j
#         #         mpc_init2(values[i][j],prec)
#         #     mpc_set(values[i][j],tmpc.value,rnd)
#     if verbose>0:
#         print "before!"
#     #SMAT_mpc(U,nrow,nrhs,nset,C,setc_ix,verbose)
#     Gauss_elim(U,nrow,nrhs,nset,C,verbose)
#     if verbose>0:
#         print "after!"
#     cdef MPComplexNumber tempc
#     CF = MPComplexField(prec)
#     tempc = CF(0)
#     #    Cret = Matrix_complex_dense(vector(CF,nrows).parent(),0)
#     Cret = dict()
#     for j in range(nrhs):        
#         #Cret.append(Matrix_complex_dense(MatrixSpace(CF,nrhs,nrow),0))
#         Cret[j]=dict()
#         for r in range(ncusps):
#             Cret[j][r]=dict()
#             for n in range(Ml):
#                 mpc_set(tempc.value,C[i][k],rnd)     
#                 Cret[j][r][n]=tempc
#         # Then take care of all the indices we set
#         for i in range(nset):
#             r,n = setC[j].keys()[i]
#             Cret[j][r][n] = CF(setC[j][(r,n)])
#     if U<>NULL:
#         for i in range(nrow):
#             if U[i]<>NULL:
#                 for j in range(ncol+nrhs):
#                     mpc_clear(U[i][j])
#                 sage_free(U[i])
#         sage_free(U)
#     if C<>NULL:
#         for i in range(nrhs):
#             if C[i]<>NULL:
#                 for j in range(nrow):
#                     mpc_clear(C[i][j])
#                 sage_free(C[i])
#         sage_free(C)

#     # if values<>NULL:
#     #     for i in range(nrhs):
#     #         if values[i]<>NULL:
#     #             for j in range(nset):
#     #                 if verbose>1:
#     #                     print "clearing value[",i,j
#     #                 mpc_clear(values[i][j])
#     #             sage_free(values[i])
#     #     sage_free(values)
#     sage_free(setc)
#     sage_free(setc_ix)
#     return Cret
>>>>>>> f9a86fd4
        

#cdef SMAT_mpc(mpc_t** U,int N,int num_rhs,int num_set,mpc_t** C,mpc_t** values,int* setc):<|MERGE_RESOLUTION|>--- conflicted
+++ resolved
@@ -24,17 +24,6 @@
 """
 #from sage.rings.complex_mpc import MPComplexField
 #from psage.matrix import *
-<<<<<<< HEAD
-cdef mpc_rnd_t rnd
-cdef mpfr_rnd_t rnd_re
-rnd = MPC_RNDNN
-rnd_re = GMP_RNDN
-include "sage/ext/interrupt.pxi"  # ctrl-c interrupt block support
-include "sage/ext/stdsage.pxi"  # ctrl-c interrupt block support
-include "sage/ext/cdefs.pxi"
-include "sage/ext/gmp.pxi"
-from sage.rings.complex_mpc cimport MPComplexNumber
-=======
 include "sage/ext/interrupt.pxi"  # ctrl-c interrupt block support
 include "sage/ext/stdsage.pxi"  # ctrl-c interrupt block support
 include "sage/ext/cdefs.pxi"
@@ -44,7 +33,6 @@
 rnd = MPC_RNDNN
 rnd_re = MPFR_RNDN
 from sage.rings.complex_mpc cimport MPComplexNumber,MPComplexField_class
->>>>>>> f9a86fd4
 from psage.matrix.matrix_complex_dense cimport Matrix_complex_dense
 from sage.all import copy,MatrixSpace
 from psage.modform.maass.vv_harmonic_weak_maass_forms_alg import pullback_pts_vv_mpc
@@ -203,22 +191,6 @@
         return C
 
                             
-<<<<<<< HEAD
-### Efficient solving routine
-@cython.cdivision(True)
-cdef SMAT_mpc(mpc_t** U,int N,int num_rhs,int num_set,mpc_t** C,mpc_t** values,int* setc):
-    r"""
-    Use Gauss elimination to solve a linear system AX=B
-    U = (A|B) is a N x (N+num_rhs) double complex matrix 
-    setc and values should be allocated of length num_set
-    """
-    cdef int m,maxi,j,k,i
-    cdef mpc_t ctemp
-    cdef int prec
-    prec = mpc_get_prec(U[0][0])
-    #mpc_init2(TT,prec);
-    mpc_init2(ctemp,prec)    
-=======
 ### Efficient solving routines
 
 cpdef solve_system_w_Gauss_elim(W,N,verbose=0):
@@ -448,7 +420,6 @@
     mpc_init2(ctemp,prec)    
     if verbose>0:
         tempc=MPComplexField(prec)(0)
->>>>>>> f9a86fd4
     #cdef double complex **tmpu
     cdef mpfr_t rtemp,tabs
     mpfr_init2(rtemp,prec); mpfr_init2(tabs,prec)
@@ -462,12 +433,6 @@
             C[j]=<mpc_t*>sage_malloc(sizeof(mpc_t*)*N)
     for j in range(N):
         piv[j]=0
-<<<<<<< HEAD
-        used[j]=0
-    for m in range(N):
-        mpfr_set_ui(rtemp,0,rnd_re)
-        maxi=0
-=======
         do_cont=0
         for m in range(num_set):
             if filter[m]==j:
@@ -482,72 +447,19 @@
             continue
         mpfr_set_ui(rtemp,0,rnd_re)
         maxi=-1
->>>>>>> f9a86fd4
         #Locate maximum
         for j in range(N):
             if used[j]<>0:
                 continue
-<<<<<<< HEAD
-            #print "U[",j,m,"]=",U[j][m],abs(U[j][m])
-            mpc_abs(tabs,U[j][m],rnd_re) 
-            #if cabs(U[j][m]) <= temp:
-=======
             if verbose>1:
                 mpc_set(tempc.value,A[j][m],rnd)
                 print "A[",j,m,"]=",tempc,abs(tempc)
             mpc_abs(tabs,A[j][m],rnd_re) 
             #if cabs(A[j][m]) <= temp:
->>>>>>> f9a86fd4
             if mpfr_cmp(tabs,rtemp)<=0:
                 continue
             maxi=j
             mpfr_set(rtemp,tabs,rnd_re)
-<<<<<<< HEAD
-            #temp=cabs(U[j][m])
-            #print "temp=",temp
-        piv[m]=maxi
-        #print "piv[",m,"]=",maxi
-        #print "norm=",temp
-        #return
-        used[maxi]=1
-        mpc_set(ctemp,U[maxi][m],rnd)
-        mpc_abs(rtemp,ctemp,rnd_re)
-        if mpfr_zero_p(rtemp)<>0: #==0.0:
-            print 'ERROR: pivot(',m,') == 0, system bad!!!'
-            raise ArithmeticError
-        for j in range(m+1,N+num_rhs): # do j=M+1,N+1
-            mpc_div(U[maxi][j],U[maxi][j],ctemp,rnd)
-            #! eliminate from all other rows
-        for j in range(maxi):
-            #TT=U[j][m]
-            for k in range(m+1,N+num_rhs): #K=M+1,N+1
-                mpc_mul(ctemp,U[maxi][k],U[j][m],rnd)
-                mpc_sub(U[j][k],U[j][k],ctemp,rnd)
-                #U[j][k]=U[j][k]-U[maxi][k]*TT
-        for j in range(maxi+1,N): #DO J=Maxi+1,N
-            #TT=U[j][m]
-            for k in range(m+1,N+num_rhs): #do K=M+1,N+1
-                mpc_mul(ctemp,U[maxi][k],U[j][m],rnd)
-                mpc_sub(U[j][k],U[j][k],ctemp,rnd)
-                #U[j][k]=U[j][k]-U[maxi][k]*TT
-      #!! now remember we have pivot for x_j at PIV(j) not j
-    cdef int do_cont,m_offs
-    #print "N+num_rhs=",N+num_rhs
-    for i in range(num_rhs):
-        m_offs=0
-        for m in range(N+num_set): #DO M=1,N
-            do_cont=0
-            for j in range(num_set):
-                if setc[j]==m:
-                    do_cont=1
-                    break
-            if do_cont==1:
-                m_offs=m_offs+1
-                mpc_set(C[i][m],values[i][j],rnd)
-                #continue
-            else:
-                mpc_set(C[i][m],U[piv[m-m_offs]][N+i],rnd)
-=======
         if maxi<0: #==0.0:
             print 'ERROR: could not find pivot!!!'
             raise ArithmeticError
@@ -599,96 +511,12 @@
                 mpc_set(tempc.value,C[i][m],rnd)
                 print "Set C[{0}] from system to {1}".format(m,tempc)
                 
->>>>>>> f9a86fd4
         #print "C0[",m,"]=",C[m]
     if piv<>NULL:
         sage_free(piv)
     if used<>NULL:
         sage_free(used)
     mpc_clear(ctemp)
-<<<<<<< HEAD
-    mpfr_clear(tabs); mpfr_clear(rtemp)
-
-# def testing_new_solve(W,N):
-
-#     A,B = solve_system_for_harmonic_weak_Maass_waveforms_mp(N, W['V'],W['RHS'],gr=1)
-#     setc=N['SetCs']
-#     D = test_lin_solve(A,B,setc):
-#     return D
-
-cpdef test_lin_solve(Matrix_complex_dense A,Matrix_complex_dense RHS,dict setC):
-    cdef mpc_t** U=NULL,**C=NULL,**values=NULL
-    cdef int* setc
-    cdef int m,n,nr,nc
-    cdef int nrow,ncol,nrhs,nset,prec
-    cdef MPComplexNumber tmpc    
-    prec = A.prec()
-    CF = MPComplexField(prec)
-    tmpc = CF(1)
-    nrow = A.nrows()
-    ncol = A.ncols()
-    nrhs = RHS.ncols()
-    nset = len(setC[0].keys())
-    if RHS.nrows()<>nrow:
-        raise ArithmeticError,"Incompatible RHS and LHS!"
-    setc = <int*>sage_malloc(sizeof(int)*nset)    
-    U = <mpc_t **>sage_malloc(sizeof(mpc_t*)*nrow)
-    C = <mpc_t **>sage_malloc(sizeof(mpc_t*)*nrhs)
-    values = <mpc_t **>sage_malloc(sizeof(mpc_t*)*nrhs)
-    for i in range(nrow):
-        U[i]=<mpc_t*>sage_malloc(sizeof(mpc_t)*(ncol+nrhs))
-        for j in range(ncol):
-            mpc_init2(U[i][j],prec)
-            mpc_set(U[i][j],A._matrix[i][j],rnd)
-        for j in range(ncol,ncol+nrhs):
-            mpc_init2(U[i][j],prec)
-            mpc_set(U[i][j],RHS._matrix[i][j],rnd)
-
-    for i in range(nrhs):
-        C[i]=<mpc_t*>sage_malloc(sizeof(mpc_t)*nrow)
-        for j in range(nrow):
-            mpc_init2(C[i][j],prec)
-            
-        values[i] = <mpc_t *>sage_malloc(sizeof(mpc_t)*nset)
-        for j in range(nset):
-            c,n = setC[i].keys()[j]
-            setc[j]=n                
-            tmpc = CF(setC[i]((c,n)))
-            mpc_set(values[i][j],tmpc.value,rnd)
-    SMAT_mpc(U,nrow,nrhs,nset,C,values,setc)
-    cdef Matrix_complex_dense Cret
-    CF = MPComplexField(prec)
-#    Cret = Matrix_complex_dense(vector(CF,nrows).parent(),0)
-    Cret = Matrix_complex_dense(MatrixSpace(CF,nrhs,nrow),0)
-    cdef int in_list
-    for i in range(nrhs):
-        for k in range(nrow):
-            mpc_set(Cret._matrix[i][j],C[i][j],rnd)     
-    if U<>NULL:
-        for i in range(nrow):
-            if U[i]<>NULL:
-                for j in range(ncol+nrhs):
-                    mpc_clear(U[i][j])
-                sage_free(U[i])
-        sage_free(U)
-    if C<>NULL:
-        for i in range(nrow):
-            if C[i]<>NULL:
-                for j in range(ncol+nrhs):
-                    mpc_clear(C[i][j])
-                sage_free(C[i])
-        sage_free(C)
-
-    if values<>NULL:
-        for i in range(nrhs):
-            if values[i]<>NULL:
-                for j in range(nset):
-                    mpc_clear(values[i][j])
-                sage_free(values[i])
-        sage_free(values)
-    sage_free(setc)
-    return Cret
-=======
     mpc_clear(t[0])
     mpc_clear(t[1])
     
@@ -832,7 +660,6 @@
 #     sage_free(setc)
 #     sage_free(setc_ix)
 #     return Cret
->>>>>>> f9a86fd4
         
 
 #cdef SMAT_mpc(mpc_t** U,int N,int num_rhs,int num_set,mpc_t** C,mpc_t** values,int* setc):