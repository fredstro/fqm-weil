# cython: profile=False
r"""
Pullback algorithms optimized  for various settings.



"""

#include 'sage/ext/stdsage.pxi'
#include "sage/ext/cdefs.pxi"
#include 'sage/ext/interrupt.pxi'
#include "sage/ext/gmp.pxi"
#include "sage/rings/mpc.pxi"

from sage.libs.mpfr cimport *

cdef mpc_rnd_t rnd
cdef mpfr_rnd_t rnd_re
rnd = MPC_RNDNN
rnd_re = GMP_RNDN
from sage.rings.complex_mpc cimport MPComplexNumber
from sage.rings.complex_mpc import MPComplexField
from sage.rings.real_mpfr cimport RealNumber,RealField_class
from sage.rings.real_mpfr import RealField
from sage.rings.complex_number cimport ComplexNumber
from sage.all import ComplexField,vector,matrix,Integer
import sage.structure.element
cimport sage.structure.element
from sage.structure.element cimport Element, ModuleElement, RingElement
from sage.matrix.matrix_integer_2x2 cimport Matrix_integer_2x2
from sage.all import copy,RR
from mysubgroup import is_Hecke_triangle_group
import cython
cdef extern from "math.h":
    double fabs(double)
    double fmax(double,double)
    int ceil(double) 
    double sqrt(double)
    double pow(double,double) 


cdef extern from "complex.h":
    ### "Hack" suggested by Robert Bradshaw in 2009.
    ### TODO: Is there now a better way for pure c double complex?
    ctypedef double cdouble "double complex"
    cdef double creal(double complex)
    cdef double cimag(double complex)
    cdef double complex _Complex_I
    cdef double carg(double complex)
    cdef double cabs(double complex)
    cdef double complex cpow(double complex,double complex)

from sage.modular.arithgroup.congroup_sl2z import SL2Z
from mysubgroup import MySubgroup
from mysubgroups_alg import apply_sl2z_map
from mysubgroups_alg import normalize_point_to_cusp_mpfr,pullback_to_Gamma0N_mpfr,apply_sl2z_map_mpfr,normalize_point_to_cusp_dp,apply_sl2z_map_dp,normalize_point_to_cusp_mpmath
from mysubgroups_alg cimport _apply_sl2z_map_dp,_apply_sl2z_map_mpfr,_pullback_to_Gamma0N_dp,pullback_to_hecke_triangle_mat_c_mpfr
from sage.all import CC,save
from psage.modules.vector_real_mpfr_dense cimport Vector_real_mpfr_dense 
from mysubgroups_alg cimport pullback_to_Gamma0N_mpfr_c,normalize_point_to_cusp_mpfr_c,_normalize_point_to_cusp_dp,_normalize_point_to_cusp_real_dp,SL2Z_elt,_normalize_point_to_cusp_mpfr,closest_vertex_dp_c

import mpmath


cpdef pullback_pts_dp(S,int Qs,int Qf,double Y,double weight=0,holo=False):
    cdef double* Xm_t=NULL
    cdef double*** Xpb_t=NULL
    cdef double*** Ypb_t=NULL
    cdef double complex*** Cvec_t=NULL
    cdef int Ql,i,j,n,nc
    nc= S.group().ncusps()
    Ql=Qf-Qs+1
    Xm_t=<double*>sage_malloc(sizeof(double)*Ql)
    if Xm_t==NULL: raise MemoryError
    Xpb_t = <double***> sage_malloc( sizeof(double** ) * nc )
    if Xpb_t==NULL: raise MemoryError
    Ypb_t = <double***> sage_malloc( sizeof(double** ) * nc )
    if Ypb_t==NULL: raise MemoryError
    for i from 0<=i<nc:
        Xpb_t[i] = <double**>sage_malloc(sizeof(double*) * nc )
        Ypb_t[i] = <double**>sage_malloc(sizeof(double*) * nc )
        if Ypb_t[i]==NULL or Xpb_t[i]==NULL:
            raise MemoryError
        for j from 0<=j<nc:
            Xpb_t[i][j] = <double*>sage_malloc(sizeof(double) * Ql )
            Ypb_t[i][j] = <double*>sage_malloc(sizeof(double) * Ql )
            if Ypb_t[i][j]==NULL or Xpb_t[i][j]==NULL:
                raise MemoryError
            for n from 0<=n<Ql:
                Xpb_t[i][j][n]=<double>0
                Ypb_t[i][j][n]=<double>0
    Cvec_t = <double complex***>sage_malloc(sizeof(double complex**) * nc )
    if Cvec_t==NULL: raise MemoryError
    for i from 0<=i<nc:
        Cvec_t[i] = <double complex**>sage_malloc(sizeof(double complex*) * nc )
        if Cvec_t[i]==NULL:
            raise MemoryError
        for j from 0<=j<nc:
            Cvec_t[i][j] = <double complex*>sage_malloc(sizeof(double complex) * Ql )
            if Cvec_t[i][j]==NULL:
                raise MemoryError
            for n from 0<=n<Ql:
                Cvec_t[i][j][n]=<double complex>0

    pullback_pts_cplx_dp(S,Qs,Qf,Y,Xm_t,Xpb_t,Ypb_t,Cvec_t,weight,holo)
    cdef dict Xm,Xpb,Ypb,Cvec,pb
    Xm=dict(); Xpb=dict() 
    Ypb=dict();Cvec=dict()
    for n from 0<=n<Ql:
        Xm[n]=Xm_t[n]
    for i from 0<=i<nc:
        Cvec[i]=dict();Xpb[i]=dict();Ypb[i]=dict()
        for j from 0<=j<nc:
            Cvec[i][j]=dict();Xpb[i][j]=dict();Ypb[i][j]=dict()
            for n from 0<=n<Ql:
                Cvec[i][j][n]=Cvec_t[i][j][n]
                Xpb[i][j][n]=Xpb_t[i][j][n]
                Ypb[i][j][n]=Ypb_t[i][j][n]
    pb=dict()
    pb['xm']=Xm; pb['xpb']=Xpb; pb['ypb']=Ypb; pb['cvec']=Cvec
    if Ypb_t<>NULL:
        for i from 0<=i<nc:
            if Ypb_t[i]<>NULL:
                for j from 0<=j<nc:
                    if Ypb_t[i][j]<>NULL:
                        sage_free(Ypb_t[i][j])
                sage_free(Ypb_t[i])
        sage_free(Ypb_t)
    if Xpb_t<>NULL:
        for i from 0<=i<nc:
            if Xpb_t[i]<>NULL:
                for j from 0<=j<nc:
                    if Xpb_t[i][j]<>NULL:
                        sage_free(Xpb_t[i][j])
                sage_free(Xpb_t[i])
        sage_free(Xpb_t)
    if Cvec_t<>NULL:
        for i from 0<=i<nc:
            if Cvec_t[i]<>NULL:
                for j from 0<=j<nc:
                    if Cvec_t[i][j]<>NULL:
                        sage_free(Cvec_t[i][j])
                sage_free(Cvec_t[i])
        sage_free(Cvec_t)
    return pb
@cython.cdivision(True)
cdef void pullback_pts_cplx_dp(S,int Qs,int Qf,double Y,double *Xm,double *** Xpb,double*** Ypb,double complex ***Cvec,double weight=0.0,int holo=0):
    r""" Computes a whole array of pullbacked points using double precision

    INPUT:

    - ``S``  -- AutomorphicFormSpace
    - ``Qs`` -- integer
    - ``Qf`` -- integer
    - ``Y``  -- real >0
    - ``weight`` -- (optional) real
    - ``holo``   -- (False) logical

    
    OUTPUT:

    - ``pb`` -- dictonary with entries:
       - 'xm'   -- real[Qf-Qs+1]  : x_m=2*pi*(1-2*m)/2(Qf-Qs+1)
       - 'xpb'  -- real[0:nc,0:nc,Qf-Qs+1]  : real part of pullback of x_m+iY
       - 'ypb'  -- real[0:nc,0:nc,Qf-Qs+1]  : imag. part of pullback of x_m+iY
       - 'cvec' -- complex[0:nc,0:nc,Qf-Qs+1] : mult. factor

    EXAMPLES::


        sage: G=MySubgroup(Gamma0(2))
        sage: [Xm,Xpb,Ypb,Cv]=pullback_pts(G,1,3,0.1)

    Note that we need to have $Y<Y_{0}$ so that all pullbacked points
    are higher up than Y.

        sage: pullback_pts(G,1,10,0.44)
        Traceback (most recent call last):
        ...
        ArithmeticError: Need smaller value of Y

    
    """
    sig_on()
    G = S.group()
    multiplier = S.multiplier()
    #character = S.character
    holo = S.is_holomorphic()
    if weight<>0 or not multiplier.is_trivial():
        non_trivial=True
    else:
        non_trivial=False
    trivial_mult = multiplier.is_trivial()
    cdef double pi=3.1415926535897932384626433
    cdef double twopi,twoQl
    cdef double complex twopii,mp_i,m1,m2,m3
    cdef double ep0=1E-10
    twopi=2.0*pi
    twopii = twopi* _Complex_I
    #=complex(0,twopi)
    if(holo and weight==0):
        raise Exception,"Must support a weight for holomorphic forms!"
    cdef double fourQ
    cdef int wi,wj
    cdef int A[4]
    cdef int pba,pbb,pbc,pbd
    cdef list U

    #    AA=[1,0,0,1]
#    Tj=[1,0,0,1]
    cdef double swi,swj,ar,br,cr,dr
    cdef double complex tmp,v
    cdef int ci,cj
    cdef int verbose=S._verbose
    cdef double x,y,x1,y1,x2,y2,x3,y3,xx,yy
    cdef int** normalizers=NULL
    cdef int** cusp_maps=NULL
    cdef int** vertex_maps=NULL
    cdef int* vertex_cusp=NULL
    cdef double *vertex_widths=NULL
    cdef int a,b,c,d,i,j,Ql,vi,vj
    cdef double wi_d,wj_d
    cdef ComplexNumber ctmp
    cdef int nc=G._ncusps
    cdef int nv=G._nvertices
    cdef int use_int=1
    cdef int is_Gamma0,nreps
    is_Gamma0=<int>G._is_Gamma0
    cdef int*** reps=NULL
    cdef int N
    if is_Gamma0==1:
        nreps=G._index
        N=G._level
        reps= <int ***> sage_malloc(sizeof(int**) * nreps)
        for j from 0 <=j<nreps:
            reps[j]=NULL
            reps[j]=<int **> sage_malloc(sizeof(int*) * 2)
            if reps[j]==NULL:
                raise MemoryError
            reps[j][0]=NULL;reps[j][1]=NULL
            reps[j][0]=<int *> sage_malloc(sizeof(int) * 2)
            if reps[j][0]==NULL:
                raise MemoryError
            reps[j][1]=<int *> sage_malloc(sizeof(int) * 2)
            if reps[j][1]==NULL:
                raise MemoryError
            reps[j][0][0]=G._coset_reps[j][0]
            reps[j][0][1]=G._coset_reps[j][1]
            reps[j][1][0]=G._coset_reps[j][2]
            reps[j][1][1]=G._coset_reps[j][3]
    
    #if verbose>0:
    #    print "nc=",nc
    if not isinstance(G._cusp_data[0]['width'],(int,Integer)):
        use_int=0
    normalizers=<int**>sage_malloc(sizeof(int*)*nc)
    if normalizers==NULL: raise MemoryError
    for i from 0<=i<nc:
        normalizers[i]=<int*>sage_malloc(sizeof(int)*4)
        a,b,c,d=G._cusp_data[i]['normalizer']
        normalizers[i][0]=a
        normalizers[i][1]=b
        normalizers[i][2]=c
        normalizers[i][3]=d
        if verbose>2:
            print "Normalizer[",i,"]=",a,b,c,d
    vertex_maps=<int**>sage_malloc(sizeof(int*)*nv)
    if vertex_maps==NULL: raise MemoryError
    cusp_maps=<int**>sage_malloc(sizeof(int*)*nv)
    if cusp_maps==NULL: raise MemoryError
    vertex_widths=<double*>sage_malloc(sizeof(double)*nv)
    if vertex_widths==NULL: raise MemoryError
    vertex_cusp=<int*>sage_malloc(sizeof(int)*nv)    
    if vertex_cusp==NULL: raise MemoryError
    for i from 0<=i<nv:
        cusp_maps[i]=<int*>sage_malloc(sizeof(int)*4)
        cusp_maps[i][0]=<int>G._cusp_maps[i][0]
        cusp_maps[i][1]=<int>G._cusp_maps[i][1]
        cusp_maps[i][2]=<int>G._cusp_maps[i][2]
        cusp_maps[i][3]=<int>G._cusp_maps[i][3]
        vertex_maps[i]=<int*>sage_malloc(sizeof(int)*4)
        vertex_maps[i][0]=<int>G._vertex_maps[i].a()
        vertex_maps[i][1]=<int>G._vertex_maps[i].b()
        vertex_maps[i][2]=<int>G._vertex_maps[i].c()
        vertex_maps[i][3]=<int>G._vertex_maps[i].d()
        vertex_widths[i]=<double>G._vertex_widths[i]
        vertex_cusp[i]=<int>G._vertex_data[i]['cusp']
    cdef double* widths
    widths=<double*>sage_malloc(sizeof(double)*nc)
    for i from 0<=i<nc:
        if verbose>3:
            print "width[",i,"]=",G._cusp_data[i]['width'],type(G._cusp_data[i]['width'])
        widths[i]=<double>G._cusp_data[i]['width']
    cdef int dir_char=0
    cdef double complex *charvec=NULL
    cdef int modulus
    #if verbose>0:
    #    print "Here1.5"
    if weight==0 and not multiplier.is_trivial():
        dir_char=1
        modulus = multiplier._character.modulus()
        charvec=<double complex*>sage_malloc(sizeof(double complex)*modulus)
        for i from 0<=i<modulus:
            charvec[i]=<double complex> multiplier._character(i).complex_embedding()
            if verbose>1:
                print "chi(",i,")=",charvec[i]
    #if verbose>0:
    #    print "Here2"
    Ql=Qf-Qs+1
    if Qs<0:
        fourQ=<double>2*(Qf-Qs+1)
    else:
        fourQ=<double>(4*Qf)
    for j from Qs<= j <= Qf: 
        Xm[j-Qs]=<double>(2*j-1)/fourQ        
    if verbose>2:
        print "use_int=",use_int
    res={}
                
    for ci from 0<=ci<nc: #in G._cusps:
        # if ci==0:
        #     verbose=3
        # else:
        #     verbose=0
        #ci = G._cusps[i]
        if verbose>2:
            print "------------------------------------------"
            print "ci=",ci
        #cii=G._cusps.index(ci)
        if use_int==1:
            wi = <int>widths[ci] #G._cusp_data[ci]['width'] #(ci)
            swi=sqrt(<double>wi)
        else:
            wi_d=widths[ci] #<double>G._cusp_data[ci]['width'] #(ci)
            swi=sqrt(wi_d)
        for j from 0 <= j < Ql: #1-Q,Q):
            x=Xm[j]; y=Y
            #a=cusp_maps[ci][0]; b=cusp_maps[ci][1]
            #c=normalizers[ci][2]; d=cusp_maps[ci][3]
            #if ci==2:
            #    verbose=3
            #else:
            #    verbose=0
            a=normalizers[ci][0]; b=normalizers[ci][1]
            c=normalizers[ci][2]; d=normalizers[ci][3]
            if use_int==1:
                _normalize_point_to_cusp_dp(&x,&y,a,b,c,d,wi)
            else:
                _normalize_point_to_cusp_real_dp(&x,&y,a,b,c,d,wi_d)
            #[x,y]   = normalize_point_to_cusp_dp(G,ci,Xm[j],Y)
            if is_Gamma0 == 1:
                #x1,y1,pba,pbb,pbc,pbd =  G.pullback(x,y,ret_mat=0)
                _pullback_to_Gamma0N_dp(reps,nreps,N,&x,&y,
                                        &pba,&pbb,&pbc,&pbd,0)
                x1=x; y1=y
            else:
                x1,y1,pba,pbb,pbc,pbd =  G.pullback(x,y,ret_mat=0)
            ## Want to replace this with a cpdef'd function
            #cj,vj= G.closest_cusp(x1,y1,vertex=1)
            vj = closest_vertex_dp_c(nv,vertex_maps,vertex_widths,&x1,&y1)
            cj = vertex_cusp[vj]
            #if ci==0 and cj==0 or (ci==0 and (j+Qs<=56 and j+Qs>=55)):
            #    verbose=3
            #else:
            #    verbose=0
            if verbose>2:
                print "normalizer[",ci,"]=",a,b,c,d
                print "x0,y0=",x,y
                print "j=",j+Qs
                print "Xm,Y=",Xm[j],Y
                print "x,y=",x,y
                print "a,b,c,d,wi=",a,b,c,d,wi
                print "x1,y1=",x1,y1
                print "cj,vj=",cj,vj
            #cjj=G._cusps.index(cj)
            if use_int==1:
                wj=<int>widths[cj] #G._cusp_data[cj]['width']
                swj=sqrt(<double>wj) 
            else:
                wj_d=widths[cj] #G._cusp_data[cj]['width']
                swj=sqrt(wj_d)
            a = cusp_maps[vj][0]   #a,b,c,d=G._vertex_data[cj]['cusp_map'] #[v]
            b = cusp_maps[vj][1]
            c = cusp_maps[vj][2]
            d = cusp_maps[vj][3]
            if verbose>2:
                if cj==1:
                    print ">>>>>>>>>>><<<<<<<<<<<<<<<<<<<<<<<<<"
                print "cj=",cj
                print "U1(",vj,")=",a,b,c,d
                print "x00,y00=",x1,y1
            x2=x1; y2=y1
            if a<>1 or b<>0 or c<>0 or d<>1:
                #if verbose>2:
                #    print "here1 type=",type(a)
                #[x2,y2]=_apply_sl2z_map_dp(x1,y1,U[0],U[1],U[2],U[3])
                _apply_sl2z_map_dp(&x2,&y2,a,b,c,d)
            if verbose>2:
                print "x01,y01=",x2,y2
            #    print "cj=",cj
            #x2=x1; y2=y1
            x3=x2; y3=y2
            a=normalizers[cj][3]; b=-normalizers[cj][1]
            c=-normalizers[cj][2]; d=normalizers[cj][0]
            if verbose>2:
                print "Normalizer: a,b,c,d=",a,b,c,d
            #_normalize_point_to_cusp_dp(&x3,&y3,a,b,c,d,wj,1)
            if use_int==1:
                _normalize_point_to_cusp_dp(&x3,&y3,a,b,c,d,wj,1)
            else:
                _normalize_point_to_cusp_real_dp(&x3,&y3,a,b,c,d,wj_d,1)
            if verbose>2:
                print "width=",wj
                print "x02,y02=",x3,y3
            #[x3,y3] = normalize_point_to_cusp_dp(G,cj,x2,y2,inv=1)
            Xpb[ci][cj][j]=x3*twopi
            # Recall that Ypb must be greater than Y otherwise we need a better Y
            if y3>=Y-ep0:
                Ypb[ci][cj][j]=y3
            else:
                if verbose>0:
                    print "ci,cj=",ci,cj
                    print "Tj=",pba,pbb,pbc,pbd
                    print "wj=",wj
                    print "wj_d=",wj_d
                    print "x,y=",x,y
                    print "x1,y1=",x1,y1
                    print "x2,y2=",x2,y2
                    print "x3,y3=",x3,y3
                    print "Normalizer=",a,b,c,d
                    print "ep0=",ep0
                raise ArithmeticError,"Need smaller value of Y. Got:{0}".format(Y) 
            if verbose>2:
                print "ci,cj=",ci,cj
                print "Tj=",pba,pbb,pbc,pbd
                print "Xm=",Xm[j]
                print "x,y=",x,"\n",y
                print "x1,y1=",x1,"\n",y1
                print "x2,y2=",x2,"\n",y2
                print "x3,y3=",x3,"\n",y3
                print "Xpb=",Xpb[ci][cj][j]
                print "Ypb=",Ypb[ci][cj][j]
            # We also get the multiplier if we need it
            if non_trivial:
                if weight<>0:
                    cr = <double>(normalizers[ci][2])*swi
                    dr = <double>(normalizers[ci][3])/swi
                    m1=<double complex>j_fak_dp(cr,dr,Xm[j],Y,-weight,holo)
                    cr = <double>(normalizers[cj][2])*swj
                    dr = <double>(normalizers[cj][3])/swj
                    m2=<double complex>j_fak_dp(cr,dr,x3,y3,weight,holo)
                    #l=mat_mul_list(cusp_maps[vj],Tj)
                    #A[0]=l[0]; A[1]=l[1]; A[2]=l[2]; A[3]=l[3]
                    _mat_mul_list(cusp_maps[vj][0],cusp_maps[vj][1],cusp_maps[vj][2],cusp_maps[vj][3],pba,pbb,pbc,pbd,A)
                    #A=A**-1
                    cr=<double>(-A[2]); dr=<double>(A[0])
                    m3=<double complex>j_fak_dp(cr,dr,x2,y2,weight,holo)
                    tmp=m1*m2*m3
                else:
                    _mat_mul_list(cusp_maps[vj][0],cusp_maps[vj][1],cusp_maps[vj][2],cusp_maps[vj][3],pba,pbb,pbc,pbd,A)
                    tmp=<double complex>1.0
                if dir_char:
                    vi=A[3] % modulus
                    if vi<0:
                        vi=vi+modulus
                    v=charvec[vi]
                    if verbose>2:
                        print "A[3]=",A[3],"% modulus:",vi
                        print "tmp=",tmp
                        print "mult=",v 

                    #v = <double complex> ctmp.real()+_Complex_I*ctmp.imag() #CC(multiplier(AA)) #character(AA[1,1])a
                    tmp = tmp/v
                elif not trivial_mult:
                    if verbose>1:
                        print "mult=",multiplier([A[0],A[1],A[2],A[3]])
                    ctmp=multiplier([A[0],A[1],A[2],A[3]]).complex_embedding()
                    v = <double complex> ctmp.real()+_Complex_I*ctmp.imag() #CC(multiplier(AA)) #character(AA[1,1])a
                    tmp = tmp/v
                Cvec[ci][cj][j]=tmp # mp_ctx.mpc(0,tmp)
            else:
                Cvec[ci][cj][j]=<double complex>1.0   #mp_ctx.mpc(0,tmp)
    for j from 0<=j<Ql:
        Xm[j]=Xm[j]*twopi
    if charvec<>NULL:
        sage_free(charvec)
    if normalizers<>NULL:
        for i from 0<=i<nc:
            if normalizers[i]<>NULL:
                sage_free(normalizers[i])
        sage_free(normalizers)
    if cusp_maps<>NULL:
        for i from 0<=i<nv:
            if cusp_maps[i]<>NULL:
                sage_free(cusp_maps[i])
        sage_free(cusp_maps)
    if vertex_maps<>NULL:
        for i from 0<=i<nv:
            if vertex_maps[i]<>NULL:
                sage_free(vertex_maps[i])
        sage_free(vertex_maps)
    if vertex_widths<>NULL:
        sage_free(vertex_widths)
    if vertex_cusp<>NULL:
        sage_free(vertex_cusp)
    if widths<>NULL:
        sage_free(widths)
    if is_Gamma0==1:
        if reps<>NULL:
            for j from 0 <=j<nreps:
                if reps[j]<>NULL:
                    if reps[j][0]<>NULL:
                        sage_free(reps[j][0])
                    if reps[j][1]<>NULL:
                        sage_free(reps[j][1])
                    sage_free(reps[j])
            sage_free(reps)
    sig_off()

@cython.cdivision(True)
cdef void pullback_pts_real_dp(S,int Qs,int Qf,double Y,double *Xm,double *** Xpb,double*** Ypb,double ***Cvec,double weight=0.0,int holo=0):
    r"""
    Computes a whole array of pullbacked points using double precision
    The multiplier/Character is supposed to be real in this case.
    Wa also suppose weight = 0 
    NOTE: For docs. See pullback_pts_dp

    
    """
    sig_on()
    G = S.group()
    multiplier = S.multiplier()
    #character = S.character
    holo = S.is_holomorphic()
    if weight<>0 or not S._use_real:
        raise ValueError,"This (real) algorithm should not be used in this situation!"
    cdef int non_trivial=0
    if not multiplier.is_trivial():
        non_trivial=1
    cdef double pi=3.1415926535897932384626433
    cdef double twopi=6.28318530717958647692528676656
    cdef double twoQl
    #twopi=2.0*pi
    #=complex(0,twopi)
    if(holo and weight==0):
        raise Exception,"Must support a weight for holomorphic forms!"
    cdef double fourQ
    cdef int wi,wj
    cdef int A[4]
    cdef int pba,pbb,pbc,pbd
    cdef list U
#    AA=[1,0,0,1]
#    Tj=[1,0,0,1]
    cdef double swi,swj,ar,br,cr,dr,xx,yy
    cdef double tmp,v
    cdef int ci,cj
    cdef int verbose=S._verbose
    cdef double x,y,x1,y1,x2,y2,x3,y3
    cdef int** normalizers=NULL
    cdef int** cusp_maps=NULL
    cdef int a,b,c,d,i,j,Ql,vi,vj
    cdef double wi_d,wj_d
    cdef double ep0=1E-10
    #cdef RComplexNumber ctmp
    cdef int nc=G._ncusps
    cdef int nv=G._nvertices
    cdef int use_int=1
    cdef int nreps,N,is_Gamma0
    cdef int*** reps=NULL
    is_Gamma0=G._is_Gamma0
    if is_Gamma0==1:
        nreps=G._index
        N=G._level
        reps= <int ***> sage_malloc(sizeof(int**) * nreps)
        for j from 0 <=j<nreps:
            reps[j]=NULL
            reps[j]=<int **> sage_malloc(sizeof(int*) * 2)
            if reps[j]==NULL:
                raise MemoryError
            reps[j][0]=NULL;reps[j][1]=NULL
            reps[j][0]=<int *> sage_malloc(sizeof(int) * 2)
            if reps[j][0]==NULL:
                raise MemoryError
            reps[j][1]=<int *> sage_malloc(sizeof(int) * 2)
            if reps[j][1]==NULL:
                raise MemoryError
            reps[j][0][0]=G._coset_reps[j][0]
            reps[j][0][1]=G._coset_reps[j][1]
            reps[j][1][0]=G._coset_reps[j][2]
            reps[j][1][1]=G._coset_reps[j][3]
    #if verbose>0:
    #    print "Here1"
    if not isinstance(G._cusp_data[0]['width'],(int,Integer)):
        use_int=0
    normalizers=<int**>sage_malloc(sizeof(int*)*nc)
    if normalizers==NULL: raise MemoryError
    for i from 0<=i<nc:
        normalizers[i]=<int*>sage_malloc(sizeof(int)*4)
        [a,b,c,d]=G._cusp_data[i]['normalizer']
        normalizers[i][0]=a
        normalizers[i][1]=b
        normalizers[i][2]=c
        normalizers[i][3]=d
    cusp_maps=<int**>sage_malloc(sizeof(int*)*nv)
    #if verbose>0:
    #    print "Here2 nc=",nc,type(nc)
    if cusp_maps==NULL: raise MemoryError
    for i from 0<=i<nv:
        cusp_maps[i]=<int*>sage_malloc(sizeof(int)*4)
        cusp_maps[i][0]=G._cusp_maps[i][0]
        cusp_maps[i][1]=G._cusp_maps[i][1]
        cusp_maps[i][2]=G._cusp_maps[i][2]
        cusp_maps[i][3]=G._cusp_maps[i][3]
    cdef double* widths
    widths=<double*>sage_malloc(sizeof(double)*nc)
    for i from 0<=i<nc:
        if verbose>0:
            print "width[",i,"]=",G._cusp_data[i]['width'],type(G._cusp_data[i]['width'])
        widths[i]=<double>G._cusp_data[i]['width']
    cdef int dir_char=0
    cdef double *charvec=NULL
    cdef int modulus
    #if verbose>0:
    #    print "Here1.5"
    if non_trivial:
        modulus = multiplier._character.modulus()
        charvec=<double*>sage_malloc(sizeof(double)*modulus)
        for i from 0<=i<modulus:
            charvec[i]=<double> RR(multiplier._character(i))
            if verbose>1:
                print "chi(",i,")=",charvec[i]
    #if verbose>0:
    #    print "Here2"
    Ql=Qf-Qs+1
    if Qs<0:
        fourQ=<double>2*(Qf-Qs+1)
    else:
        fourQ=<double>(4*Qf)
    for j from Qs<= j <= Qf: 
        Xm[j-Qs]=<double>(2*j-1)/fourQ        
    if verbose>2:
        print "use_int=",use_int
    for ci from 0<=ci<nc: #in G._cusps:
        #ci = G._cusps[i]
        if verbose>2:
            print "ci=",ci
        #cii=G._cusps.index(ci)
        if use_int==1:
            wi = <int>widths[ci] #G._cusp_data[ci]['width'] #(ci)
            swi=sqrt(<double>wi)
        else:
            wi_d=widths[ci] #<double>G._cusp_data[ci]['width'] #(ci)
            swi=sqrt(wi_d)
        for j from 0 <= j < Ql: #1-Q,Q):
            x=Xm[j]; y=Y
            a=normalizers[ci][0]
            b=normalizers[ci][1]
            c=normalizers[ci][2]
            d=normalizers[ci][3]
            if use_int==1:
                _normalize_point_to_cusp_dp(&x,&y,a,b,c,d,wi)
            else:
                _normalize_point_to_cusp_real_dp(&x,&y,a,b,c,d,wi_d)
            #[x,y]   = normalize_point_to_cusp_dp(G,ci,Xm[j],Y)
            if verbose>2:
                print "j=",j
                print "Xm,Y=",Xm[j],Y
                print "x,y=",x,y
                print "a,b,c,d,wi=",a,b,c,d,wi
            if is_Gamma0==1:
                #x1,y1,pba,pbb,pbc,pbd =  G.pullback(x,y,ret_mat=0)
                _pullback_to_Gamma0N_dp(reps,nreps,N,&x,&y,
                                        &pba,&pbb,&pbc,&pbd,0)
                x1=x; y1=y
            else:
                x1,y1,pba,pbb,pbc,pbd =  G.pullback(x,y,ret_mat=0)
            if verbose>2:
                print "x1,y1=",x1,y1
            cj,vj= G.closest_cusp(x1,y1,vertex=1)
            #vj = closest_vertex(vertex_maps,vertex_widths,nv,x1,y1)
            #scj = vertex_cusp[vj]
            if verbose>2:
                print "cj,vj=",cj,vj
            #cjj=G._cusps.index(cj)
            if use_int==1:
                wj=<int>widths[cj] #G._cusp_data[cj]['width']
                swj=sqrt(<double>wj) 
            else:
                wj_d=widths[cj] #G._cusp_data[cj]['width']
                swj=sqrt(wj_d)
            a = cusp_maps[vj][0]   #a,b,c,d=G._vertex_data[cj]['cusp_map'] #[v]
            b = cusp_maps[vj][1]
            c = cusp_maps[vj][2]
            d = cusp_maps[vj][3]
            x2=x1; y2=y1
            if verbose>3:
                print "cusp_map[",vj,"]=",a,b,c,d
            if a<>1 or b<>0 or c<>0 or d<>1:
                _apply_sl2z_map_dp(&x2,&y2,a,b,c,d)
            x3=x2; y3=y2
            a=normalizers[cj][3]; b=-normalizers[cj][1]
            c=-normalizers[cj][2]; d=normalizers[cj][0]
            if use_int==1:
                _normalize_point_to_cusp_dp(&x3,&y3,a,b,c,d,wj,1)
            else:
                _normalize_point_to_cusp_real_dp(&x3,&y3,a,b,c,d,wj_d,1)
            #[x3,y3] = normalize_point_to_cusp_dp(G,cj,x2,y2,inv=1)
            Xpb[ci][cj][j]=x3*twopi
            # Recall that Ypb must be greater than Y otherwise we need a better Y
            if y3>=Y-ep0:
                Ypb[ci][cj][j]=y3
            else:
                if verbose>0:
                    print "ci,cj=",ci,cj
                    print "Tj=",pba,pbb,pbc,pbd
                    print "wj=",wj
                    print "wj_d=",wj_d
                    print "x,y=",x,y
                    print "x1,y1=",x1,y1
                    print "x2,y2=",x2,y2
                    print "x3,y3=",x3,y3
                    print "Normalizer=",a,b,c,d
                raise ArithmeticError,"Need smaller value of Y. Got: y3={0} and Y-ep={1}".format(y3,Y-ep0) 
            if verbose>2:
                print "ci,cj=",ci,cj
                print "Tj=",pba,pbb,pbc,pbd
                print "Xm=",Xm[j]
                print "x,y=",x,"\n",y
                print "x1,y1=",x1,"\n",y1
                print "x2,y2=",x2,"\n",y2
                print "x3,y3=",x3,"\n",y3
                print "Xpb=",Xpb[ci][cj][j]
                print "Ypb=",Ypb[ci][cj][j]
            # We also get the multiplier if we need it
            Cvec[ci][cj][j]=<double>1.0   
            if non_trivial:
                _mat_mul_list(cusp_maps[vj][0],cusp_maps[vj][1],cusp_maps[vj][2],cusp_maps[vj][3],pba,pbb,pbc,pbd,A)
                vi=A[3] % modulus
                if vi<0:
                    vi=vi+modulus
                v=charvec[vi]
                if verbose>1:
                    print "A[3]=",A[3],"% modulus:",vi
                    print "mult=",v #multiplier([A[0],A[1],A[2],A[3]])
                Cvec[ci][cj][j]=Cvec[ci][cj][j]/v
                

    for j from 0<=j<Ql:
        Xm[j]=Xm[j]*twopi
    if non_trivial:
        if charvec<>NULL:
            sage_free(charvec)
    if normalizers<>NULL:
        sage_free(normalizers)
    if cusp_maps<>NULL:
        sage_free(cusp_maps)
    if widths<>NULL:
        sage_free(widths)
    if is_Gamma0==1:
        if reps<>NULL:
            for j from 0 <=j<nreps:
                if reps[j]<>NULL:
                    if reps[j][0]<>NULL:
                        sage_free(reps[j][0])
                    if reps[j][1]<>NULL:
                        sage_free(reps[j][1])
                    sage_free(reps[j])
            sage_free(reps)
    sig_off()



def pullback_pts_fp(S,Qs,Qf,Y,weight=0,holo=False):
    r""" Computes a whole array of pullbacked points using floating point precision

    INPUT:

    - ``S``  -- AutomorphicFormSpace
    - ``Qs`` -- integer
    - ``Qf`` -- integer
    - ``Y``  -- real >0
    - ``weight`` -- (optional) real
    - ``holo``   -- (False) logical

    
    OUTPUT:

    - ``pb`` -- dictonary with entries:
       - 'xm'   -- real[Qf-Qs+1]  : x_m=2*pi*(1-2*m)/2(Qf-Qs+1)
       - 'xpb'  -- real[0:nc,0:nc,Qf-Qs+1]  : real part of pullback of x_m+iY
       - 'ypb'  -- real[0:nc,0:nc,Qf-Qs+1]  : imag. part of pullback of x_m+iY
       - 'cvec' -- complex[0:nc,0:nc,Qf-Qs+1] : mult. factor

    EXAMPLES::


        sage: G=MySubgroup(Gamma0(2))
        sage: [Xm,Xpb,Ypb,Cv]=pullback_pts(G,1,3,0.1)

    Note that we need to have $Y<Y_{0}$ so that all pullbacked points
    are higher up than Y.

        sage: pullback_pts(G,1,10,0.44)
        Traceback (most recent call last):
        ...
        ArithmeticError: Need smaller value of Y

    
    """
    G = S.group()
    multiplier = S.multiplier()
    #character = S.character
    holo = S.is_holomorphic()
    if weight<>0 or not multiplier.is_trivial():
        non_trivial=True
    else:
        non_trivial=False

    trivial_mult = multiplier.is_trivial()
    cdef float pi=3.1415926535897932384626433
    cdef float twopi,twoQl
    cdef complex twopii,mp_i
    cdef float ep0=1E-10
    twopi=2.0*pi
    twopii = twopi* _Complex_I
    #=complex(0,twopi)
    Xm=dict()  
    Xpb=dict() 
    Ypb=dict() 
    Cvec=dict()
    if(holo and weight==0):
        raise Exception,"Must support a weight for holomorphic forms!"
    twoQl=<double>(2*(Qf+1-Qs))
    if(Qs<0):
        for j from Qs<= j <= Qf: 
            Xm[j]=<double>(2*j-1)/twoQl        
    else:
        for j from Qs<= j <=Qf: 
            Xm[j]=<double>(2*j-1)/twoQl        

    cdef int cii,wi
    cdef float swi
    cdef complex tmp
    cdef tuple ci
    cdef int verbose=S._verbose
    for ci in G._cusps:
        cii=G._cusps.index(ci)
        wi = G._cusp_data[ci]['width'] #(ci)
        swi=sqrt(<float>wi)
        for j from Qs <= j <= Qf: #1-Q,Q):
            [x,y]   = normalize_point_to_cusp_dp(G,ci,Xm[j],Y)
            if verbose>1:
                print "x,y=",x,y
            [x1,y1,Tj] =  G.pullback(x,y)
            if verbose>1:
                print "x1,y1=",x1,y1
            #vi = G.closest_vertex(x1,y1)
            cj= G.closest_cusp(x1,y1) #G._vertex_data[G._vertices[vi]]['cusp'] #cusp_representative[v]
            #v = G.closest_vertex(x1,y1)
            #cj= G._vertex_data[v]['cusp'] #cusp_representative[v]
            cjj=G._cusps.index(cj)
            swj=sqrt(<float>(G._cusp_data[cj]['width']))
            U = G._vertex_data[v]['cusp_map'] #[v]
            if U<>SL2Z_elt(1,0,0,1):
                [x2,y2] = apply_sl2z_map_mpfr(x1,y1,U[0],U[1],U[2],U[3])
            else:
                x2=x1; y2=y1;
            [x3,y3] = normalize_point_to_cusp_dp(G,cj,x2,y2,inv=1)
            Xpb[cii,cjj,j]=x3*twopi
            # Recall that Ypb must be greater than Y otherwise we need a better Y
            if y3>=Y-ep0:
                Ypb[cii,cjj,j]=y3
            else:
                if verbose>0:
                    print "ci,cj=",ci,cj
                    print "Tj=",Tj
                    print "x,y=",x,y
                    print "x1,y1=",x1,y1
                    print "x2,y2=",x2,y2
                    print "x3,y3=",x3,y3
                raise ArithmeticError,"Need smaller value of Y. Got:{0}".format(Y) 
            if verbose>1:
                print "ci,cj=",ci,cj
                print "Xm=",Xm[j]
                print "x,y=",x,"\n",y
                print "x1,y1=",x1,"\n",y1
                print "x2,y2=",x2,"\n",y2
                print "x3,y3=",x3,"\n",y3
                print "Xpb=",Xpb[cii,cjj,j]
                print "Ypb=",Ypb[cii,cjj,j]
            # We also get the multiplier if we need it
            if non_trivial:
                if weight<>0:
                    c = <float>(G._cusp_data[ci]['normalizer'][0])*swi
                    d = <float>(G._cusp_data[ci]['normalizer'][1])/swi
                    m1=j_fak_dp(c,d,Xm[j],Y,-weight,holo)
                    c = <float>(G._cusp_data[cj]['normalizer'][2])*swj
                    d = <float>(G._cusp_data[cj]['normalizer'][3])/swj
                    m2=j_fak_dp(c,d,x3,y3,weight,holo)
                    A=(U*Tj)
                    #A=A**-1
                    c=<float>(-A[1,0]); d=<float>(A[0,0])
                    m3=j_fak_dp(c,d,x2,y2,weight,holo)
                    tmp=m1*m2*m3
                else:
                    A=(U*Tj)
                    tmp=<float complex>1.0
                if not trivial_mult:
                    AA=A**-1
                    if verbose>1:
                        print "mult=",multiplier(AA),type(multiplier(AA))
                    mA = multiplier(AA)
                    if hasattr(mA,"complex_embedding"):
                        ctmp = mA.complex_embedding()
                    else:
                        ctmp = CC(mA)
                    #try:
                    #    ctmp=multiplier(AA).complex_embedding()
                    #except:
                    #    ctmp=CC(AA)
                    v = <complex> ctmp.real()+_Complex_I*ctmp.imag() #CC(multiplier(AA)) #character(AA[1,1])a
                    tmp = tmp*v
                Cvec[cii,cjj,j]=tmp # mp_ctx.mpc(0,tmp)
            else:
                Cvec[cii,cjj,j]=<complex>1.0   #mp_ctx.mpc(0,tmp)

    for j in range(Qs,Qf+1): #1-Q,Q):
        Xm[j]=Xm[j]*twopi
    pb=dict()
    pb['xm']=Xm; pb['xpb']=Xpb; pb['ypb']=Ypb; pb['cvec']=Cvec
    return pb



cpdef pullback_pts_mpc(S,int Qs,int Qf,RealNumber Y,deb=False):
    r""" Computes a whole array of pullbacked points-
         using MPFR/MPC types.
    INPUT:

    - ``S``  -- AutomorphicFormSpace
    - ``Qs`` -- integer
    - ``Qf`` -- integer
    - ``Y``  -- real >0
    - ``deb``    -- (False) logical

    
    OUTPUT:

    - ``pb`` -- dictonary with entries:
       - 'xm'   -- real[Qf-Qs+1]  : x_m=2*pi*(1-2*m)/2(Qf-Qs+1)
       - 'xpb'  -- real[0:nc,0:nc,Qf-Qs+1]  : real part of pullback of x_m+iY
       - 'ypb'  -- real[0:nc,0:nc,Qf-Qs+1]  : imag. part of pullback of x_m+iY
       - 'cvec' -- complex[0:nc,0:nc,Qf-Qs+1] : mult. factor

    EXAMPLES::


        sage: G=MySubgroup(Gamma0(2))
        sage: [Xm,Xpb,Ypb,Cv]=pullback_pts(G,1,3,0.1)   

    Note that we need to have $Y<Y_{0}$ so that all pullbacked points
    are higher up than Y.

        sage: pullback_pts(G,1,10,0.44)
        Traceback (most recent call last):
        ...
        ArithmeticError: Need smaller value of Y

    
    """
    # WE let the input determine the precision
    #print "pullback mpc!"
    cdef int prec=Y.parent().prec()
    CF=ComplexField(prec)
    RF=RealField(prec)
    cdef RealNumber x0,y0,x1,y1,x2,y2,weight
    x0=RealNumber(RF,1)
    y0=RealNumber(RF,1)
    x1=RealNumber(RF,1)
    x2=RealNumber(RF,1)
    y1=RealNumber(RF,1)
    y2=RealNumber(RF,1)
    cdef int a,b,c,d
    cdef RealNumber ar,br,cr,dr
    #weight = RF(wt)
    G = S.group()
    multiplier = S.multiplier()
    #character = S.character
    holo = S.is_holomorphic()
    cdef int ui
    ui = S._unitary_action
    #if holo:
    #    ui=0
    #else:
    #    ui=1
    weight = RF(S.weight())
    if weight<>0 or not multiplier.is_trivial():
        non_trivial=True
    else:
        non_trivial=False
    trivial_mult = multiplier.is_trivial()
    twopi=RF(2)*RF.pi() 
    twopii=CF(0,twopi)
    mp_i=CF(0,1)
    Xm=dict()  #vector(RF,2*Q)
    Xpb=dict()  #vector(RF,2*Q)
    Ypb=dict()  #vector(RF,2*Q)
    Cvec=dict()
    if holo and weight==0 and not S._weak:
        raise Exception,"Must support a non-zero weight for holomorphic forms!"
    verbose = S._verbose
    if verbose>3:
        fp0=open("xm.txt","w")
        fp1=open("xpb.txt","w")
        fp2=open("ypb.txt","w")
        fp3=open("cv.txt","w")
    #twoQl=RF(2*(Qf+1-Qs))
    if Qs<0 :
        Qfak = RF(2*(Qf-Qs+1))
        for j in range(Qs,Qf+1): #1-Q,Q):
            Xm[j]=RF(2*j-1)/Qfak
            if verbose>3:
                s=str(Xm[j])+"\n"
                fp0.write(s)
    else:
        Qfak = RF(4*(Qf-Qs+1))
        for j from Qs <= j <= Qf:
            Xm[j]=RF(2*j-1)/Qfak
            if verbose>3:
                s=str(Xm[j])+"\n"
                fp0.write(s)
    cdef tuple ci,cj
    for ci in G._cusps:
        cii=G._cusps.index(ci)
        if verbose>1:
            print "cusp =",ci
        swi=RF(G._cusp_data[ci]['width']).sqrt()
        for j from Qs<= j <= Qf:
            #if verbose > 0:
            #    print "Y before=",Y
            if cii==0:
                x0=Xm[j]; y0=Y
            else:
                x0,y0   = normalize_point_to_cusp_mpfr(G,ci[0],ci[1],Xm[j],Y,inv=0)
            #if verbose > 0:
            #    print "Y after=",Y
            #[x1,y1,Tj] =  pullback_to_G(S,x,y,mp_ctx=mp_ctx)
             
            x1,y1,a,b,c,d =  pullback_to_Gamma0N_mpfr(G,x0,y0)
            #if verbose > 0:
            #    print "Y after2=",Y
            Tj=SL2Z([a,b,c,d])
            #vi = G.closest_vertex(x1,y1)
            cj= G.closest_cusp(x1,y1) #G._vertex_data[G._vertices[vi]]['cusp'] #cusp_representative[v]
            #v = G.closest_vertex(x1,y1)
            #cj= G._vertex_data[v]['cusp'] 
            cjj=G._cusps.index(cj)
            swj=RF(G._cusp_data[cj]['width']).sqrt()
            #swj=mp_ctx.sqrt(mp_ctx.mpf(G._cusp_width[cj][0]))
            U = G._vertex_data[v]['cusp_map']
            if U<>SL2Z_elt(1,0,0,1):
                #mpfr_set(mpx2,x1.value,rnd_re)
                #mpfr_set(mpy2,y1.value,rnd_re)
                x2=x1; y2=y1
                _apply_sl2z_map_mpfr(x2.value,y2.value,U[0,0],U[0,1],U[1,0],U[1,1])
                #[x2,y2] = apply_sl2_map(x1,y1,U)
            else:
                x2=x1; y2=y1;
            #[x3,y3] = normalize_point_to_cusp(G,x2,y2,cj,inv=True,mp_ctx=mp_ctx)
            if cjj<>0:
                [x3,y3] = normalize_point_to_cusp_mpfr(G,cj[0],cj[1],x2,y2,inv=1)
            else:
                x3=x2; y3=y2
            #Xpb[cii,cjj,j]=mp_ctx.mpc(0,x3*twopi)
            Xpb[cii,cjj,j]=x3*twopi
            # Recall that Ypb must be greater than Y otherwise we need a better Y
            if(y3>Y):
                Ypb[cii,cjj,j]=y3
            else:
                if verbose > 0:
                    print "Y=",Y
                    print "ci,cj=",ci,cj
                    print "Xm=",Xm[j]
                    print "x,y=",x0,"\n",y0
                    print "x1,y1=",x1,"\n",y1
                    print "x2,y2=",x2,"\n",y2
                    print "x3,y3=",x3,"\n",y3
                    print "Xpb=",Xpb[cii,cjj,j]
                    #print "Ypb=",Ypb[cii,cjj,j]
                raise ArithmeticError,"Need smaller value of Y" 

            # We also get the multiplier if we need it
            if(non_trivial):
                if weight<>0:
                    cr = RF(G._cusp_data[ci]['normalizer'][2])*swi
                    dr = RF(G._cusp_data[ci]['normalizer'][3])/swi
                    #print "test:",cr,dr,Xm[j],Y,-weight
                    #print type(c),type(d)
                    m1=j_fak_mpc(cr,dr,Xm[j],Y,-weight,ui)
                    cr = RF(G._cusp_data[cj]['normalizer'][2])*swj
                    dr = RF(G._cusp_data[cj]['normalizer'][3])/swj
                    #print "test:",cr,dr,x3,y3,-weight
                    m2=j_fak_mpc(cr,dr,x3,y3,weight,ui)
                    A=(U*Tj)
                    #A=A**-1
                    cr=RF(-A[1,0]); dr=RF(A[0,0])
                    m3=j_fak_mpc(cr,dr,x2,y2,weight,ui)
                    tmp=m1*m2*m3
                    #print "m1,m2,m3=",m1,m2,m3
                else:
                    A=(U*Tj)
                    tmp=CF(1)
                if not trivial_mult :
                    #if multiplier<>None and not multiplier.is_trivial():
                    AA=A**-1
                    #v = S.character(AA[1,1]).complex_embedding(CF.prec())
                    v = multiplier(AA)
                    #if v<>multiplier(AA):
                    #    v1=v; v2=multiplier(AA)
                    #    raise ArithmeticError," {0} <> {1}".format(v1,v2)
                    #if hasattr(v,'complex_embedding'):
                    #    v=v.complex_embedding(CF.prec())
                    #else:
                    v=CF(v)
                    #print "AA=",AA
                    #print "v=",v
                    tmp = tmp*v
                Cvec[cii,cjj,j]=tmp # mp_ctx.mpc(0,tmp)
            else:
                Cvec[cii,cjj,j]=CF(1) #CF(0,tmp)
            if verbose>3:
                fp1.write(str(x3)+"\n")
                fp2.write(str(y3)+"\n")
                fp3.write(str(tmp)+"\n")

        #        Xmi[j]=mp_ctx.mpc(0,Xm[j]*twopi)
    for j from Qs <= j <= Qf: 
        Xm[j]=Xm[j]*twopi
    if verbose>3:
        fp1.close()
        fp2.close()
        fp3.close()
    pb=dict()
    pb['xm']=Xm; pb['xpb']=Xpb; pb['ypb']=Ypb; pb['cvec']=Cvec
    return pb


cpdef pullback_pts_mpc_new(S,int Qs,int Qf,RealNumber Y,deb=False):
    r""" Computes a whole array of pullbacked points-
         using MPFR/MPC types.
    INPUT:

    - ``S``  -- AutomorphicFormSpace
    - ``Qs`` -- integer
    - ``Qf`` -- integer
    - ``Y``  -- real >0
    - ``deb``    -- (False) logical

    
    OUTPUT:

    - ``pb`` -- dictonary with entries:
       - 'xm'   -- real[Qf-Qs+1]  : x_m=2*pi*(1-2*m)/2(Qf-Qs+1)
       - 'xpb'  -- real[0:nc,0:nc,Qf-Qs+1]  : real part of pullback of x_m+iY
       - 'ypb'  -- real[0:nc,0:nc,Qf-Qs+1]  : imag. part of pullback of x_m+iY
       - 'cvec' -- complex[0:nc,0:nc,Qf-Qs+1] : mult. factor

    EXAMPLES::


        sage: G=MySubgroup(Gamma0(2))
        sage: [Xm,Xpb,Ypb,Cv]=pullback_pts(G,1,3,0.1)   

    Note that we need to have $Y<Y_{0}$ so that all pullbacked points
    are higher up than Y.

        sage: pullback_pts(G,1,10,0.44)
        Traceback (most recent call last):
        ...
        ArithmeticError: Need smaller value of Y

    
    """
    # WE let the input determine the precision
    #print "pullback mpc!"
    cdef int prec=Y.parent().prec()
    CF=MPComplexField(prec)
    RF=RealField(prec)
    cdef RealNumber x1,y1,x2,y2,x3,y3,weight
    x1=RealNumber(RF,1)
    x2=RealNumber(RF,1)
    x3=RealNumber(RF,1)
    y1=RealNumber(RF,1)
    y2=RealNumber(RF,1)
    y3=RealNumber(RF,1)
    cdef int a,b,c,d,v0,v1,itmp,i,j,ui
    cdef mpfr_t swj,swi,x0,y0,YY
    cdef Vector_real_mpfr_dense Xm
    cdef RealNumber ar,br,cr,dr,twopi,xm,ep0
    mpfr_init2(swj,prec)
    mpfr_init2(swi,prec)
    mpfr_init2(x0,prec)
    mpfr_init2(y0,prec)
    mpfr_init2(YY,prec)
    mpfr_set(YY,Y.value,rnd_re)
    #mpfr_init2(x1,prec)
    #mpfr_init2(y1,prec)
    ui = S._unitary_action
    weight = RF(S.weight())
    G = S.group()
    multiplier = S.multiplier()
    if weight<>0 or not multiplier.is_trivial():
        non_trivial=True
    else:
        non_trivial=False
    trivial_mult = multiplier.is_trivial()
    twopi=RF(2)*RF.pi() 
    twopii=CF(0,twopi)
    mp_i=CF(0,1)
    cdef RealNumber one
    one=RF(1)
    ep0=RF(1E-10)
    #Xm=vector(RF,Qf-Qs+1)
    VS = vector(RF,Qf-Qs+1).parent()
    Xm = Vector_real_mpfr_dense(VS,0)
    Xpb=dict() #vector(RF,2*Q)
    Ypb=dict()  #vector(RF,2*Q)
    Cvec=dict()
    #cdef mpc_t ***Cvec
    
    if S._holomorphic and not S._weak and weight==0:
        raise Exception,"Must support a non-zero weight for non-weak holomorphic forms!"
    verbose = S._verbose
    if verbose>3:
        fp0=open("xm.txt","w")
        fp1=open("xpb.txt","w")
        fp2=open("ypb.txt","w")
        fp3=open("cv.txt","w")
    #twoQl=RF(2*(Qf+1-Qs))
    if Qs<0:
        Qfak = 2*(Qf-Qs+1)
        for j from Qs <= j <= Qf:
            mpfr_set_si(Xm._entries[j-Qs],2*j-1,rnd_re)
            mpfr_div_si(Xm._entries[j-Qs],Xm._entries[j-Qs],Qfak,rnd_re)
    else:
        Qfak = 4*(Qf-Qs+1)
        for j from Qs <= j <= Qf:
            mpfr_set_si(Xm._entries[j-Qs],2*j-1,rnd_re)
            mpfr_div_si(Xm._entries[j-Qs],Xm._entries[j-Qs],Qfak,rnd_re)
    cdef int ci,cj
    cdef int cia,cib,cja,cjb,ciindex,cjindex
    cdef int nc=G._ncusps
    cdef int nv=G._nvertices
    #nc = len(G._cusps)
    #cdef RealNumber swi
    cdef int is_Gamma0,nreps
    is_Gamma0=<int>G._is_Gamma0
    cdef int*** reps=NULL
    cdef int N
    if is_Gamma0==1:
        nreps=G._index
        N=G._level
        reps= <int ***> sage_malloc(sizeof(int**) * nreps)
        for j from 0 <=j<nreps:
            reps[j]=NULL
            reps[j]=<int **> sage_malloc(sizeof(int*) * 2)
            if reps[j]==NULL:
                raise MemoryError
            reps[j][0]=NULL;reps[j][1]=NULL
            reps[j][0]=<int *> sage_malloc(sizeof(int) * 2)
            if reps[j][0]==NULL:
                raise MemoryError
            reps[j][1]=<int *> sage_malloc(sizeof(int) * 2)
            if reps[j][1]==NULL:
                raise MemoryError
            reps[j][0][0]=G._coset_reps[j][0]
            reps[j][0][1]=G._coset_reps[j][1]
            reps[j][1][0]=G._coset_reps[j][2]
            reps[j][1][1]=G._coset_reps[j][3]
    
    #if verbose>2:
    #    print "nc=",nc
    if not isinstance(G._cusp_data[0]['width'],(int,Integer)):
        use_int=0
    cdef int** normalizers=NULL
    cdef int** cusp_maps=NULL
    normalizers=<int**>sage_malloc(sizeof(int*)*nc)
    if normalizers==NULL: raise MemoryError
    for i from 0<=i<nc:
        normalizers[i]=<int*>sage_malloc(sizeof(int)*4)
        a,b,c,d=G._cusp_data[i]['normalizer']
        normalizers[i][0]=a
        normalizers[i][1]=b
        normalizers[i][2]=c
        normalizers[i][3]=d
        if verbose>2:
            print "Normalizer[",i,"]=",a,b,c,d
    vertex_maps=<int**>sage_malloc(sizeof(int*)*nv)
    if vertex_maps==NULL: raise MemoryError
    cusp_maps=<int**>sage_malloc(sizeof(int*)*nv)
    if cusp_maps==NULL: raise MemoryError
    vertex_widths=<double*>sage_malloc(sizeof(double)*nv)
    if vertex_widths==NULL: raise MemoryError
    vertex_cusp=<int*>sage_malloc(sizeof(int)*nv)    
    if vertex_cusp==NULL: raise MemoryError
    if cusp_maps==NULL: raise MemoryError
    for i from 0<=i<nv:
        cusp_maps[i]=<int*>sage_malloc(sizeof(int)*4)
        cusp_maps[i][0]=G._cusp_maps[i][0]
        cusp_maps[i][1]=G._cusp_maps[i][1]
        cusp_maps[i][2]=G._cusp_maps[i][2]
        cusp_maps[i][3]=G._cusp_maps[i][3]
        vertex_maps[i]=<int*>sage_malloc(sizeof(int)*4)
        vertex_maps[i][0]=<int>G._vertex_maps[i].a()
        vertex_maps[i][1]=<int>G._vertex_maps[i].b()
        vertex_maps[i][2]=<int>G._vertex_maps[i].c()
        vertex_maps[i][3]=<int>G._vertex_maps[i].d()
        vertex_widths[i]=<double>G._vertex_widths[i]
        vertex_cusp[i]=<int>G._vertex_data[i]['cusp']
    cdef double* widths
    widths=<double*>sage_malloc(sizeof(double)*nc)
    for i from 0<=i<nc:
        if verbose>3:
            print "width[",i,"]=",G._cusp_data[i]['width'],type(G._cusp_data[i]['width'])
        widths[i]=<double>G._cusp_data[i]['width']
    cdef int wi,wj,vi,vj
    cdef SL2Z_elt A,Tj
    cdef double dp_x,dp_y
    for ci from 0<=ci<nc:
        wi = <int>widths[ci] #G._cusp_data[ci]['width'] #(ci)
        if verbose>1:
            print "cusp =",ci
        if wi<>1:
            mpfr_set_ui(swi,wi,rnd_re)
            mpfr_sqrt(swi,swi,rnd_re)
        else:
            mpfr_set_ui(swi,1,rnd_re)
        for j from Qs<= j <= Qf:
            #if ciindex==0:
            mpfr_set(x0,Xm._entries[j-Qs],rnd_re)
            mpfr_set(y0,Y.value,rnd_re)
            if ci<>0:
                a=normalizers[ci][0]; b=normalizers[ci][1]
                c=normalizers[ci][2]; d=normalizers[ci][3]
                _normalize_point_to_cusp_mpfr(x0,y0,a,b,c,d,wi)
            pullback_to_Gamma0N_mpfr_c(G,x1.value,y1.value,x0,y0,&a,&b,&c,&d)
            Tj=SL2Z_elt(a,b,c,d)
            #dp_x=mpfr_get_d(x1,rnd_re)
            dp_x = float(x1); dp_y = float(y1)
            #dp_y=mpfr_get_d(y1,rnd_re)
            vj = closest_vertex_dp_c(nv,vertex_maps,vertex_widths,&dp_x,&dp_y)
            cj = vertex_cusp[vj]
            #cj,vj= G.closest_cusp(x1,y1,vertex=1)
            #cja,cjb= G.closest_cusp(x1,y1) #G._vertex_data[G._vertices[vi]]['cusp'] 
            #cjindex=G._cusps.index((cja,cjb))
            wj=<int>widths[cj] #G._cusp_data[cj]['width']
            if wj<>1:
                mpfr_set_ui(swj,wj,rnd_re)
                mpfr_sqrt(swj,swj,rnd_re)
            else:
                mpfr_set_ui(swj,1,rnd_re)
                #swj=sqrt(<double>wj)
            #wj = G._cusp_data[(cja,cjb)]['width']
            a = cusp_maps[vj][0]   #a,b,c,d=G._vertex_data[cj]['cusp_map'] #[v]
            b = cusp_maps[vj][1]
            c = cusp_maps[vj][2]
            d = cusp_maps[vj][3]  #U = G._vertex_data[vj]['cusp_map']
            x2=x1; y2=y1
            if a<>1 or b<>0 or c<>0 or d<>1: #U<>SL2Z_elt(1,0,0,1):
                _apply_sl2z_map_mpfr(x2.value,y2.value,a,b,c,d) #U[0,0],U[0,1],U[1,0],U[1,1])
            if cj>0:
                x3=x2; y3=y2
                a=normalizers[cj][3]; b=-normalizers[cj][1]
                c=-normalizers[cj][2]; d=normalizers[cj][0]
                if verbose>2:
                    print "Normalizer: a,b,c,d=",a,b,c,d
                _normalize_point_to_cusp_mpfr(x3.value,y3.value,a,b,c,d,wj,1)
                #[x3,y3] = normalize_point_to_cusp_mpfr(G,cja,cjb,x2,y2,inv=1)
            else:
                x3=x2; y3=y2
            Xpb[ci,cj,j]=x3*twopi
            # Recall that Ypb must be greater than Y otherwise we need a better Y
            if y3>=Y-ep0:
                Ypb[ci,cj,j]=y3*one ## Ridiculous but necessary due to bug in cython...
            else:
                if verbose > 0:
                    print "ci,cj=",ci,cj
                    print "Xm=",Xm[j-Qs]
                    #print "x,y=",x0,"\n",y0
                    print "x1,y1=",x1,"\n",y1
                    print "x2,y2=",x2,"\n",y2
                    print "x3,y3=",x3,"\n",y3
                    print "Xpb=",Xpb[ci,cj]
                    print "Ypb=",Ypb[ci,cj,j]
                raise ArithmeticError,"Need smaller value of Y" 
            if verbose > 2:
                print "ci,cj=",ci,cj
                print "Xm=",Xm[j-Qs]
                print "x,y=",mpfr_get_d(x0,rnd_re),"\n",mpfr_get_d(y0,rnd_re)
                print "x1,y1=",x1,"\n",y1
                print "x2,y2=",x2,"\n",y2
                print "x3,y3=",x3,"\n",y3
                print "Xpb=",Xpb[ci,cj,j]
                print "Ypb=",Ypb[ci,cj,j]
            # We also get the multiplier if we need it
            if(non_trivial):
                if weight<>0:
                    c = normalizers[ci][2]
                    d = normalizers[ci][3]
                    cr = RF(c); dr = RF(d)
                    mpfr_mul_si(cr.value,swi,c,rnd_re)
                    mpfr_set_si(dr.value,d,rnd_re)
                    mpfr_div(dr.value,dr.value,swi,rnd_re)
                    #cr = RF(G._cusp_data[ci]['normalizer'][1,0])*swi
                    #dr = RF(G._cusp_data[ci]['normalizer'][1,1])/swi
                    #print "test:",cr,dr,Xm[j],Y,-weight
                    #print type(c),type(d)
                    m1=j_fak_mpc(cr,dr,Xm[j-Qs],Y,-weight,ui)
                    c = normalizers[cj][2]
                    d = normalizers[cj][3]
                    cr = RF(c); dr = RF(d)
                    mpfr_mul_si(cr.value,swj,c,rnd_re)
                    mpfr_set_si(dr.value,d,rnd_re)
                    mpfr_div(dr.value,dr.value,swj,rnd_re)
                    #cr = RF(G._cusp_data[cj]['normalizer'][1,0])*swj
                    #dr = RF(G._cusp_data[cj]['normalizer'][1,1])/swj
                    #print "test:",cr,dr,x3,y3,-weight
                    m2=j_fak_mpc(cr,dr,x3,y3,weight,ui)
                    #aa = U[0,0]*a+U[0,1]*c
                    A = G._vertex_data[vj]['cusp_map']*Tj
                    #A=U.matrix()*Tj

                    #A=A**-1
                    cr=RF(-A.c()); dr=RF(A.a())
                    m3=j_fak_mpc(cr,dr,x2,y2,weight,ui)
                    tmp=m1*m2*m3
                    #print "m1,m2,m3=",m1,m2,m3
                else:
                    #print "U:",U.matrix(),type(U.matrix())
                    #print "Tj:",Tj,type(Tj)
                    #A=U.matrix()*Tj
                    if not trivial_mult :
                        A = G._vertex_data[vj]['cusp_map']*Tj
                    #print "A:",A,type(A)
                    tmp=CF(1)
                if not trivial_mult :
                    #if multiplier<>None and not multiplier.is_trivial():
                    AA=A**-1
                    #v = S.character(AA[1,1]).complex_embedding(CF.prec())
                    v = CF(multiplier(AA).complex_embedding(CF.prec()))
                    #v=CF(v)
                    tmp = tmp*v
                Cvec[ci,cj,j]=tmp # mp_ctx.mpc(0,tmp)
                #print "C[",cii,cjj,j,"]=",tmp
            else:
                Cvec[ci,cj,j]=CF(1) #CF(0,tmp)
            #if verbose>3:
            #    fp1.write(str(x3)+"\n")
            #    fp2.write(str(y3)+"\n")
            #    fp3.write(str(tmp)+"\n")

        #        Xmi[j]=mp_ctx.mpc(0,Xm[j]*twopi)
    for j from Qs <= j <= Qf: 
        mpfr_mul(Xm._entries[j-Qs],Xm._entries[j-Qs],twopi.value,rnd_re)
    if verbose>3:
        fp1.close()
        fp2.close()
        fp3.close()
    pb=dict()
    if normalizers<>NULL:
        for i from 0 <= i < nc:
            if  normalizers[i]<>NULL:
                sage_free(normalizers[i])
    sage_free(normalizers)            
    pb['xm']=Xm; pb['xpb']=Xpb; pb['ypb']=Ypb; pb['cvec']=Cvec
    mpfr_clear(swi); mpfr_clear(swj)
    mpfr_clear(x0);  mpfr_clear(y0)
    mpfr_clear(YY)
    return pb

cpdef pullback_pts_mp(S,int Qs,int Qf,RealNumber Y,int holo=0):
    r"""
    Pullback the horocycle at height Y.
    If Qs=1 and Qf =Q then we use symmetry, otherwise not.
    """
<<<<<<< HEAD
    cdef Vector_real_mpfr_dense Xm_t
=======
    cdef mpfr_t* Xm_t
>>>>>>> f9a86fd4
    cdef mpfr_t*** Xpb_t=NULL
    cdef mpfr_t*** Ypb_t=NULL
    cdef mpc_t*** Cvec_t=NULL
    cdef mpfr_t**** RCvec_t=NULL
<<<<<<< HEAD
    cdef int Ql,i,j,k,n,nc,prec
    cdef RealField_class RF
    cdef RealNumber weight
=======
    cdef int*** CSvec_t=NULL
    cdef int Ql,i,j,k,n,nc,prec
    cdef RealField_class RF
    cdef RealNumber weight,tmp
>>>>>>> f9a86fd4
#    cdef RealNumber rtmp
    cdef list l
    nc= S.group().ncusps()
    Ql=Qf-Qs+1
    prec=Y.prec()
    if S._verbose>1:
        print "Yin=",Y
        print "prec=",prec
    RF = RealField(prec)
    CF = MPComplexField(prec)
#    rtmp=RF(0)
    weight = RF(S._weight)
    tmp=RF(0)
    Xm_t = <mpfr_t*> sage_malloc( sizeof(mpfr_t) * Ql )
    for n in range(Ql):
        mpfr_init2(Xm_t[n],prec)
    Xpb_t = <mpfr_t***> sage_malloc( sizeof(mpfr_t** ) * nc )
    if Xpb_t==NULL: raise MemoryError
    Ypb_t = <mpfr_t***> sage_malloc( sizeof(mpfr_t** ) * nc )
    if Ypb_t==NULL: raise MemoryError
    for i in range(nc):
        Xpb_t[i] = <mpfr_t**>sage_malloc(sizeof(mpfr_t*) * nc )
        Ypb_t[i] = <mpfr_t**>sage_malloc(sizeof(mpfr_t*) * nc )
        if Ypb_t[i]==NULL or Xpb_t[i]==NULL:
            raise MemoryError
        for j in range(nc):
            Xpb_t[i][j] = <mpfr_t*>sage_malloc(sizeof(mpfr_t) * Ql )
            Ypb_t[i][j] = <mpfr_t*>sage_malloc(sizeof(mpfr_t) * Ql )
            if Ypb_t[i][j]==NULL or Xpb_t[i][j]==NULL:
                raise MemoryError
            for n in range(Ql):
                mpfr_init2(Xpb_t[i][j][n],prec) 
                mpfr_init2(Ypb_t[i][j][n],prec) 
                mpfr_set_si(Xpb_t[i][j][n],0,rnd_re)
                mpfr_set_si(Ypb_t[i][j][n],0,rnd_re)
                #Ypb_t[i][j][n]=<double>0
    if Qs<0:
        Cvec_t = <mpc_t***>sage_malloc(sizeof(mpc_t**) * nc )
        if Cvec_t==NULL: raise MemoryError
        for i from 0<=i<nc:
            Cvec_t[i] = <mpc_t**>sage_malloc(sizeof(mpc_t*) * nc )
            if Cvec_t[i]==NULL:
                raise MemoryError
            for j from 0<=j<nc:
                Cvec_t[i][j] = <mpc_t*>sage_malloc(sizeof(mpc_t) * Ql )
                if Cvec_t[i][j]==NULL:
                    raise MemoryError
                for n from 0<=n<Ql:
                    mpc_init2(Cvec_t[i][j][n],prec)
                    mpc_set_si(Cvec_t[i][j][n],0,rnd)
    else:
<<<<<<< HEAD
=======
        CSvec_t = <int***>sage_malloc(sizeof(int**) * nc )
        if CSvec_t==NULL: raise MemoryError
        for i from 0<=i<nc:
            CSvec_t[i] = <int**>sage_malloc(sizeof(int*) * nc )
            if CSvec_t[i]==NULL:
                raise MemoryError
            for j from 0<=j<nc:
                CSvec_t[i][j] = <int*>sage_malloc(sizeof(int) * Ql )
                if CSvec_t[i][j]==NULL:
                    raise MemoryError

>>>>>>> f9a86fd4
        RCvec_t = <mpfr_t****>sage_malloc(sizeof( Xpb_t) * nc )
        if RCvec_t==NULL: raise MemoryError
        for i from 0<=i<nc:
            RCvec_t[i] = <mpfr_t***>sage_malloc(sizeof(mpfr_t**) * nc )
            if RCvec_t[i]==NULL:
                raise MemoryError
            for j from 0<=j<nc:
                RCvec_t[i][j] = <mpfr_t**>sage_malloc(sizeof(mpfr_t*) * Ql )
                if RCvec_t[i][j]==NULL:
                    raise MemoryError
                for n from 0<=n<Ql:
                    RCvec_t[i][j][n] = <mpfr_t*>sage_malloc(sizeof(mpfr_t) * 3 )
                    mpfr_init2(RCvec_t[i][j][n][0],prec)
                    mpfr_init2(RCvec_t[i][j][n][1],prec)
                    mpfr_init2(RCvec_t[i][j][n][2],prec)
                    
                    mpfr_set_si(RCvec_t[i][j][n][0],1,rnd_re)
                    mpfr_set_si(RCvec_t[i][j][n][1],0,rnd_re)
                    mpfr_set_si(RCvec_t[i][j][n][2],0,rnd_re)
                #Cvec_t[i][j][n]=<double complex>0
    G=S._group
    cdef int is_hecke = 0
    if is_Hecke_triangle_group(G):
        pullback_pts_hecke_triangle_mpc_new_c(S,Qs,Qf,Y,Xm_t,Xpb_t,Ypb_t,Cvec_t)
    else:
        if Qs<0:
<<<<<<< HEAD
            pullback_pts_mpc_new_c(S,Qs,Qf,Y,Xm_t,Xpb_t,Ypb_t,Cvec_t)
        else:
            pullback_pts_mpc_new_c_sym(S,Qs,Qf,Y,Xm_t,Xpb_t,Ypb_t,RCvec_t)
    cdef dict Xm,Xpb,Ypb,Cvec,pb
    Xm=dict(); Xpb=dict() 
    Ypb=dict();Cvec=dict()
    RCvec=dict()
=======
            pullback_pts_mpc_new_c(S,Qs,Qf,Y.value,Xm_t,Xpb_t,Ypb_t,Cvec_t)
        else:
            pullback_pts_mpc_new_c_sym(S,Qs,Qf,Y.value,Xm_t,Xpb_t,Ypb_t,RCvec_t,CSvec_t)
    cdef dict Xm,Xpb,Ypb,Cvec,pb,RCvec,CSvec
    Xm=dict(); Xpb=dict() 
    Ypb=dict();Cvec=dict()
    RCvec=dict(); CSvec={}
>>>>>>> f9a86fd4
    cdef MPComplexNumber ctmp
    cdef RealNumber rtmp,rtmp1,rtmp2,one
    one=RF(1)
    rtmp = RF(0);rtmp1 = RF(1); rtmp2 = RF(0)
    ctmp = CF(0)
    for n in range(Ql):
        mpfr_set(tmp.value,Xm_t[n],rnd_re)
        Xm[n]=tmp
    for i in range(nc):
        Xpb[i]=dict();Ypb[i]=dict()
        for j in range(nc):
            Xpb[i][j]=dict();Ypb[i][j]=dict()
            for n in range(Ql):
                mpfr_set(rtmp.value,Xpb_t[i][j][n],rnd_re)
                Xpb[i][j][n]=rtmp*one
                mpfr_set(rtmp.value,Ypb_t[i][j][n],rnd_re)
                Ypb[i][j][n]=rtmp*one
    pb=dict()
    pb['xm']=Xm; pb['xpb']=Xpb; pb['ypb']=Ypb 
    if Qs<0:
        for i in range(nc):
            Cvec[i]=dict()
            for j in range(nc):
                Cvec[i][j]=dict()
                for n in range(Ql):
                    mpc_set(ctmp.value,Cvec_t[i][j][n],rnd)
                    Cvec[i][j][n]=ctmp*one
        pb['cvec']=Cvec
    else:
        for i in range(nc):
            RCvec[i]=dict()
<<<<<<< HEAD
            for j in range(nc):
                RCvec[i][j]=dict()
=======
            CSvec[i]=dict()
            for j in range(nc):
                RCvec[i][j]=dict()
                CSvec[i][j]=dict()
>>>>>>> f9a86fd4
                for n in range(Ql):
                    #RCvec[i][j][n]=[]
                    #print "RCvec0=",RCvec[i][j][n]
                    rtmp1=RF(1);rtmp2=RF(0)
                    mpfr_set(rtmp1.value,RCvec_t[i][j][n][0],rnd_re)
                    mpfr_set(rtmp2.value,RCvec_t[i][j][n][1],rnd_re)
<<<<<<< HEAD
                    k = mpfr_get_si(RCvec_t[i][j][n][2],rnd_re)
=======
                    CSvec[i][j][n]=CSvec_t[i][j][n]
                    #k = mpfr_get_si(RCvec_t[i][j][n][2],rnd_re)
>>>>>>> f9a86fd4
                    #if S._verbose>1:
                    #    print "abs(cvec)=",rtmp1
                    #    print "arg(cvec)=",rtmp2                    
                    #l = [rtmp1,rtmp2,k]
                    #if S._verbose>1:
                    #    print "Rcvec[{0}][{1}][{2}]={3}".format(i,j,n,l)
<<<<<<< HEAD
                    RCvec[i][j][n]={0:rtmp1,1:rtmp2,2:k}
=======
                    RCvec[i][j][n]=[rtmp1,rtmp2]
>>>>>>> f9a86fd4
                    #if S._verbose>1:
                    #    print "Rcvec[{0}][{1}][{2}]={3}".format(i,j,n,RCvec[i][j][n])
        pb['cvec']=RCvec
    #if S._verbose>1:
    #    print "Rcvec[{0}][{1}][{2}]={3}".format(1,1,8,RCvec[1][1][8])
    if Ypb_t<>NULL:
        for i in range(nc):
            if Ypb_t[i]<>NULL:
                for j in range(nc):
                    if Ypb_t[i][j]<>NULL:
                        sage_free(Ypb_t[i][j])
                sage_free(Ypb_t[i])
        sage_free(Ypb_t)
    if Xpb_t<>NULL:
        for i in range(nc):
            if Xpb_t[i]<>NULL:
                for j in range(nc):
                    if Xpb_t[i][j]<>NULL:
                        sage_free(Xpb_t[i][j])
                sage_free(Xpb_t[i])
        sage_free(Xpb_t)
    if Cvec_t<>NULL:
        for i in range(nc):
            if Cvec_t[i]<>NULL:
                for j in range(nc):
                    if Cvec_t[i][j]<>NULL:
                        sage_free(Cvec_t[i][j])
                sage_free(Cvec_t[i])
        sage_free(Cvec_t)
    if RCvec_t<>NULL:
        for i in range(nc):
            if RCvec_t[i]<>NULL:
                for j in range(nc):
                    if RCvec_t[i][j]<>NULL:
                        for n in range(Ql):
                            if RCvec_t[i][j][n]<>NULL:
                                mpfr_clear(RCvec_t[i][j][n][0])
                                mpfr_clear(RCvec_t[i][j][n][1])
                                mpfr_clear(RCvec_t[i][j][n][2])
                                sage_free(RCvec_t[i][j][n])
                        sage_free(RCvec_t[i][j])
                sage_free(RCvec_t[i])
        sage_free(RCvec_t)
<<<<<<< HEAD
    
=======
    if CSvec_t<>NULL:
        for i in range(nc):
            if CSvec_t[i]<>NULL:
                for j in range(nc):
                    if CSvec_t[i][j]<>NULL:
                        sage_free(CSvec_t[i][j])
                sage_free(CSvec_t[i])
        sage_free(CSvec_t)
>>>>>>> f9a86fd4
    return pb

@cython.cdivision(True)
cdef pullback_pts_mpc_new_c(S,int Qs,int Qf,mpfr_t Y, mpfr_t* Xm,mpfr_t*** Xpb, mpfr_t*** Ypb,mpc_t ***Cvec):

    r""" Computes a whole array of pullbacked points-
         using MPFR/MPC types.
    INPUT:

    - ``S``  -- AutomorphicFormSpace
    - ``Qs`` -- integer
    - ``Qf`` -- integer
    - ``Y``  -- real >0
    - ``deb``    -- (False) logical

    
    OUTPUT:

    - ``pb`` -- dictonary with entries:
       - 'xm'   -- real[Qf-Qs+1]  : x_m=2*pi*(1-2*m)/2(Qf-Qs+1)
       - 'xpb'  -- real[0:nc,0:nc,Qf-Qs+1]  : real part of pullback of x_m+iY
       - 'ypb'  -- real[0:nc,0:nc,Qf-Qs+1]  : imag. part of pullback of x_m+iY
       - 'cvec' -- complex[0:nc,0:nc,Qf-Qs+1] : mult. factor

    EXAMPLES::


        sage: G=MySubgroup(Gamma0(2))
        sage: [Xm,Xpb,Ypb,Cv]=pullback_pts(G,1,3,0.1)   

    Note that we need to have $Y<Y_{0}$ so that all pullbacked points
    are higher up than Y.

        sage: pullback_pts(G,1,10,0.44)
        Traceback (most recent call last):
        ...
        ArithmeticError: Need smaller value of Y

    
    """
    # WE let the input determine the precision
    #print "pullback mpc!"
    cdef int prec=mpfr_get_prec(Y)
    CF=MPComplexField(prec)
    RF=RealField(prec)
    cdef RealNumber x1,y1,x2,y2,x3,y3,one,weight
    x1=RF(1)
    x2=RF(1)
    x3=RF(1)
    y1=RF(1)
    y2=RF(1)
    y3=RF(1)
    if S._verbose>1:
        print "Y in pb =",mpfr_get_d(Y,rnd_re)
        print "prec=",prec
    cdef int a,b,c,d,v0,v1,itmp,i,j,ui,Ql
    cdef mpfr_t swj,swi,x0,y0,YY
    cdef RealNumber ar,br,cr,dr,twopi,xm,ep0,tmp,tmp1
    cdef MPComplexNumber ctmp,m1,m2,m3
    m1=CF(1); m2=CF(1); m3=CF(1)
    ar=RF(1); br=RF(0); cr=RF(0); dr=RF(1)
    tmp=RF(0); tmp1=RF(0)
    mpfr_init2(swi,prec)
    mpfr_init2(swj,prec)
    mpfr_init2(x0,prec)
    mpfr_init2(y0,prec)
    mpfr_init2(YY,prec)
    mpfr_set(YY,Y,rnd_re)
    #mpfr_init2(x1,prec)
    #mpfr_init2(y1,prec)
    Ql = Qf - Qs + 1
    ui = S._unitary_action
    weight = RF(S.weight())
    G = S.group()
    multiplier = S.multiplier()
    if weight<>0 or not multiplier.is_trivial():
        non_trivial=True
    else:
        non_trivial=False
    trivial_mult = multiplier.is_trivial()
    twopi=RF(2)*RF.pi() 
    twopii=CF(0,twopi)
    mp_i=CF(0,1)
    ctmp= CF(0)
    one=RF(1)
    ep0=RF(1E-10)
    #Xm=vector(RF,Qf-Qs+1)
    #VS = vector(RF,Qf-Qs+1).parent()
    #Xm = Vector_real_mpfr_dense(VS,0)
    #cdef mpc_t ***Cvec
    
    if S._holomorphic and not S._weak and weight==0:
        raise Exception,"Must support a non-zero weight for non-weak holomorphic forms!"
    verbose = S._verbose
    if Qs<0:
        Qfak = 2*(Qf-Qs+1)
        for j from Qs <= j <= Qf:
            mpfr_set_si(Xm[j-Qs],2*j-1,rnd_re)
            mpfr_div_si(Xm[j-Qs],Xm[j-Qs],Qfak,rnd_re)
    else:
        Qfak = 4*(Qf-Qs+1)
        for j from Qs <= j <= Qf:
            mpfr_set_si(Xm[j-Qs],2*j-1,rnd_re)
            mpfr_div_si(Xm[j-Qs],Xm[j-Qs],Qfak,rnd_re)
    cdef int ci,cj
    cdef int cia,cib,cja,cjb,ciindex,cjindex
    cdef int nc=G._ncusps
    cdef int nv=G._nvertices
    #nc = len(G._cusps)
    #cdef RealNumber swi
    cdef int is_Gamma0,nreps
    is_Gamma0=<int>G._is_Gamma0
    cdef int*** reps=NULL
    cdef int N
    if is_Gamma0==1:
        nreps=G._index
        N=G._level
        reps= <int ***> sage_malloc(sizeof(int**) * nreps)
        for j from 0 <=j<nreps:
            reps[j]=NULL
            reps[j]=<int **> sage_malloc(sizeof(int*) * 2)
            if reps[j]==NULL:
                raise MemoryError
            reps[j][0]=NULL;reps[j][1]=NULL
            reps[j][0]=<int *> sage_malloc(sizeof(int) * 2)
            if reps[j][0]==NULL:
                raise MemoryError
            reps[j][1]=<int *> sage_malloc(sizeof(int) * 2)
            if reps[j][1]==NULL:
                raise MemoryError
            reps[j][0][0]=G._coset_reps[j][0]
            reps[j][0][1]=G._coset_reps[j][1]
            reps[j][1][0]=G._coset_reps[j][2]
            reps[j][1][1]=G._coset_reps[j][3]
    
    #if verbose>2:
    #    print "nc=",nc
    if not isinstance(G._cusp_data[0]['width'],(int,Integer)):
        use_int=0
    cdef int** normalizers=NULL
    cdef int** cusp_maps=NULL
    normalizers=<int**>sage_malloc(sizeof(int*)*nc)
    if normalizers==NULL: raise MemoryError
    for i from 0<=i<nc:
        normalizers[i]=<int*>sage_malloc(sizeof(int)*4)
        a,b,c,d=G._cusp_data[i]['normalizer']
        normalizers[i][0]=a
        normalizers[i][1]=b
        normalizers[i][2]=c
        normalizers[i][3]=d
        if verbose>2:
            print "Normalizer[",i,"]=",a,b,c,d
    vertex_maps=<int**>sage_malloc(sizeof(int*)*nv)
    if vertex_maps==NULL: raise MemoryError
    cusp_maps=<int**>sage_malloc(sizeof(int*)*nv)
    if cusp_maps==NULL: raise MemoryError
    vertex_widths=<double*>sage_malloc(sizeof(double)*nv)
    if vertex_widths==NULL: raise MemoryError
    vertex_cusp=<int*>sage_malloc(sizeof(int)*nv)    
    if vertex_cusp==NULL: raise MemoryError
    if cusp_maps==NULL: raise MemoryError
    for i from 0<=i<nv:
        cusp_maps[i]=<int*>sage_malloc(sizeof(int)*4)
        cusp_maps[i][0]=G._cusp_maps[i][0]
        cusp_maps[i][1]=G._cusp_maps[i][1]
        cusp_maps[i][2]=G._cusp_maps[i][2]
        cusp_maps[i][3]=G._cusp_maps[i][3]
        vertex_maps[i]=<int*>sage_malloc(sizeof(int)*4)
        vertex_maps[i][0]=<int>G._vertex_maps[i].a()
        vertex_maps[i][1]=<int>G._vertex_maps[i].b()
        vertex_maps[i][2]=<int>G._vertex_maps[i].c()
        vertex_maps[i][3]=<int>G._vertex_maps[i].d()
        vertex_widths[i]=<double>G._vertex_widths[i]
        vertex_cusp[i]=<int>G._vertex_data[i]['cusp']
    cdef double* widths
    widths=<double*>sage_malloc(sizeof(double)*nc)
    for i in range(nc):
        if verbose>3:
            print "width[",i,"]=",G._cusp_data[i]['width'],type(G._cusp_data[i]['width'])
        widths[i]=<double>G._cusp_data[i]['width']
    cdef int wi,wj,vi,vj
    cdef SL2Z_elt A,Tj
    cdef double dp_x,dp_y
    for ci in range(nc):
        wi = <int>widths[ci] #G._cusp_data[ci]['width'] #(ci)
        if verbose>1:
            print "cusp =",ci
        if wi<>1:
            mpfr_set_ui(swi,wi,rnd_re)
            mpfr_sqrt(swi,swi,rnd_re)
        else:
            mpfr_set_ui(swi,1,rnd_re)
        for j in range(Ql): #Qs,Qf+1): #from Qs<= j <= Qf:
            #if ciindex==0:
            mpfr_set(x0,Xm[j],rnd_re)
            mpfr_set(y0,Y,rnd_re)
            if ci<>0:
                a=normalizers[ci][0]; b=normalizers[ci][1]
                c=normalizers[ci][2]; d=normalizers[ci][3]
                _normalize_point_to_cusp_mpfr(x0,y0,a,b,c,d,wi)
            pullback_to_Gamma0N_mpfr_c(G,x1.value,y1.value,x0,y0,&a,&b,&c,&d)
            Tj=SL2Z_elt(a,b,c,d)
            #if verbose > 2:
            #    print "pull back of {0},{1} is {2},{3}".format(Xm[j],mpfr_get_d(Y,rnd_re),x1,y1)
            #    print "map:",a,b,c,d
            #dp_x=mpfr_get_Ad(x1,rnd_re)
            dp_x = float(x1); dp_y = float(y1)
            #dp_y=mpfr_get_d(y1,rnd_re)
            vj = closest_vertex_dp_c(nv,vertex_maps,vertex_widths,&dp_x,&dp_y)
            cj = vertex_cusp[vj]
            #cj,vj= G.closest_cusp(x1,y1,vertex=1)
            #cja,cjb= G.closest_cusp(x1,y1) #G._vertex_data[G._vertices[vi]]['cusp'] 
            #cjindex=G._cusps.index((cja,cjb))
            wj=<int>widths[cj] #G._cusp_data[cj]['width']
            if wj<>1:
                mpfr_set_ui(swj,wj,rnd_re)
                mpfr_sqrt(swj,swj,rnd_re)
            else:
                mpfr_set_ui(swj,1,rnd_re)
                #swj=sqrt(<double>wj)
            #wj = G._cusp_data[(cja,cjb)]['width']
            a = cusp_maps[vj][0]   #a,b,c,d=G._vertex_data[cj]['cusp_map'] #[v]
            b = cusp_maps[vj][1]
            c = cusp_maps[vj][2]
            d = cusp_maps[vj][3]  #U = G._vertex_data[vj]['cusp_map']
            mpfr_set(x2.value,x1.value,rnd_re)
            mpfr_set(y2.value,y1.value,rnd_re)
            #x2=x1; y2=y1
            if a<>1 or b<>0 or c<>0 or d<>1: #U<>SL2Z_elt(1,0,0,1):
                _apply_sl2z_map_mpfr(x2.value,y2.value,a,b,c,d) #U[0,0],U[0,1],U[1,0],U[1,1])
            if cj>0:
                mpfr_set(x3.value,x2.value,rnd_re)
                mpfr_set(y3.value,y2.value,rnd_re)
                #x3=x2; y3=y2
                a=normalizers[cj][3]; b=-normalizers[cj][1]
                c=-normalizers[cj][2]; d=normalizers[cj][0]
                if verbose>2:
                    print "Normalizer: a,b,c,d=",a,b,c,d
                _normalize_point_to_cusp_mpfr(x3.value,y3.value,a,b,c,d,wj,1)
            else:
                mpfr_set(x3.value,x2.value,rnd_re)
                mpfr_set(y3.value,y2.value,rnd_re)
                #x3=x2; y3=y2
            #x3 = x3*twopi
            mpfr_set(Xpb[ci][cj][j],x3.value,rnd_re)
            mpfr_mul(Xpb[ci][cj][j],Xpb[ci][cj][j],twopi.value,rnd_re)
            # Recall that Ypb must be greater than Y otherwise we need a better Y
            tmp=RF(y3+ep0)
            if mpfr_cmp(tmp.value,Y)>=0:
                mpfr_set(Ypb[ci][cj][j],y3.value,rnd_re)
            else:
                if verbose > 0:
                    print "ci,cj=",ci,cj
                    print "Xm=",mpfr_get_d(Xm[j],rnd_re)
                    #print "x,y=",x0,"\n",y0
                    print "x1,y1=",x1,"\n",y1
                    print "x2,y2=",x2,"\n",y2
                    print "x3,y3=",x3,"\n",y3
                    print "Xpb=",mpfr_get_d(Xpb[ci][cj][j],rnd_re)
                    print "Ypb=",mpfr_get_d(Ypb[ci][cj][j],rnd_re)
                raise ArithmeticError,"Need smaller value of Y" 
            if verbose > 2:
                print "ci,cj=",ci,cj
                print "Xm=",mpfr_get_d(Xm[j],rnd_re)
                print "x,y=",mpfr_get_d(x0,rnd_re),"\n",mpfr_get_d(y0,rnd_re)
                print "x1,y1=",x1,"\n",y1
                print "x2,y2=",x2,"\n",y2
                print "x3,y3=",x3,"\n",y3
                print "Xpb=",mpfr_get_d(Xpb[ci][cj][j],rnd_re)
                print "Ypb=",mpfr_get_d(Ypb[ci][cj][j],rnd_re)
            # We also get the multiplier if we need it
            if(non_trivial):
                if weight<>0:
                    c = normalizers[ci][2]
                    d = normalizers[ci][3]
                    #if c==0 and d==1:
                    #    #m1=CF(1)
                    #    mpc_set_ui(m1.value,1,rnd)
                    #else:
                    # cr = RF(c) #; dr = RF(d)
                    mpfr_mul_si(cr.value,swi,c,rnd_re)
                    mpfr_set_si(dr.value,d,rnd_re)
                    mpfr_div(dr.value,dr.value,swi,rnd_re)
                    mpfr_set(tmp.value,Xm[j],rnd_re)
                    mpfr_set(tmp1.value,Y,rnd_re)
                    m1=j_fak_mpc(cr,dr,tmp,tmp1,-weight,ui)
                    #m1=j_fak_old(cr,dr,Xm[j],Y,-weight,ui)
                    c = normalizers[cj][2]
                    d = normalizers[cj][3]
                    if verbose>2:
                        print "c=",c
                        print "d=",d
                        print "weight=",weight
                        #print "Xm[",j,"]=",x3 #Xm[j]
                        #print "Y=",y3
                    #if c==0 and d==1:
                    #    mpc_set_ui(m2.value,1,rnd)
                    #    #m2 = CF(1)
                    #else:
                        #cr = RF(c); dr = RF(d)
                    mpfr_mul_si(cr.value,swj,c,rnd_re)
                    mpfr_set_si(dr.value,d,rnd_re)
                    mpfr_div(dr.value,dr.value,swj,rnd_re)
                    if verbose>2:
                        print "cr=",cr
                        print "dr=",dr
                        print "x3,y3=",x3,y3
                        print "weight=",weight
                        print "ui=",ui
                    m2=j_fak_mpc(cr,dr,x3,y3,weight,ui)
                    if verbose>2:
                        print "m2=",m2
                    #m2=j_fak_old(cr,dr,x3,y3,weight,ui)
                    # aa = U[0,0]*a+U[0,1]*c
                    A = G._vertex_data[vj]['cusp_map']*Tj
                    #A=U.matrix()*Tj
                    #A=A**-1
                    c = -A.c(); d= A.a()
                    #cr=RF(-A.c()); dr=RF(A.a())
                    #if c==0 and d==1:
                    #    mpc_set_si(m3.value,1,rnd)
                    #    #m3 = CF(1)
                    #else:
                    cr=RF(c); dr=RF(d)
                    m3=j_fak_mpc(cr,dr,x2,y2,weight,ui)
                    #m3=j_fak_old(cr,dr,x2,y2,weight,ui)
                    ctmp=m1*m2*m3
                    if verbose>2:
                        print "m1=",m1
                        print "m2=",m2
                        print "m3=",m3
                else:
                    #A=U.matrix()*Tj
                    if not trivial_mult :
                        A = G._vertex_data[vj]['cusp_map']*Tj
                    #print "A:",A,type(A)
                    ctmp=CF(1)
                if not trivial_mult :
                    #if multiplier<>None and not multiplier.is_trivial():
                    AA=A**-1
                    #v = S.character(AA[1,1]).complex_embedding(CF.prec())
                    mA = multiplier(AA)
                    if hasattr(mA,"complex_embedding"):
                        v = CF(mA.complex_embedding(CF.prec()))
                    else:
                        v = CF(mA)
                    #v=CF(v)
                    if verbose>2:
                        print "v=",v
                        print "ctmp=",ctmp
                    ctmp = ctmp*v
                mpc_set(Cvec[ci][cj][j],ctmp.value,rnd)
            else:
                mpc_set_ui(Cvec[ci][cj][j],1,rnd)
        #        Xmi[j]=mp_ctx.mpc(0,Xm[j]*twopi)
    for j in range(Ql):
        mpfr_mul(Xm[j],Xm[j],twopi.value,rnd_re)
    if normalizers<>NULL:
        for i from 0 <= i < nc:
            if  normalizers[i]<>NULL:
                sage_free(normalizers[i])
        sage_free(normalizers)            
    mpfr_clear(swi); mpfr_clear(swj)
    mpfr_clear(x0);  mpfr_clear(y0)
    mpfr_clear(YY)

@cython.cdivision(True)
<<<<<<< HEAD
cdef pullback_pts_mpc_new_c_sym(S,int Qs,int Qf,RealNumber Y, Vector_real_mpfr_dense Xm,mpfr_t*** Xpb, mpfr_t*** Ypb,mpfr_t ****RCvec):
=======
cdef pullback_pts_mpc_new_c_sym(S,int Qs,int Qf,mpfr_t Y, mpfr_t* Xm,mpfr_t*** Xpb, mpfr_t*** Ypb,mpfr_t ****RCvec,int*** CSvec):
>>>>>>> f9a86fd4

    r""" Computes a whole array of pullbacked points-
         using MPFR/MPC types.
    INPUT:

    - ``S``  -- AutomorphicFormSpace
    - ``Qs`` -- integer
    - ``Qf`` -- integer
    - ``Y``  -- real >0
    - ``deb``    -- (False) logical

    
    OUTPUT:

    - ``pb`` -- dictonary with entries:
       - 'xm'   -- real[Qf-Qs+1]  : x_m=2*pi*(1-2*m)/2(Qf-Qs+1)
       - 'xpb'  -- real[0:nc,0:nc,Qf-Qs+1]  : real part of pullback of x_m+iY
       - 'ypb'  -- real[0:nc,0:nc,Qf-Qs+1]  : imag. part of pullback of x_m+iY
       - 'cvec' -- Real[0:nc,0:nc,Qf-Qs+1,0:2] : arg, abs and
       - 'sign' -- integer [0:nc,0:nc,Qf-Qs+1] : determines if we use cos or sine

    EXAMPLES::


        sage: G=MySubgroup(Gamma0(2))
        sage: [Xm,Xpb,Ypb,Cv]=pullback_pts(G,1,3,0.1)   

    Note that we need to have $Y<Y_{0}$ so that all pullbacked points
    are higher up than Y.

        sage: pullback_pts(G,1,10,0.44)
        Traceback (most recent call last):
        ...
        ArithmeticError: Need smaller value of Y

    
    """
    # WE let the input determine the precision
    #print "pullback mpc!"
<<<<<<< HEAD
    cdef int prec=Y.parent().prec()
=======
    cdef int prec=mpfr_get_prec(Y)
>>>>>>> f9a86fd4
    CF=MPComplexField(prec)
    RF=RealField(prec)
    cdef RealNumber x1,y1,x2,y2,x3,y3,one,weight,rtmp
    x1=RF(1)
    x2=RF(1)
    x3=RF(1)
    y1=RF(1)
    y2=RF(1)
    y3=RF(1)
    if S._verbose>1:
<<<<<<< HEAD
        print "Y in pb =",Y
        print "prec=",prec
    cdef int a,b,c,d,v0,v1,itmp,i,j,ui,Ql,k,ch_m1
    cdef mpfr_t swj,swi,x0,y0,YY,tmpab1,tmpar1,tmpab2,tmpar2,tmpab3,tmpar3,tmpar,tmpab,weight_t
    cdef RealNumber ar,br,cr,dr,twopi,xm,ep0
=======
        print "Y in pb =",mpfr_get_d(Y,rnd_re)
        print "prec=",prec
    cdef int a,b,c,d,v0,v1,itmp,i,j,ui,Ql,k,ch_m1
    cdef mpfr_t swj,swi,x0,y0,YY,tmpab1,tmpar1,tmpab2,tmpar2,tmpab3,tmpar3,tmpar,tmpab,weight_t
    cdef RealNumber ar,br,cr,dr,twopi,xm,ep0,tmp
>>>>>>> f9a86fd4
    cdef MPComplexNumber ctmp,m1,m2,m3
    
    m1=CF(1); m2=CF(1); m3=CF(1)
    ar=RF(1); br=RF(0); cr=RF(0); dr=RF(1)
<<<<<<< HEAD
    rtmp = RF(0)
=======
    rtmp = RF(0); tmp=RF(0)
>>>>>>> f9a86fd4
    mpfr_init2(swi,prec)
    mpfr_init2(swj,prec)
    mpfr_init2(x0,prec)
    mpfr_init2(y0,prec)
    mpfr_init2(YY,prec)
<<<<<<< HEAD
    mpfr_set(YY,Y.value,rnd_re)
=======
    mpfr_set(YY,Y,rnd_re)
>>>>>>> f9a86fd4
    mpfr_init2(tmpab,prec); mpfr_init2(tmpar,prec)
    mpfr_init2(tmpab1,prec); mpfr_init2(tmpar1,prec)
    mpfr_init2(tmpab2,prec); mpfr_init2(tmpar2,prec)
    mpfr_init2(tmpab3,prec); mpfr_init2(tmpar3,prec)
    mpfr_init2(weight_t,prec)
    #mpfr_init2(x1,prec)
    #mpfr_init2(y1,prec)
    Ql = Qf - Qs + 1
    ui = S._unitary_action
    weight = RF(S.weight())
    k = int(weight)
    if abs(k-weight)>1e-10:
        raise ValueError,"Only use this routine for integer weight! (for now)"
    mpfr_set(weight_t,weight.value,rnd_re)
    G = S.group()
    multiplier = S.multiplier()
    if weight<>0 or not multiplier.is_trivial():
        non_trivial=True
    else:
        non_trivial=False
    if multiplier.character()(-1)==1:
        ch_m1=0
    else:
        ch_m1=1
    trivial_mult = multiplier.is_trivial()
    cdef mpfr_t mppi
    mpfr_init2(mppi,prec)
    twopi=RF.pi()
    mpfr_set(mppi,twopi.value,rnd_re)
    twopi=RF(2)*twopi
    twopii=CF(0,twopi)
    mp_i=CF(0,1)
    ctmp= CF(0)
    one=RF(1)
    ep0=RF(1E-10)
    #Xm=vector(RF,Qf-Qs+1)
    #VS = vector(RF,Qf-Qs+1).parent()
    #Xm = Vector_real_mpfr_dense(VS,0)
    #cdef mpc_t ***Cvec
    
    if S._holomorphic and not S._weak and weight==0:
        raise Exception,"Must support a non-zero weight for non-weak holomorphic forms!"
    verbose = S._verbose
    if Qs<0:
        Qfak = 2*(Qf-Qs+1)
        for j from Qs <= j <= Qf:
<<<<<<< HEAD
            mpfr_set_si(Xm._entries[j-Qs],2*j-1,rnd_re)
            mpfr_div_si(Xm._entries[j-Qs],Xm._entries[j-Qs],Qfak,rnd_re)
    else:
        Qfak = 4*(Qf-Qs+1)
        for j from Qs <= j <= Qf:
            mpfr_set_si(Xm._entries[j-Qs],2*(j-Qf)-1,rnd_re)
            mpfr_div_si(Xm._entries[j-Qs],Xm._entries[j-Qs],Qfak,rnd_re)
=======
            mpfr_set_si(Xm[j-Qs],2*j-1,rnd_re)
            mpfr_div_si(Xm[j-Qs],Xm[j-Qs],Qfak,rnd_re)
    else:
        Qfak = 4*(Qf-Qs+1)
        for j from Qs <= j <= Qf:
            mpfr_set_si(Xm[j-Qs],2*(j-Qf)-1,rnd_re)
            mpfr_div_si(Xm[j-Qs],Xm[j-Qs],Qfak,rnd_re)
>>>>>>> f9a86fd4
    cdef int ci,cj
    cdef int cia,cib,cja,cjb,ciindex,cjindex
    cdef int nc=G._ncusps
    cdef int nv=G._nvertices
    #nc = len(G._cusps)
    #cdef RealNumber swi
    cdef int is_Gamma0,nreps
    is_Gamma0=<int>G._is_Gamma0
    cdef int*** reps=NULL
    cdef int N
    if is_Gamma0==1:
        nreps=G._index
        N=G._level
        reps= <int ***> sage_malloc(sizeof(int**) * nreps)
        for j from 0 <=j<nreps:
            reps[j]=NULL
            reps[j]=<int **> sage_malloc(sizeof(int*) * 2)
            if reps[j]==NULL:
                raise MemoryError
            reps[j][0]=NULL;reps[j][1]=NULL
            reps[j][0]=<int *> sage_malloc(sizeof(int) * 2)
            if reps[j][0]==NULL:
                raise MemoryError
            reps[j][1]=<int *> sage_malloc(sizeof(int) * 2)
            if reps[j][1]==NULL:
                raise MemoryError
            reps[j][0][0]=G._coset_reps[j][0]
            reps[j][0][1]=G._coset_reps[j][1]
            reps[j][1][0]=G._coset_reps[j][2]
            reps[j][1][1]=G._coset_reps[j][3]
    
    #if verbose>2:
    #    print "nc=",nc
    if not isinstance(G._cusp_data[0]['width'],(int,Integer)):
        use_int=0
    cdef int** normalizers=NULL
    cdef int** cusp_maps=NULL
    normalizers=<int**>sage_malloc(sizeof(int*)*nc)
    if normalizers==NULL: raise MemoryError
    for i from 0<=i<nc:
        normalizers[i]=<int*>sage_malloc(sizeof(int)*4)
        a,b,c,d=G._cusp_data[i]['normalizer']
        normalizers[i][0]=a
        normalizers[i][1]=b
        normalizers[i][2]=c
        normalizers[i][3]=d
        if i>0 and d<>0:
            raise ArithmeticError,"Can not use this symmetrized version of the algorithm!"
        if verbose>2:
            print "Normalizer[",i,"]=",a,b,c,d
    vertex_maps=<int**>sage_malloc(sizeof(int*)*nv)
    if vertex_maps==NULL: raise MemoryError
    cusp_maps=<int**>sage_malloc(sizeof(int*)*nv)
    if cusp_maps==NULL: raise MemoryError
    vertex_widths=<double*>sage_malloc(sizeof(double)*nv)
    if vertex_widths==NULL: raise MemoryError
    vertex_cusp=<int*>sage_malloc(sizeof(int)*nv)    
    if vertex_cusp==NULL: raise MemoryError
    if cusp_maps==NULL: raise MemoryError
    cdef int delta
    delta = 0
    for i from 0<=i<nv:
        cusp_maps[i]=<int*>sage_malloc(sizeof(int)*4)
        cusp_maps[i][0]=G._cusp_maps[i][0]
        cusp_maps[i][1]=G._cusp_maps[i][1]
        cusp_maps[i][2]=G._cusp_maps[i][2]
        cusp_maps[i][3]=G._cusp_maps[i][3]
        vertex_maps[i]=<int*>sage_malloc(sizeof(int)*4)
        vertex_maps[i][0]=<int>G._vertex_maps[i].a()
        vertex_maps[i][1]=<int>G._vertex_maps[i].b()
        vertex_maps[i][2]=<int>G._vertex_maps[i].c()
        vertex_maps[i][3]=<int>G._vertex_maps[i].d()
        vertex_widths[i]=<double>G._vertex_widths[i]
        vertex_cusp[i]=<int>G._vertex_data[i]['cusp']
    cdef double* widths
    widths=<double*>sage_malloc(sizeof(double)*nc)
    for i in range(nc):
        if verbose>3:
            print "width[",i,"]=",G._cusp_data[i]['width'],type(G._cusp_data[i]['width'])
        widths[i]=<double>G._cusp_data[i]['width']
    cdef int wi,wj,vi,vj
    cdef SL2Z_elt A,Tj
    cdef double dp_x,dp_y
    #print "Y={0}".format(Y)
    for ci in range(nc):
        wi = <int>widths[ci] #G._cusp_data[ci]['width'] #(ci)
        if verbose>1:
            print "cusp =",ci
        if wi<>1:
            mpfr_set_ui(swi,wi,rnd_re)
            mpfr_sqrt(swi,swi,rnd_re)
        else:
            mpfr_set_ui(swi,1,rnd_re)
        for j in range(Ql): #Qs,Qf+1): #from Qs<= j <= Qf:
            #if ciindex==0:
<<<<<<< HEAD
            mpfr_set(x0,Xm._entries[j],rnd_re)
=======
            mpfr_set(x0,Xm[j],rnd_re)
>>>>>>> f9a86fd4
            mpfr_set(y0,YY,rnd_re)
            mpfr_set(y1.value,YY,rnd_re)
            #print "Xm[j]={0}, Y={1}".format(Xm[j],y1)
            if ci<>0:
                a=normalizers[ci][0]; b=normalizers[ci][1]
                c=normalizers[ci][2]; d=normalizers[ci][3]
                _normalize_point_to_cusp_mpfr(x0,y0,a,b,c,d,wi)
            if verbose > 2:
                mpfr_set(x1.value,x0,rnd_re)
                mpfr_set(y1.value,y0,rnd_re)
                print "x1={0},y1={1}".format(x1,y1)
            pullback_to_Gamma0N_mpfr_c(G,x1.value,y1.value,x0,y0,&a,&b,&c,&d)
            Tj=SL2Z_elt(a,b,c,d)
            if verbose > 2:
<<<<<<< HEAD
                print "pull back of {0},{1} is {2},{3}".format(Xm[j],Y,x1,y1)
=======
                print "pull back of {0},{1} is {2},{3}".format(mpfr_get_d(Xm[j],rnd_re),mpfr_get_d(Y,rnd_re),x1,y1)
>>>>>>> f9a86fd4
                print "map:",a,b,c,d
            #dp_x=mpfr_get_Ad(x1,rnd_re)
            dp_x = float(x1); dp_y = float(y1)
            #dp_y=mpfr_get_d(y1,rnd_re)
            vj = closest_vertex_dp_c(nv,vertex_maps,vertex_widths,&dp_x,&dp_y)
            cj = vertex_cusp[vj]
            #cj,vj= G.closest_cusp(x1,y1,vertex=1)
            #cja,cjb= G.closest_cusp(x1,y1) #G._vertex_data[G._vertices[vi]]['cusp'] 
            #cjindex=G._cusps.index((cja,cjb))
            wj=<int>widths[cj] #G._cusp_data[cj]['width']
            if wj<>1:
                mpfr_set_ui(swj,wj,rnd_re)
                mpfr_sqrt(swj,swj,rnd_re)
            else:
                mpfr_set_ui(swj,1,rnd_re)
                #swj=sqrt(<double>wj)
            #wj = G._cusp_data[(cja,cjb)]['width']
            a = cusp_maps[vj][0]   #a,b,c,d=G._vertex_data[cj]['cusp_map'] #[v]
            b = cusp_maps[vj][1]
            c = cusp_maps[vj][2]
            d = cusp_maps[vj][3]  #U = G._vertex_data[vj]['cusp_map']
            mpfr_set(x2.value,x1.value,rnd_re)
            mpfr_set(y2.value,y1.value,rnd_re)
            #x2=x1; y2=y1
            if a<>1 or b<>0 or c<>0 or d<>1: #U<>SL2Z_elt(1,0,0,1):
                _apply_sl2z_map_mpfr(x2.value,y2.value,a,b,c,d) #U[0,0],U[0,1],U[1,0],U[1,1])
            if cj>0:
                mpfr_set(x3.value,x2.value,rnd_re)
                mpfr_set(y3.value,y2.value,rnd_re)
                #x3=x2; y3=y2
                a=normalizers[cj][3]; b=-normalizers[cj][1]
                c=-normalizers[cj][2]; d=normalizers[cj][0]
                if verbose>2:
                    print "Normalizer: a,b,c,d=",a,b,c,d
                _normalize_point_to_cusp_mpfr(x3.value,y3.value,a,b,c,d,wj,1)
            else:
                mpfr_set(x3.value,x2.value,rnd_re)
                mpfr_set(y3.value,y2.value,rnd_re)
                #x3=x2; y3=y2
            #x3 = x3*twopi
            mpfr_set(Xpb[ci][cj][j],x3.value,rnd_re)
            mpfr_mul(Xpb[ci][cj][j],Xpb[ci][cj][j],twopi.value,rnd_re)
            # Recall that Ypb must be greater than Y otherwise we need a better Y
<<<<<<< HEAD
            if y3>=Y-ep0:
=======
            tmp = RF(y3+ep0)
            if mpfr_cmp(tmp.value,Y)>=0:
>>>>>>> f9a86fd4
                mpfr_set(Ypb[ci][cj][j],y3.value,rnd_re)
            else:
                if verbose > 0:
                    print "ci,cj=",ci,cj
<<<<<<< HEAD
                    print "Xm=",Xm[j]
=======
                    print "Xm=",mpfr_get_d(Xm[j],rnd_re)
>>>>>>> f9a86fd4
                    #print "x,y=",x0,"\n",y0
                    print "x1,y1=",x1,"\n",y1
                    print "x2,y2=",x2,"\n",y2
                    print "x3,y3=",x3,"\n",y3
                    print "Xpb=",mpfr_get_d(Xpb[ci][cj][j],rnd_re)
                    print "Ypb=",mpfr_get_d(Ypb[ci][cj][j],rnd_re)
                raise ArithmeticError,"Need smaller value of Y" 
            if verbose > 2:
                print "ci,cj=",ci,cj
<<<<<<< HEAD
                print "Xm=",Xm[j]
=======
                print "Xm=",mpfr_get_d(Xm[j],rnd_re)
>>>>>>> f9a86fd4
                print "x,y=",mpfr_get_d(x0,rnd_re),"\n",mpfr_get_d(y0,rnd_re)
                print "x1,y1=",x1,"\n",y1
                print "x2,y2=",x2,"\n",y2
                print "x3,y3=",x3,"\n",y3
                print "Xpb=",mpfr_get_d(Xpb[ci][cj][j],rnd_re)
                print "Ypb=",mpfr_get_d(Ypb[ci][cj][j],rnd_re)
            # We also get the multiplier if we need it
            if(non_trivial):
                delta = ch_m1
                if verbose>2:
                    print "delta0=",delta
<<<<<<< HEAD

                if weight<>0:
                    c = normalizers[ci][2]
                    d = normalizers[ci][3]
                    mpfr_mul_si(cr.value,swi,c,rnd_re)
                    mpfr_set_si(dr.value,d,rnd_re)
                    mpfr_div(dr.value,dr.value,swi,rnd_re)
                    #m1=j_fak_mpc(cr,dr,Xm[j],Y,-weight,ui)
                    j_fak_mpc_c(cr.value,dr.value,Xm._entries[j],YY,weight_t,ui,tmpab1,tmpar1)
                    if c<>0:  ## 
                        delta -= k
                    if verbose>2:
                        print "delta1=",delta
                    c = normalizers[cj][2]
                    d = normalizers[cj][3]
                    if c<>0:  ## 
                        delta += k
                    #else:
                    #    delta += 0
                    if verbose>2:
                        print "delta2=",delta
                    if verbose>2:
                        print "c=",c
                        print "d=",d
                        print "weight=",weight
                    mpfr_mul_si(cr.value,swj,c,rnd_re)
                    mpfr_set_si(dr.value,d,rnd_re)
                    mpfr_div(dr.value,dr.value,swj,rnd_re)
                    if verbose>2:
                        print "cr=",cr
                        print "dr=",dr
                        print "x3,y3=",x3,y3
                        print "weight=",weight
                        print "ui=",ui
                    #m2=j_fak_mpc(cr,dr,x3,y3,weight,ui)
                    j_fak_mpc_c(cr.value,dr.value,x3.value,y3.value,weight_t,ui,tmpab2,tmpar2)
                    if verbose>2:
                        print "m2=",m2
                    A = G._vertex_data[vj]['cusp_map']*Tj
                    c = -A.c(); d= A.a()
                    #if c<>0:  ## 
                    delta += k
                    if verbose>2:
                        print "delta3=",delta
                    #else:
                    #    delta += 0
                    cr=RF(c); dr=RF(d)
                    j_fak_mpc_c(cr.value,dr.value,x2.value,y2.value,weight_t,ui,tmpab3,tmpar3)
                    #m3=j_fak_mpc(cr,dr,x2,y2,weight,ui)
                    #ctmp=m1*m2*m3
                    mpfr_sub(tmpar,tmpar2,tmpar1,rnd_re)
                    mpfr_add(tmpar,tmpar,tmpar3,rnd_re)
                    mpfr_div(tmpab,tmpab2,tmpab1,rnd_re)
                    mpfr_mul(tmpab,tmpab,tmpab3,rnd_re)                    
                    #if verbose>2:
                    #    #mpfr_set(m1.value,)
                    #    print "m1=",m1
                    #    print "m2=",m2
                    #    print "m3=",m3
                else:
                    #A=U.matrix()*Tj
                    if not trivial_mult :
                        A = G._vertex_data[vj]['cusp_map']*Tj
                    #print "A:",A,type(A)
                    #ctmp=CF(1)
                    mpfr_set_si(tmpar,0,rnd_re)
                    mpfr_set_si(tmpab,1,rnd_re)
                if not trivial_mult :
                    #if multiplier<>None and not multiplier.is_trivial():
                    AA=A**-1
                    #v = S.character(AA[1,1]).complex_embedding(CF.prec())
                    mA = multiplier(AA)
                    if hasattr(mA,"complex_embedding"):
                        v = CF(mA.complex_embedding(CF.prec()))
                        rtmp = v.argument()
                        mpfr_add(tmpar,tmpar,rtmp.value,rnd_re)
                        rtmp = v.abs()
                        mpfr_mul(tmpab,tmpab,rtmp.value,rnd_re)
                    else: ## v is 1 or -1
                        if mA==-1:
                            mpfr_add(tmpar,tmpar,mppi,rnd_re)
                        #v = CF(mA)
                    #v=CF(v)
                    if verbose>2:
                        print "icusp,jcusp,j=",ci,cj,":",j
                        print "Tj=",Tj
                        print "mA=",mA
                        print "ctmp=",ctmp
                        print "delta=",delta
                        mpfr_set(rtmp.value,tmpab,rnd_re)
                        print "|v|=",rtmp
                        mpfr_set(rtmp.value,tmpar,rnd_re)
                        print "arg(v)=",rtmp
                        print "Y=",Y
                    #ctmp = ctmp*v
                delta = delta % 2
                mpfr_set(RCvec[ci][cj][j][0],tmpab,rnd_re)
                mpfr_set(RCvec[ci][cj][j][1],tmpar,rnd_re)
                mpfr_set_si(RCvec[ci][cj][j][2],delta,rnd_re)                
            else:
                mpfr_set_ui(RCvec[ci][cj][j][0],1,rnd_re)
                mpfr_set_si(RCvec[ci][cj][j][1],0,rnd_re)
                mpfr_set_si(RCvec[ci][cj][j][2],0,rnd_re)                

    for j in range(Ql):
        mpfr_mul(Xm._entries[j],Xm._entries[j],twopi.value,rnd_re)
    if normalizers<>NULL:
        for i from 0 <= i < nc:
            if  normalizers[i]<>NULL:
                sage_free(normalizers[i])
        sage_free(normalizers)
    mpfr_clear(weight_t)
    mpfr_clear(tmpar);    mpfr_clear(tmpab)
    mpfr_clear(tmpar1);    mpfr_clear(tmpab1)
    mpfr_clear(tmpar2);    mpfr_clear(tmpab2)
    mpfr_clear(tmpar3);    mpfr_clear(tmpab3)
    mpfr_clear(mppi)
    mpfr_clear(swi); mpfr_clear(swj)
    mpfr_clear(x0);  mpfr_clear(y0)
    mpfr_clear(YY)

    
=======
>>>>>>> f9a86fd4

                if weight<>0:
                    c = normalizers[ci][2]
                    d = normalizers[ci][3]
                    mpfr_mul_si(cr.value,swi,c,rnd_re)
                    mpfr_set_si(dr.value,d,rnd_re)
                    mpfr_div(dr.value,dr.value,swi,rnd_re)
                    #m1=j_fak_mpc(cr,dr,Xm[j],Y,-weight,ui)
                    j_fak_mpc_c(cr.value,dr.value,Xm[j],YY,weight_t,ui,tmpab1,tmpar1)
                    if c<>0:  ## 
                        delta -= k
                    if verbose>2:
                        print "delta1=",delta
                    c = normalizers[cj][2]
                    d = normalizers[cj][3]
                    if c<>0:  ## 
                        delta += k
                    #else:
                    #    delta += 0
                    if verbose>2:
                        print "delta2=",delta
                    if verbose>2:
                        print "c=",c
                        print "d=",d
                        print "weight=",weight
                    mpfr_mul_si(cr.value,swj,c,rnd_re)
                    mpfr_set_si(dr.value,d,rnd_re)
                    mpfr_div(dr.value,dr.value,swj,rnd_re)
                    if verbose>2:
                        print "cr=",cr
                        print "dr=",dr
                        print "x3,y3=",x3,y3
                        print "weight=",weight
                        print "ui=",ui
                    #m2=j_fak_mpc(cr,dr,x3,y3,weight,ui)
                    j_fak_mpc_c(cr.value,dr.value,x3.value,y3.value,weight_t,ui,tmpab2,tmpar2)
                    if verbose>2:
                        print "m2=",m2
                    A = G._vertex_data[vj]['cusp_map']*Tj
                    c = -A.c(); d= A.a()
                    #if c<>0:  ## 
                    delta += k
                    if verbose>2:
                        print "delta3=",delta
                    #else:
                    #    delta += 0
                    cr=RF(c); dr=RF(d)
                    j_fak_mpc_c(cr.value,dr.value,x2.value,y2.value,weight_t,ui,tmpab3,tmpar3)
                    #m3=j_fak_mpc(cr,dr,x2,y2,weight,ui)
                    #ctmp=m1*m2*m3
                    mpfr_sub(tmpar,tmpar2,tmpar1,rnd_re)
                    mpfr_add(tmpar,tmpar,tmpar3,rnd_re)
                    mpfr_div(tmpab,tmpab2,tmpab1,rnd_re)
                    mpfr_mul(tmpab,tmpab,tmpab3,rnd_re)                    
                    #if verbose>2:
                    #    #mpfr_set(m1.value,)
                    #    print "m1=",m1
                    #    print "m2=",m2
                    #    print "m3=",m3
                else:
                    #A=U.matrix()*Tj
                    if not trivial_mult :
                        A = G._vertex_data[vj]['cusp_map']*Tj
                    #print "A:",A,type(A)
                    #ctmp=CF(1)
                    mpfr_set_si(tmpar,0,rnd_re)
                    mpfr_set_si(tmpab,1,rnd_re)
                if not trivial_mult :
                    #if multiplier<>None and not multiplier.is_trivial():
                    AA=A**-1
                    #v = S.character(AA[1,1]).complex_embedding(CF.prec())
                    mA = multiplier(AA)
                    if hasattr(mA,"complex_embedding"):
                        v = CF(mA.complex_embedding(CF.prec()))
                        rtmp = v.argument()
                        mpfr_add(tmpar,tmpar,rtmp.value,rnd_re)
                        rtmp = v.abs()
                        mpfr_mul(tmpab,tmpab,rtmp.value,rnd_re)
                    else: ## v is 1 or -1
                        if mA==-1:
                            mpfr_add(tmpar,tmpar,mppi,rnd_re)
                        #v = CF(mA)
                    #v=CF(v)
                    if verbose>2:
                        print "icusp,jcusp,j=",ci,cj,":",j
                        print "Tj=",Tj
                        print "mA=",mA
                        print "ctmp=",ctmp
                        print "delta=",delta
                        mpfr_set(rtmp.value,tmpab,rnd_re)
                        print "|v|=",rtmp
                        mpfr_set(rtmp.value,tmpar,rnd_re)
                        print "arg(v)=",rtmp
                        print "Y=",mpfr_get_d(Y,rnd_re)
                    #ctmp = ctmp*v
                delta = delta % 2
                mpfr_set(RCvec[ci][cj][j][0],tmpab,rnd_re)
                mpfr_set(RCvec[ci][cj][j][1],tmpar,rnd_re)
                #mpfr_set_si(RCvec[ci][cj][j][2],delta,rnd_re)
                CSvec[ci][cj][j]=delta % 2
            else:
                mpfr_set_ui(RCvec[ci][cj][j][0],1,rnd_re)
                mpfr_set_si(RCvec[ci][cj][j][1],0,rnd_re)
                CSvec[ci][cj][j]=0
                #mpfr_set_si(RCvec[ci][cj][j][2],0,rnd_re)                

    for j in range(Ql):
        mpfr_mul(Xm[j],Xm[j],twopi.value,rnd_re)
    if normalizers<>NULL:
        for i from 0 <= i < nc:
            if  normalizers[i]<>NULL:
                sage_free(normalizers[i])
        sage_free(normalizers)
    mpfr_clear(weight_t)
    mpfr_clear(tmpar);    mpfr_clear(tmpab)
    mpfr_clear(tmpar1);    mpfr_clear(tmpab1)
    mpfr_clear(tmpar2);    mpfr_clear(tmpab2)
    mpfr_clear(tmpar3);    mpfr_clear(tmpab3)
    mpfr_clear(mppi)
    mpfr_clear(swi); mpfr_clear(swj)
    mpfr_clear(x0);  mpfr_clear(y0)
    mpfr_clear(YY)

@cython.cdivision(True)
cdef pullback_pts_hecke_triangle_mpc_new_c(S,int Qs,int Qf,RealNumber Y, mpfr_t* Xm,mpfr_t*** Xpb, mpfr_t*** Ypb,mpc_t ***Cvec):

    r""" Computes a whole array of pullbacked points-
         using MPFR/MPC types. For Hecke triangle groups

    INPUT:

    - ``S``  -- AutomorphicFormSpace
    - ``Qs`` -- integer
    - ``Qf`` -- integer
    - ``Y``  -- real >0
    - ``deb``    -- (False) logical

    
    OUTPUT:

    - ``pb`` -- dictonary with entries:
       - 'xm'   -- real[Qf-Qs+1]  : x_m=2*pi*(1-2*m)/2(Qf-Qs+1)
       - 'xpb'  -- real[0:nc,0:nc,Qf-Qs+1]  : real part of pullback of x_m+iY
       - 'ypb'  -- real[0:nc,0:nc,Qf-Qs+1]  : imag. part of pullback of x_m+iY
       - 'cvec' -- complex[0:nc,0:nc,Qf-Qs+1] : mult. factor

    EXAMPLES::


        sage: G=MySubgroup(Gamma0(2))
        sage: [Xm,Xpb,Ypb,Cv]=pullback_pts(G,1,3,0.1)   

    Note that we need to have $Y<Y_{0}$ so that all pullbacked points
    are higher up than Y.

        sage: pullback_pts(G,1,10,0.44)
        Traceback (most recent call last):
        ...
        ArithmeticError: Need smaller value of Y

    
    """
    # We let the input determine the precision
    #print "pullback mpc!"
    cdef int prec=Y.parent().prec()
    CF=MPComplexField(prec)
    RF=RealField(prec)
    cdef RealNumber tmpx,tmpy,weight,tmpc,tmpd
    tmpx=RF(0); tmpy=RF(0); tmpc=RF(0); tmpd=RF(0)
    cdef mpfr_t a,b,c,d,x0,y0,lambdaq,Yep,twopi
    mpfr_init2(twopi,prec);mpfr_init2(Yep,prec)
    mpfr_init2(a,prec);    mpfr_init2(b,prec)
    mpfr_init2(c,prec);    mpfr_init2(d,prec)
    mpfr_init2(x0,prec);   mpfr_init2(y0,prec)
    mpfr_init2(lambdaq,prec)
    cdef int ui,Ql
    cdef RealNumber ep0
    Ql = Qf - Qs + 1
    ui = S._unitary_action
    weight = RF(S.weight())
    G = S.group()
    #if weight<>0 or not multiplier.is_trivial():
    #    non_trivial=True
    #else:
    #    non_trivial=False
    ep0=RF(1E-10)
    if S._holomorphic and not S._weak and weight==0:
        raise Exception,"Must support a non-zero weight for non-weak holomorphic forms!"
    verbose = S._verbose
    if Qs<0:
        Qfak = 2*(Qf-Qs+1)
        for j in range(Qs,Qf+1):
            mpfr_set_si(Xm[j-Qs],2*j-1,rnd_re)
            mpfr_div_si(Xm[j-Qs],Xm[j-Qs],Qfak,rnd_re)
    else:
        Qfak = 4*(Qf-Qs+1)
        for j in range(Qs,Qf+1):
            mpfr_set_si(Xm[j-Qs],2*j-1,rnd_re)
            mpfr_div_si(Xm[j-Qs],Xm[j-Qs],Qfak,rnd_re)
    cdef int nc=G._ncusps
    cdef int nv=G._nvertices
    if nc>1 or nv>1:
        raise ValueError,"Need to be called with a Hecke triangle group!"
    cdef int q = <int>G._q
    mpfr_const_pi(lambdaq,rnd_re)
    mpfr_div_ui(lambdaq,lambdaq,q,rnd_re)
    mpfr_cos(lambdaq,lambdaq,rnd_re)
    mpfr_mul_ui(lambdaq,lambdaq,2,rnd_re)
    mpfr_set(tmpx.value,lambdaq,rnd_re)
    # Recall that the width is lambda
    mpfr_sub(Yep,Y.value,ep0.value,rnd_re)
    mpfr_const_pi(twopi,rnd_re)
    mpfr_mul_ui(twopi,twopi,2,rnd_re)
    if verbose>0:
        print "lambda=",tmpx
    for j in range(Ql): #Qs,Qf+1): #from Qs<= j <= Qf:
        mpfr_set(x0,Xm[j],rnd_re)
        mpfr_set(y0,Y.value,rnd_re)
        mpfr_mul(x0,x0,lambdaq,rnd_re)
        mpfr_mul(y0,y0,lambdaq,rnd_re)
        ## If we want to normalize points we need z-> z /lambda
        pullback_to_hecke_triangle_mat_c_mpfr(x0,y0,lambdaq,a,b,c,d)
        # If we want to normalize points we need z0-> z0 /lambda
        # Recall that Ypb must be greater than Y otherwise we need a better Y
        if mpfr_cmp(y0,Yep)<=0:
            if verbose > 0:
        #        print "Xm,Y=",Xm[j],Y
        #        mpfr_set(tmpx.value,x0,rnd_re)
        #        mpfr_set(tmpy.value,y0,rnd_re)
        #        print "xpb,ypb=",tmpx,"\n",tmpy
                raise ArithmeticError,"Need smaller value of Y" 
                # We also get the multiplier if we need it
        mpfr_div(x0,x0,lambdaq,rnd_re)
        mpfr_div(y0,y0,lambdaq,rnd_re)
        mpfr_set(Ypb[0][0][j],y0,rnd_re)
        mpfr_set(Xpb[0][0][j],x0,rnd_re)
        mpfr_mul(Xpb[0][0][j],Xpb[0][0][j],twopi,rnd_re)
        #if verbose > 2:
        #    print "Xm,Y=",Xm[j],Y
        #    mpfr_set(tmpx.value,x0,rnd_re)
        #    mpfr_set(tmpy.value,y0,rnd_re)
        #    print "xpb,ypb=",tmpx,"\n",tmpy
        ## We didn't implement non-trivial mul
        ## but we will soon allow for non-zero weight...
        if weight<>0:
            mpfr_set(tmpx.value,x0,rnd_re)
            mpfr_set(tmpy.value,y0,rnd_re)
            mpfr_set(tmpc.value,c,rnd_re)
            mpfr_set(tmpd.value,d,rnd_re)
            ctmp=j_fak_mpc(tmpc,tmpd,tmpx,tmpy,weight,ui)
        else:
            mpc_set_ui(Cvec[0][0][j],1,rnd)

    for j in range(Ql):
        mpfr_mul(Xm[j],Xm[j],twopi,rnd_re)
    mpfr_clear(x0);  mpfr_clear(y0)
    mpfr_clear(Yep); mpfr_clear(lambdaq);mpfr_clear(twopi)
    mpfr_clear(a);mpfr_clear(b);mpfr_clear(c);mpfr_clear(d)
    
# @cython.cdivision(True)
# cdef pullback_pts_mpc_new2(S,int Qs,int Qf,RealNumber Y,RealNumber weight, Vector_real_mpfr_dense Xm,mpfr_t*** Xpb, mpfr_t*** Ypb,mpc_t ***Cvec):
#     r""" Computes a whole array of pullbacked points-
#          using MPFR/MPC types.
#     INPUT:

#     - ``S``  -- AutomorphicFormSpace
#     - ``Qs`` -- integer
#     - ``Qf`` -- integer
#     - ``Y``  -- real >0
#     - ``deb``    -- (False) logical

    
#     OUTPUT:

#     - ``pb`` -- dictonary with entries:
#        - 'xm'   -- real[Qf-Qs+1]  : x_m=2*pi*(1-2*m)/2(Qf-Qs+1)
#        - 'xpb'  -- real[0:nc,0:nc,Qf-Qs+1]  : real part of pullback of x_m+iY
#        - 'ypb'  -- real[0:nc,0:nc,Qf-Qs+1]  : imag. part of pullback of x_m+iY
#        - 'cvec' -- complex[0:nc,0:nc,Qf-Qs+1] : mult. factor

#     EXAMPLES::


#         sage: G=MySubgroup(Gamma0(2))
#         sage: [Xm,Xpb,Ypb,Cv]=pullback_pts(G,1,3,0.1)   

#     Note that we need to have $Y<Y_{0}$ so that all pullbacked points
#     are higher up than Y.

#         sage: pullback_pts(G,1,10,0.44)
#         Traceback (most recent call last):
#         ...
#         ArithmeticError: Need smaller value of Y

    
#     """
#     # WE let the input determine the precision
#     #print "pullback mpc!"
#     cdef int prec=Y.parent().prec()
#     CF=MPComplexField(prec)
#     RF=RealField(prec)
#     cdef MPComplexNumber tmpz,tmp
#     cdef RealNumber x1,y1,x2,y2,x3,y3,weight,tmpx,tmpy
#     x1=RealNumber(RF,1)
#     x2=RealNumber(RF,1)
#     x3=RealNumber(RF,1)
#     y1=RealNumber(RF,1)
#     y2=RealNumber(RF,1)
#     y3=RealNumber(RF,1)
#     cdef int a,b,c,d,v0,v1,itmp,i,j,ui
#     cdef mpfr_t swj,swi,x0,y0,YY
#     #cdef Vector_real_mpfr_dense Xm
#     cdef RealNumber ar,br,cr,dr,twopi,xm
#     mpfr_init2(swi,prec)
#     mpfr_init2(swj,prec)
#     mpfr_init2(x0,prec)
#     mpfr_init2(y0,prec)
#     mpfr_init2(YY,prec)
#     mpfr_set(YY,Y.value,rnd_re)
#     #mpfr_init2(x1,prec)
#     #mpfr_init2(y1,prec)
#     ui = S._unitary_action
#     weight = RF(S.weight())
#     G = S.group()
#     multiplier = S.multiplier()
#     if weight<>0 or not multiplier.is_trivial():
#         non_trivial=True
#     else:
#         non_trivial=False
#     trivial_mult = multiplier.is_trivial()
#     tmpx=RF(0)
#     tmpy=RF(0)
#     twopi=RF(2)*RF.pi() 
#     twopii=CF(0,twopi)
#     mp_i=CF(0,1)
#     cdef RealNumber one
#     one=RF(1)
#     tmpz=CF(0)
#     tmp=CF(0)
#     if S._holomorphic and not S._weak and weight==0:
#         raise Exception,"Must support a non-zero weight for non-weak holomorphic forms!"
#     verbose = S._verbose
#     if verbose>3:
#         fp0=open("xm.txt","w")
#         fp1=open("xpb.txt","w")
#         fp2=open("ypb.txt","w")
#         fp3=open("cv.txt","w")
#     #twoQl=RF(2*(Qf+1-Qs))
#     if Qs<0:
#         Qfak = 2*(Qf-Qs+1)
#         for j from Qs <= j <= Qf:
#             mpfr_set_si(Xm._entries[j-Qs],2*j-1,rnd_re)
#             mpfr_div_si(Xm._entries[j-Qs],Xm._entries[j-Qs],Qfak,rnd_re)
#     else:
#         Qfak = 4*(Qf-Qs+1)
#         for j from Qs <= j <= Qf:
#             mpfr_set_si(Xm._entries[j-Qs],2*j-1,rnd_re)
#             mpfr_div_si(Xm._entries[j-Qs],Xm._entries[j-Qs],Qfak,rnd_re)
#     cdef tuple ci,cj
#     cdef int cia,cib,cja,cjb,ciindex,cjindex,nc
#     nc = len(G._cusps)
#     #cdef RealNumber swi
#     cdef int** normalizers=NULL
#     normalizers = <int **>sage_malloc (sizeof(int*)*nc)
#     if normalizers==NULL:
#         raise MemoryError
#     for i from 0 <= i < nc:
#         normalizers[i]=NULL
#         normalizers[i]=<int *> sage_malloc (sizeof(int)*4)
#         if normalizers[i]==NULL:
#             raise MemoryError
#         normalizers[i][0]=<int>G._cusp_data[G._cusps[i]]['normalizer'][0,0]
#         normalizers[i][1]=<int>G._cusp_data[G._cusps[i]]['normalizer'][0,1]
#         normalizers[i][2]=<int>G._cusp_data[G._cusps[i]]['normalizer'][1,0]
#         normalizers[i][3]=<int>G._cusp_data[G._cusps[i]]['normalizer'][1,1]
#         #print "normalizer ",i,":", normalizers[i][0],normalizers[i][1],normalizers[i][2],normalizers[i][3]
#     cdef int wi,wj
    
#     MS = sage.matrix.matrix_integer_2x2.MatrixSpace_ZZ_2x2()
#     cdef Matrix_integer_2x2 Tj,A
#     for cia,cib in G._cusps:
#         ciindex=G._cusps.index((cia,cib))
#         wi = G._cusp_data[(cia,cib)]['width']
#         if verbose>1:
#             print "cusp =",cia,cib
#         if wi<>1:
#             mpfr_set_ui(swi,wi,rnd_re)
#             mpfr_sqrt(swi,swi,rnd_re)
#         else:
#             mpfr_set_ui(swi,1,rnd_re)
#         for j from Qs<= j <= Qf:
#             #if ciindex==0:
#             mpfr_set(x0,Xm._entries[j-Qs],rnd_re)
#             mpfr_set(y0,Y.value,rnd_re)
#             if ciindex<>0:
#                 normalize_point_to_cusp_mpfr_c(x0,y0,normalizers[ciindex],wi,x0,y0,0)
#             pullback_to_Gamma0N_mpfr_c(G,x1.value,y1.value,x0,y0,&a,&b,&c,&d)
#             Tj=MS([a,b,c,d])
#             #vi = G.closest_vertex(x1,y1)
#             cja,cjb= G.closest_cusp(x1,y1)  #G._vertex_data[G._vertices[vi]]['cusp'] 
#             cjindex=G._cusps.index((cja,cjb))
#             wj = G._cusp_data[(cja,cjb)]['width']
#             U = G._vertex_data[v]['cusp_map']
#             if U<>SL2Z_elt(1,0,0,1):
#                 x2=x1; y2=y1
#                 _apply_sl2z_map_mpfr(x2.value,y2.value,U[0,0],U[0,1],U[1,0],U[1,1])
#             else:
#                 x2=x1; y2=y1;
#             #[x3,y3] = normalize_point_to_cusp(G,x2,y2,cj,inv=True,mp_ctx=mp_ctx)
#             if cjindex<>0:
#                 normalize_point_to_cusp_mpfr_c(x3.value,y3.value,normalizers[cjindex],wj,x2.value,y2.value,1)
#                 #[x3,y3] = normalize_point_to_cusp_mpfr(G,cja,cjb,x2,y2,inv=1)
#             else:
#                 x3=x2
#                 y3=y2
#              # Recall that Ypb must be greater than Y otherwise we need a better Y
#             if y3>=Y:
#                 #Ypb[ciindex,cjindex,j]=y3*one ## Ridiculous but necessary due to bug in cython...
#                 mpfr_set(Xpb[ciindex][cjindex][j-Qs],x3.value,rnd_re)
#                 mpfr_mul(Xpb[ciindex][cjindex][j-Qs],Xpb[ciindex][cjindex][j-Qs],twopi.value,rnd_re)
#                 mpfr_set(Ypb[ciindex][cjindex][j-Qs],y3.value,rnd_re)
#                 #mpfr_mul(Zpb[ciindex][cjindex[j][1],Zpb[ciindex][cjindex[j][0],twopi.value,rnd_re)
                                      
#             else:
#                 if verbose > 0:
#                     print "ci,cj=",cia,cib,":",cja,cjb
#                     print "Xm=",Xm[j-Qs]
#                     #print "x,y=",x0,"\n",y0
#                     print "x1,y1=",x1,"\n",y1
#                     print "x2,y2=",x2,"\n",y2
#                     print "x3,y3=",x3,"\n",y3
#                     mpfr_set(tmpx.value,Xpb[ciindex][cjindex][j-Qs],rnd_re)
#                     mpfr_set(tmpy.value,Ypb[ciindex][cjindex][j-Qs],rnd_re)
#                     print "Xpb=",tmpx
#                     print "Ypb=",tmpy
#                 raise ArithmeticError,"Need smaller value of Y" 
#             if verbose > 2:
#                 print ciindex,cjindex,j
#                 print "ci,cj=",cia,cib,":",cja,cjb
#                 print "Xm=",Xm[j-Qs]
#                 print "x,y=",mpfr_get_d(x0,rnd_re),"\n",mpfr_get_d(y0,rnd_re)
#                 print "x1,y1=",x1,"\n",y1
#                 print "x2,y2=",x2,"\n",y2
#                 print "x3,y3=",x3,"\n",y3
#                 mpfr_set(tmpx.value,Xpb[ciindex][cjindex][j-Qs],rnd_re)
#                 mpfr_set(tmpy.value,Ypb[ciindex][cjindex][j-Qs],rnd_re)
#                 print "Xpb=",tmpx
#                 print "Ypb=",tmpy
#             # We also get the multiplier if we need it
#             if(non_trivial):
#                 if weight<>0:
#                     c = G._cusp_data[(cia,cib)]['normalizer'][1,0]
#                     d = G._cusp_data[(cia,cib)]['normalizer'][1,0]
#                     mpfr_mul_si(cr.value,swi,c,rnd_re)
#                     mpfr_set_si(dr.value,d,rnd_re)
#                     mpfr_div(dr.value,dr.value,swi,rnd_re)
#                     #cr = RF(G._cusp_data[ci]['normalizer'][1,0])*swi
#                     #dr = RF(G._cusp_data[ci]['normalizer'][1,1])/swi
#                     #print "test:",cr,dr,Xm[j],Y,-weight
#                     #print type(c),type(d)
#                     m1=j_fak_mpc(cr,dr,Xm[j-Qs],Y,-weight,ui)
#                     c = G._cusp_data[cjindex]['normalizer'][1,0]
#                     d = G._cusp_data[cjindex]['normalizer'][1,1]
#                     mpfr_mul_si(cr.value,swj,c,rnd_re)
#                     mpfr_set_si(dr.value,d,rnd_re)
#                     mpfr_div(dr.value,dr.value,swj,rnd_re)
#                     #cr = RF(G._cusp_data[cj]['normalizer'][1,0])*swj
#                     #dr = RF(G._cusp_data[cj]['normalizer'][1,1])/swj
#                     #print "test:",cr,dr,x3,y3,-weight
#                     m2=j_fak_mpc(cr,dr,x3,y3,weight,ui)
#                     #aa = U[0,0]*a+U[0,1]*c
#                     A=U.matrix()*Tj
#                     #A=A**-1
#                     cr=RF(-A[1,0]); dr=RF(A[0,0])
#                     m3=j_fak_mpc(cr,dr,x2,y2,weight,ui)
#                     tmp=m1*m2*m3
#                     #print "m1,m2,m3=",m1,m2,m3
#                 else:
#                     #print "U:",U.matrix(),type(U.matrix())
#                     #print "Tj:",Tj,type(Tj)
#                     A=U.matrix()*Tj
#                     #print "A:",A,type(A)
#                     tmp=CF(1)
#                 if not trivial_mult :
#                     #if multiplier<>None and not multiplier.is_trivial():
#                     AA=A**-1
#                     #v = S.character(AA[1,1]).complex_embedding(CF.prec())
#                     v = CF(multiplier(AA).complex_embedding(CF.prec()))
#                     #v=CF(v)
#                     tmpz = CF(tmp)*v
#                 #Cvec[ciindex,cjindex,j]=tmp # mp_ctx.mpc(0,tmp)
#                 mpc_set(Cvec[ciindex][cjindex][j-Qs],tmpz.value,rnd)
#                 #print "C[",cii,cjj,j,"]=",tmp
#             else:
#                 mpc_set_ui(Cvec[ciindex][cjindex][j-Qs],1,rnd)
#             if verbose>3:
#                 fp1.write(str(x3)+"\n")
#                 fp2.write(str(y3)+"\n")
#                 fp3.write(str(tmp)+"\n")

#         #        Xmi[j]=mp_ctx.mpc(0,Xm[j]*twopi)
#     for j from Qs <= j <= Qf: 
#         mpfr_mul(Xm._entries[j-Qs],Xm._entries[j-Qs],twopi.value,rnd_re)
#     if verbose>3:
#         fp1.close()
#         fp2.close()
#         fp3.close()
#     pb=dict()
#     if normalizers<>NULL:
#         for i from 0 <= i < nc:
#             if  normalizers[i]<>NULL:
#                 sage_free(normalizers[i])
#     sage_free(normalizers)            
#     #pb['xm']=Xm; pb['xpb']=Xpb; pb['ypb']=Ypb; pb['cvec']=Cvec
#     mpfr_clear(swi); mpfr_clear(swj)
#     mpfr_clear(x0);  mpfr_clear(y0)
#     mpfr_clear(YY)
#     #return pb


cpdef j_fak_old(RealNumber c,RealNumber d,RealNumber x,RealNumber y,RealNumber k,int unitary=1):
    CF=MPComplexField(x.prec())
    return (c*CF(x,y)+d)**k


cpdef j_fak_dp(double c,double d,double x,double y,double k,int unitary=1):
    cdef double tmpabs,tmparg
    j_fak_dp_c(c,d,x,y,k,unitary,tmpabs,tmparg)
    if unitary==0:
        return tmpabs,tmparg
    else:
        return tmparg
    
cdef void j_fak_dp_c(double c,double d,double x,double y,double k,int unitary,double tmpabs,double tmparg):
    r"""
    Computes the argument (with principal branch)  of the
    automorphy factor j_A(z;k) defined by:
    For A=(a b ; c d ) we have j_A(z)=(cz+d)^k=|cz+d|^k*exp(i*k*Arg(cz+d))

    INPUT:

    - ``c`` -- integer or real
    - ``d`` -- integer or real
    - ``x`` -- real 
    - ``y`` -- real  > 0
    - ``k`` -- real 
    - ``unitary`` -- (default True) logical
               = True  => use the unitary version (i.e. for Maass forms)
               = False => use the non-unitary version (i.e. for holomorphic forms)


    OUTPUT:

    - ``t``     -- real: t = k*Arg(cz+f) (if unitary==True)
    - ``[r,t]`` -- [real,real]: r=|cz+d|^k, t=k*Arg(cz+f) (if unitary==False)

    EXAMPLES::


    """
    cdef double complex tmp
    if  (c==0.0 and d==1.0) or (k==0.0):
        tmpabs=1.0
        tmparg=0.0
    else:
        tmp = c*x+d + _Complex_I * c*y
        tmparg=carg(tmp)
        tmparg=tmparg*k
        if unitary==0:
            tmpabs=cabs(tmp)
            tmpabs=pow(tmpabs,k)


cpdef j_fak_mpc(RealNumber c,RealNumber d,RealNumber x,RealNumber y,RealNumber k,int unitary=1):
    cdef mpfr_t tmpabs,tmparg
    cdef mpfr_t xx,yy
    cdef RealNumber tmpab,tmpar
    cdef MPComplexNumber res
    cdef int prec = x.prec()
    mpfr_init2(tmpabs,prec)
    mpfr_init2(tmparg,prec)
    mpfr_init2(xx,prec)
    mpfr_init2(yy,prec)
    mpfr_set(xx,x.value,rnd_re)
    mpfr_set(yy,y.value,rnd_re)
    j_fak_mpc_c(c.value,d.value,xx,yy,k.value,unitary,tmpabs,tmparg)
    #mpfr_set(tmpab.value,tmpabs,rnd_re)
    #mpfr_set(tmpar.value,tmparg,rnd_re)
    mpfr_clear(xx)
    mpfr_clear(yy)
    CF = MPComplexField(prec)
    if unitary==0:
        res = CF(0)
        mpc_set_fr(res.value,tmparg,rnd)
        mpfr_swap(mpc_realref(res.value),mpc_imagref(res.value))
        mpc_exp(res.value,res.value,rnd)
        mpc_mul_fr(res.value,res.value,tmpabs,rnd)
        mpfr_clear(tmpabs)
        mpfr_clear(tmparg)
        # print "res=",res
        return res
    elif unitary==1:
        tmpar=x.parent()(1)
        mpfr_set(tmpar.value,tmparg,rnd_re)
        mpfr_clear(tmpabs)
        mpfr_clear(tmparg)
        return tmpar
    elif unitary==2:
        tmpar=x.parent()(1); tmpab=x.parent()(1)
        mpfr_set(tmpar.value,tmparg,rnd_re)
        mpfr_set(tmpab.value,tmpabs,rnd_re)
        mpfr_clear(tmpabs)
        mpfr_clear(tmparg)
        return tmpab,tmpar
    #res = tmpab*CF(0,tmpar).exp()
    #return res
    # return tmpab,tmpar       
    #else:
    #    return tmpar
 

    
        
cdef void j_fak_mpc_c(mpfr_t c,mpfr_t d,mpfr_t x,mpfr_t y,mpfr_t k,int unitary,mpfr_t tmpabs,mpfr_t tmparg):
    r"""
    Computes the argument (with principal branch)  of the
    automorphy factor j_A(z;k) defined by:
    For A=(a b ; c d ) we have j_A(z)=(cz+d)^k=|cz+d|^k*exp(i*k*Arg(cz+d))

    INPUT:

    - ``c`` -- integer or real
    - ``d`` -- integer or real
    - ``x`` -- real 
    - ``y`` -- real > 0
    - ``k`` -- real 
    - ``unitary`` -- (default True) logical
               = True  => use the unitary version (i.e. for Maass forms)
               = False => use the non-unitary version (i.e. for holomorphic forms)

    OUTPUT:

    - ``t``     -- real: t = k*Arg(cz+f) (if unitary==True)
    - ``[r,t]`` -- [real,real]: r=|cz+d|^k, t=k*Arg(cz+f) (if unitary==False)

    EXAMPLES::


    """
    cdef int prec = mpfr_get_prec(x)
    cdef mpc_t tmp
    cdef mpfr_t xx,yy
    mpfr_init2(xx,prec)
    mpfr_init2(yy,prec)
    mpc_init2(tmp,prec)
    if (mpfr_zero_p(c)<>0 and mpfr_cmp_ui(d,1)==0) or (mpfr_zero_p(k)<>0):
            mpfr_set_ui(tmparg,0,rnd_re)
            mpfr_set_ui(tmpabs,1,rnd_re)
    if (mpfr_zero_p(c)<>0 and mpfr_cmp_ui(d,-1)==0):
        mpfr_const_pi(tmparg,rnd_re)
        mpfr_mul(tmparg,tmparg,k,rnd_re)
        mpfr_set_ui(tmpabs,1,rnd_re)
    else:
        mpfr_mul(xx,x,c,rnd_re)
        mpfr_add(xx,xx,d,rnd_re)
        mpfr_mul(yy,y,c,rnd_re)
        mpc_set_fr_fr(tmp,xx,yy,rnd)
        mpc_arg(tmparg,tmp,rnd_re)
        mpfr_mul(tmparg,tmparg,k,rnd_re)
        if unitary==0:
            mpc_abs(tmpabs,tmp,rnd_re)
            mpfr_pow(tmpabs,tmpabs,k,rnd_re)
    mpc_clear(tmp); mpfr_clear(xx); mpfr_clear(yy)

cpdef j_fak_int_mpfr(int c,int d,RealNumber x,RealNumber y,RealNumber k,int unitary=0):
    cdef mpfr_t tmpabs,tmparg
    cdef mpfr_t xx,yy
    cdef mpc_t cparg
    cdef RealNumber tmpab,tmpar
    cdef MPComplexNumber res
    cdef int prec = x.prec()
    CF = MPComplexField(prec)
    mpfr_init2(tmpabs,prec)
    mpfr_init2(tmparg,prec)
    mpfr_init2(xx,prec)
    mpfr_init2(yy,prec)
    mpc_init2(cparg,prec)
    mpfr_set(xx,x.value,rnd_re)
    mpfr_set(yy,y.value,rnd_re)
    j_fak_int_mpfr_c(c,d,xx,yy,k.value,unitary,tmpabs,tmparg)
    #tmpab=x.parent()(1)
    #tmpar=x.parent()(1)
    # arg -> i*arg
    mpc_set_fr(cparg,tmparg,rnd)
    mpfr_swap(mpc_realref(cparg),mpc_imagref(cparg))
    res = CF(0)
    mpc_exp(cparg,cparg,rnd)
    mpc_set(res.value,cparg,rnd)
    #mpfr_set(tmpab.value,tmpabs,rnd_re)
    #mpfr_set(tmpar.value,tmparg,rnd_re)
    mpfr_clear(xx)
    mpfr_clear(yy)
    mpfr_clear(tmparg)
    mpc_clear(cparg)
    if unitary==0:
        mpc_mul_fr(res.value,res.value,tmpabs,rnd)
        mpfr_clear(tmpabs)
        #res = tmpab*CF(0,tmpar).exp()
        return res
    # return tmpab,tmpar
    else:
        #res = CF(0,tmpar).exp()
        return res



cdef void j_fak_int_mpfr_c(int c,int d,mpfr_t x,mpfr_t y,mpfr_t k,int unitary,mpfr_t tmpabs,mpfr_t tmparg):
    r"""
    Computes the argument (with principal branch)  of the
    automorphy factor j_A(z;k) defined by:
    For A=(a b ; c d ) we have j_A(z)=(cz+d)^k=|cz+d|^k*exp(i*k*Arg(cz+d))

    INPUT:

    - ``c`` -- integer 
    - ``d`` -- integer
    - ``x`` -- real 
    - ``y`` -- real > 0
    - ``k`` -- real 
    - ``unitary`` -- (default True) logical
               = True  => use the unitary version (i.e. for Maass forms)
               = False => use the non-unitary version (i.e. for holomorphic forms)

    OUTPUT:

    - ``t``     -- real: t = k*Arg(cz+f) (if unitary==True)
    - ``[r,t]`` -- [real,real]: r=|cz+d|^k, t=k*Arg(cz+f) (if unitary==False)

    EXAMPLES::


    """
    cdef int prec = mpfr_get_prec(x)
    cdef mpc_t tmp
    mpc_init2(tmp,prec)
    if (c==0 and d==1) or (mpfr_zero_p(k)<>0):
        mpfr_set_ui(tmparg,0,rnd_re)
        mpfr_set_ui(tmpabs,1,rnd_re)
    if (c==0 and d==-1):
        mpfr_const_pi(tmparg,rnd_re)
        mpfr_mul(tmparg,tmparg,k,rnd_re)
        mpfr_set_ui(tmpabs,1,rnd_re)
    else:
        mpfr_mul_si(x,x,c,rnd_re)
        mpfr_add_si(x,x,d,rnd_re)
        mpfr_mul_si(y,y,c,rnd_re)
        mpc_set_fr_fr(tmp,x,y,rnd)
        mpc_arg(tmparg,tmp,rnd_re)
        mpfr_mul(tmparg,tmparg,k,rnd_re)
        if unitary==0:
            mpc_abs(tmpabs,tmp,rnd_re)
            mpfr_pow(tmpabs,tmpabs,k,rnd_re)
    mpc_clear(tmp)



    #tmpabs=cabs(tmp)**k
    #return (tmpabs,tmparg)
    #else:
    #    mpfr_set_ui(tmpabs,1,mpfr_rnd_t)
    #    return tmparg



def j_fak_mpmath(c,d,x,y,k,unitary=False,mp_ctx=mpmath.mp):
    tmp=mp_ctx.mpc(c*x+d,c*y)
    tmparg=mp_ctx.arg(tmp)
    tmparg=tmparg*mp_ctx.mpf(k)
    if(not unitary):
        tmpabs=mp_ctx.power(mp_ctx.absmax(tmp),mp_ctx.mpf(k))
        return (tmpabs,tmparg)
    else:
        return tmparg



def pullback_pts_mpmath(H,Qs,Qf,Y):
    r""" Computes a whole array of pullbacked points-
    INPUT:

    - ``H``  -- Space of Harmonic Weak Maass forms
    - ``Qs`` -- integer
    - ``Qf`` -- integer
    - ``Y``  -- real (mpmath) 
    
    OUTPUT:
    
    - ``Xm``   -- real[Qf-Qs+1]  : x_m=2*pi*(1-2*m)/2(Qf-Qs+1)
    - ``Xpb``  -- real[0:nc,0:nc,Qf-Qs+1]  : real part of pullback of x_m+iY
    - ``Ypb``  -- real[0:nc,0:nc,Qf-Qs+1]  : imag. part of pullback of x_m+iY
    - ``Cvec`` -- complex[0:nc,0:nc,Qf-Qs+1] : mult. factor

    EXAMPLES::


        sage: G=MySubgroup(Gamma0(2))
        sage: [Xm,Xpb,Ypb,Cv]=pullback_pts(G,1,3,mpmath.mpf(0.1))   

    Note that we need to have $Y<Y_{0}$ so that all pullbacked points
    are higher up than Y.

        sage: pullback_pts(G,1,10,mpmath.mpf(0.44))
        Traceback (most recent call last):
        ...
        ArithmeticError: Need smaller value of Y

    
    """
    import mpmath
    GG=H._group
    holo=H._holomorphic
    mpmath_ctx=H._mp_ctx
    weight=mpmath_ctx.mpf(H._weight)
    RF = RealField(mpmath_ctx.prec)
    #print "mpmath_ctx=",mpmath_ctx
    #mpmath.mp.dps=500
    if(mpmath_ctx == mpmath.fp):
        pi=mpmath.pi
    elif(mpmath_ctx == mpmath.mp):
        pi=mpmath.pi()
        try:
            Y.ae
        except AttributeError:
            raise TypeError,"Need Y in mpmath format for pullback!"
    else:
        raise NotImplementedError," Only implemented for mpmath.mp and mpmath.fp!"
    
    twopi=mpmath_ctx.mpf(2)*pi
    twopii=mpmath_ctx.mpc(0,twopi)
    mp_i=mpmath_ctx.mpc(0,1)
    Xm=dict()  #vector(RF,2*Q)
    Xpb=dict()  #vector(RF,2*Q)
    Ypb=dict()  #vector(RF,2*Q)
    Cvec=dict()
    if holo and weight==None and not H._weak:
        raise Exception,"Must support a weight for holomorphic forms!"
    elif holo:
        try:
            weight.ae
        except AttributeError:
            raise TypeError,"Need weight in mpmath format for pullback!"
    #Qs=1-Q; Qf=Q
    if(H._verbose>1):
        fp0=open("xm.txt","w")
        fp1=open("zpb.txt","w")
        #fp2=open("ypb.txt","w")
        #fp3=open("cv.txt","w")
    twoQl=mpmath_ctx.mpf(2*(Qf+1-Qs))
    #print "Qs,Qf=",Qs,Qf
    if(Qs<0):
        for j in range(Qs,Qf+1): #1-Q,Q):
            Xm[j]=mpmath_ctx.mpf(2*j-1)/twoQl        
            #if(H._verbose>1):
            #    s=str(Xm[j])+"\n"
            #    #fp0.write(s)
    else:
        for j in range(Qs,Qf+1): #1-Q,Q):
            Xm[j]=mpmath_ctx.mpf(2*j-1)/twoQl        
            #print "Xm[",j,"]=",Xm[j]
            #if(H._verbose>1):
            #    s=str(Xm[j])+"\n"
            #    #fp0.write(s)
            
    for ci in GG._cusps:
        cii=GG._cusps.index(ci)
        if(H._verbose>1):
            print "cusp :=",ci
        swi=mpmath_ctx.sqrt(mpmath_ctx.mpf(GG._cusp_data[ci]['width']))
        for j in range(Qs,Qf+1): #1-Q,Q):
            #print "here:",Xm[j],Y,ci,mpmath_ctx
            [x,y]   = normalize_point_to_cusp_mpmath(GG,Xm[j],Y,ci,mp_ctx=mpmath_ctx)
            #[x1,y1,Tj] =  pullback_to_G(GG,x,y,mp_ctx=mpmath_ctx)
            [x1,y1,Tj] =  GG.pullback(RF(x),RF(y),prec=mpmath_ctx.prec)
            x1=mpmath.mp.mpf(x1)
            y1=mpmath.mp.mpf(y1)
            #v0,v1 = GG.closest_vertex(x1,y1)
            cj=  GG.closest_cusp(x1,y1)  #GG._vertex_data[(v0,v1)]['cusp']
            cjj=GG._cusps.index(cj)
            swj=mpmath_ctx.sqrt(mpmath_ctx.mpf(GG._cusp_data[cj]['width']))
            U = GG._vertex_data[v]['cusp_map']
            if U<>SL2Z_elt(1,0,0,1):
                [x2,y2] = apply_sl2z_map(x1,y1,U,mp_ctx=mpmath_ctx)
            else:
                x2=x1; y2=y1;
            [x3,y3] = normalize_point_to_cusp_mpmath(GG,x2,y2,cj,inv=True,mp_ctx=mpmath_ctx)
            #Xpb[cii,cjj,j]=mpmath_ctx.mpc(0,x3*twopi)
            Xpb[cii,cjj,j]=x3*twopi
            # Recall that Ypb must be greater than Y otherwise we need a better Y
            if(y3>Y):
                Ypb[cii,cjj,j]=y3
            else:
                raise ArithmeticError,"Need smaller value of Y than %s" % Y 
            if(H._verbose>1 and j==-59):
                print "ci,cj=",ci,cj
                print "ci,cj=",cii,cjj
                print "X[",j,"]=",Xm[j]
                print "x,y=",x,"\n",y
                print "x1,y1=",x1,"\n",y1
                print "x2,y2=",x2,"\n",y2
                print "x3,y3=",x3,"\n",y3
                print "Xpb=",Xpb[cii,cjj,j]/twopi
                print "Ypb=",Ypb[cii,cjj,j]
            # We also get the multiplier if we need it
            if(True):
                c = mpmath_ctx.mpf(GG._cusp_data[ci]['normalizer'][1,0])*swi
                d = mpmath_ctx.mpf(GG._cusp_data[ci]['normalizer'][1,1])/swi
                m1=j_fak_mpmath(c,d,Xm[j],Y,-weight,unitary=False,mp_ctx=mpmath_ctx)
                c = mpmath_ctx.mpf(GG._cusp_data[cj]['normalizer'][1,0])*swj
                d = mpmath_ctx.mpf(GG._cusp_data[cj]['normalizer'][1,1])/swj
                m2=j_fak_mpmath(c,d,x3,y3,weight,unitary=False,mp_ctx=mpmath_ctx)
                A=(U*Tj)
                #A=A**-1
                c=mpmath_ctx.mpf(-A[1,0]); d=mpmath_ctx.mpf(A[0,0])
                m3=j_fak_mpmath(c,d,x2,y2,weight,unitary=False,mp_ctx=mpmath_ctx)
                tmp=m1[0]*m2[0]*m3[0]
                tmparg=m1[1]+m2[1]+m3[1]
                if(H._verbose>1 and j==-59):
                    print "m1=",m1
                    print "m2=",m2
                    print "m3=",m3
                    print "tmp=",tmp
                    print "tmparg=",tmparg
                #print "tmp=",tmparg
                #if(abs(tmparg)>mpmath.mpf(0)):
                tmp=tmp*mpmath_ctx.exp(mpmath_ctx.mpc(0,tmparg))
                if(H._rep):
                    AA=A**-1
                    v=H.rep(AA)
                    tmp=tmp*mpmath_ctx.mpc(v)
                    if(H._verbose>1 and j==-59):
                        print "v=",AA[1,0],AA[1,1],v
                        print "ch=",tmp
                Cvec[cii,cjj,j]=tmp # mpmath_ctx.mpc(0,tmp)
            if(H._verbose>1 and cii==0):
                #fp0.write(str(Xm[j])+" "+str(Y)+"\n")
                fp0.write(str(x1)+" "+str(y1)+"\n")
                if(cii==0):
                    fp1.write(str(x3)+" "+str(y3)+"\n")
                #fp3.write(str(tmp)+"\n")

    for j in range(Qs,Qf+1): #1-Q,Q):
        #        Xmi[j]=mpmath_ctx.mpc(0,Xm[j]*twopi)
        Xm[j]=Xm[j]*twopi
    if(H._verbose>1):
        fp0.close()
        fp1.close()
        #fp3.close()
    pb=dict()
    pb['xm']=Xm
    pb['xpb']=Xpb
    pb['ypb']=Ypb
    pb['cvec']=Cvec
    return pb
# return [Xm,Xpb,Ypb,Cvec]

cpdef mat_mul_list(list l1,list l2):
    cdef int a,b,c,d,x,y,z,w,res[4]
    a=int(l1[0]); b=int(l1[1]);c=int(l1[2]); d=int(l1[3])
    x=int(l2[0]); y=int(l2[1]);z=int(l2[2]); w=int(l2[3])
    _mat_mul_list(a,b,c,d,x,y,z,w,res)
    return [res[0],res[1],res[2],res[3]]

cdef  _mat_mul_list(int a,int b,int c,int d,int x,int y,int z,int w,int res[4]):
    res[0]=a*x+b*z
    res[1]=a*y+b*w
    res[2]=c*x+d*z
    res[3]=c*y+d*w<|MERGE_RESOLUTION|>--- conflicted
+++ resolved
@@ -1483,25 +1483,15 @@
     Pullback the horocycle at height Y.
     If Qs=1 and Qf =Q then we use symmetry, otherwise not.
     """
-<<<<<<< HEAD
-    cdef Vector_real_mpfr_dense Xm_t
-=======
     cdef mpfr_t* Xm_t
->>>>>>> f9a86fd4
     cdef mpfr_t*** Xpb_t=NULL
     cdef mpfr_t*** Ypb_t=NULL
     cdef mpc_t*** Cvec_t=NULL
     cdef mpfr_t**** RCvec_t=NULL
-<<<<<<< HEAD
-    cdef int Ql,i,j,k,n,nc,prec
-    cdef RealField_class RF
-    cdef RealNumber weight
-=======
     cdef int*** CSvec_t=NULL
     cdef int Ql,i,j,k,n,nc,prec
     cdef RealField_class RF
     cdef RealNumber weight,tmp
->>>>>>> f9a86fd4
 #    cdef RealNumber rtmp
     cdef list l
     nc= S.group().ncusps()
@@ -1553,8 +1543,6 @@
                     mpc_init2(Cvec_t[i][j][n],prec)
                     mpc_set_si(Cvec_t[i][j][n],0,rnd)
     else:
-<<<<<<< HEAD
-=======
         CSvec_t = <int***>sage_malloc(sizeof(int**) * nc )
         if CSvec_t==NULL: raise MemoryError
         for i from 0<=i<nc:
@@ -1566,7 +1554,6 @@
                 if CSvec_t[i][j]==NULL:
                     raise MemoryError
 
->>>>>>> f9a86fd4
         RCvec_t = <mpfr_t****>sage_malloc(sizeof( Xpb_t) * nc )
         if RCvec_t==NULL: raise MemoryError
         for i from 0<=i<nc:
@@ -1593,15 +1580,6 @@
         pullback_pts_hecke_triangle_mpc_new_c(S,Qs,Qf,Y,Xm_t,Xpb_t,Ypb_t,Cvec_t)
     else:
         if Qs<0:
-<<<<<<< HEAD
-            pullback_pts_mpc_new_c(S,Qs,Qf,Y,Xm_t,Xpb_t,Ypb_t,Cvec_t)
-        else:
-            pullback_pts_mpc_new_c_sym(S,Qs,Qf,Y,Xm_t,Xpb_t,Ypb_t,RCvec_t)
-    cdef dict Xm,Xpb,Ypb,Cvec,pb
-    Xm=dict(); Xpb=dict() 
-    Ypb=dict();Cvec=dict()
-    RCvec=dict()
-=======
             pullback_pts_mpc_new_c(S,Qs,Qf,Y.value,Xm_t,Xpb_t,Ypb_t,Cvec_t)
         else:
             pullback_pts_mpc_new_c_sym(S,Qs,Qf,Y.value,Xm_t,Xpb_t,Ypb_t,RCvec_t,CSvec_t)
@@ -1609,7 +1587,6 @@
     Xm=dict(); Xpb=dict() 
     Ypb=dict();Cvec=dict()
     RCvec=dict(); CSvec={}
->>>>>>> f9a86fd4
     cdef MPComplexNumber ctmp
     cdef RealNumber rtmp,rtmp1,rtmp2,one
     one=RF(1)
@@ -1641,38 +1618,25 @@
     else:
         for i in range(nc):
             RCvec[i]=dict()
-<<<<<<< HEAD
-            for j in range(nc):
-                RCvec[i][j]=dict()
-=======
             CSvec[i]=dict()
             for j in range(nc):
                 RCvec[i][j]=dict()
                 CSvec[i][j]=dict()
->>>>>>> f9a86fd4
                 for n in range(Ql):
                     #RCvec[i][j][n]=[]
                     #print "RCvec0=",RCvec[i][j][n]
                     rtmp1=RF(1);rtmp2=RF(0)
                     mpfr_set(rtmp1.value,RCvec_t[i][j][n][0],rnd_re)
                     mpfr_set(rtmp2.value,RCvec_t[i][j][n][1],rnd_re)
-<<<<<<< HEAD
-                    k = mpfr_get_si(RCvec_t[i][j][n][2],rnd_re)
-=======
                     CSvec[i][j][n]=CSvec_t[i][j][n]
                     #k = mpfr_get_si(RCvec_t[i][j][n][2],rnd_re)
->>>>>>> f9a86fd4
                     #if S._verbose>1:
                     #    print "abs(cvec)=",rtmp1
                     #    print "arg(cvec)=",rtmp2                    
                     #l = [rtmp1,rtmp2,k]
                     #if S._verbose>1:
                     #    print "Rcvec[{0}][{1}][{2}]={3}".format(i,j,n,l)
-<<<<<<< HEAD
-                    RCvec[i][j][n]={0:rtmp1,1:rtmp2,2:k}
-=======
                     RCvec[i][j][n]=[rtmp1,rtmp2]
->>>>>>> f9a86fd4
                     #if S._verbose>1:
                     #    print "Rcvec[{0}][{1}][{2}]={3}".format(i,j,n,RCvec[i][j][n])
         pb['cvec']=RCvec
@@ -1716,9 +1680,6 @@
                         sage_free(RCvec_t[i][j])
                 sage_free(RCvec_t[i])
         sage_free(RCvec_t)
-<<<<<<< HEAD
-    
-=======
     if CSvec_t<>NULL:
         for i in range(nc):
             if CSvec_t[i]<>NULL:
@@ -1727,7 +1688,6 @@
                         sage_free(CSvec_t[i][j])
                 sage_free(CSvec_t[i])
         sage_free(CSvec_t)
->>>>>>> f9a86fd4
     return pb
 
 @cython.cdivision(True)
@@ -2095,11 +2055,7 @@
     mpfr_clear(YY)
 
 @cython.cdivision(True)
-<<<<<<< HEAD
-cdef pullback_pts_mpc_new_c_sym(S,int Qs,int Qf,RealNumber Y, Vector_real_mpfr_dense Xm,mpfr_t*** Xpb, mpfr_t*** Ypb,mpfr_t ****RCvec):
-=======
 cdef pullback_pts_mpc_new_c_sym(S,int Qs,int Qf,mpfr_t Y, mpfr_t* Xm,mpfr_t*** Xpb, mpfr_t*** Ypb,mpfr_t ****RCvec,int*** CSvec):
->>>>>>> f9a86fd4
 
     r""" Computes a whole array of pullbacked points-
          using MPFR/MPC types.
@@ -2139,11 +2095,7 @@
     """
     # WE let the input determine the precision
     #print "pullback mpc!"
-<<<<<<< HEAD
-    cdef int prec=Y.parent().prec()
-=======
     cdef int prec=mpfr_get_prec(Y)
->>>>>>> f9a86fd4
     CF=MPComplexField(prec)
     RF=RealField(prec)
     cdef RealNumber x1,y1,x2,y2,x3,y3,one,weight,rtmp
@@ -2154,38 +2106,22 @@
     y2=RF(1)
     y3=RF(1)
     if S._verbose>1:
-<<<<<<< HEAD
-        print "Y in pb =",Y
-        print "prec=",prec
-    cdef int a,b,c,d,v0,v1,itmp,i,j,ui,Ql,k,ch_m1
-    cdef mpfr_t swj,swi,x0,y0,YY,tmpab1,tmpar1,tmpab2,tmpar2,tmpab3,tmpar3,tmpar,tmpab,weight_t
-    cdef RealNumber ar,br,cr,dr,twopi,xm,ep0
-=======
         print "Y in pb =",mpfr_get_d(Y,rnd_re)
         print "prec=",prec
     cdef int a,b,c,d,v0,v1,itmp,i,j,ui,Ql,k,ch_m1
     cdef mpfr_t swj,swi,x0,y0,YY,tmpab1,tmpar1,tmpab2,tmpar2,tmpab3,tmpar3,tmpar,tmpab,weight_t
     cdef RealNumber ar,br,cr,dr,twopi,xm,ep0,tmp
->>>>>>> f9a86fd4
     cdef MPComplexNumber ctmp,m1,m2,m3
     
     m1=CF(1); m2=CF(1); m3=CF(1)
     ar=RF(1); br=RF(0); cr=RF(0); dr=RF(1)
-<<<<<<< HEAD
-    rtmp = RF(0)
-=======
     rtmp = RF(0); tmp=RF(0)
->>>>>>> f9a86fd4
     mpfr_init2(swi,prec)
     mpfr_init2(swj,prec)
     mpfr_init2(x0,prec)
     mpfr_init2(y0,prec)
     mpfr_init2(YY,prec)
-<<<<<<< HEAD
-    mpfr_set(YY,Y.value,rnd_re)
-=======
     mpfr_set(YY,Y,rnd_re)
->>>>>>> f9a86fd4
     mpfr_init2(tmpab,prec); mpfr_init2(tmpar,prec)
     mpfr_init2(tmpab1,prec); mpfr_init2(tmpar1,prec)
     mpfr_init2(tmpab2,prec); mpfr_init2(tmpar2,prec)
@@ -2232,15 +2168,6 @@
     if Qs<0:
         Qfak = 2*(Qf-Qs+1)
         for j from Qs <= j <= Qf:
-<<<<<<< HEAD
-            mpfr_set_si(Xm._entries[j-Qs],2*j-1,rnd_re)
-            mpfr_div_si(Xm._entries[j-Qs],Xm._entries[j-Qs],Qfak,rnd_re)
-    else:
-        Qfak = 4*(Qf-Qs+1)
-        for j from Qs <= j <= Qf:
-            mpfr_set_si(Xm._entries[j-Qs],2*(j-Qf)-1,rnd_re)
-            mpfr_div_si(Xm._entries[j-Qs],Xm._entries[j-Qs],Qfak,rnd_re)
-=======
             mpfr_set_si(Xm[j-Qs],2*j-1,rnd_re)
             mpfr_div_si(Xm[j-Qs],Xm[j-Qs],Qfak,rnd_re)
     else:
@@ -2248,7 +2175,6 @@
         for j from Qs <= j <= Qf:
             mpfr_set_si(Xm[j-Qs],2*(j-Qf)-1,rnd_re)
             mpfr_div_si(Xm[j-Qs],Xm[j-Qs],Qfak,rnd_re)
->>>>>>> f9a86fd4
     cdef int ci,cj
     cdef int cia,cib,cja,cjb,ciindex,cjindex
     cdef int nc=G._ncusps
@@ -2344,11 +2270,7 @@
             mpfr_set_ui(swi,1,rnd_re)
         for j in range(Ql): #Qs,Qf+1): #from Qs<= j <= Qf:
             #if ciindex==0:
-<<<<<<< HEAD
-            mpfr_set(x0,Xm._entries[j],rnd_re)
-=======
             mpfr_set(x0,Xm[j],rnd_re)
->>>>>>> f9a86fd4
             mpfr_set(y0,YY,rnd_re)
             mpfr_set(y1.value,YY,rnd_re)
             #print "Xm[j]={0}, Y={1}".format(Xm[j],y1)
@@ -2363,11 +2285,7 @@
             pullback_to_Gamma0N_mpfr_c(G,x1.value,y1.value,x0,y0,&a,&b,&c,&d)
             Tj=SL2Z_elt(a,b,c,d)
             if verbose > 2:
-<<<<<<< HEAD
-                print "pull back of {0},{1} is {2},{3}".format(Xm[j],Y,x1,y1)
-=======
                 print "pull back of {0},{1} is {2},{3}".format(mpfr_get_d(Xm[j],rnd_re),mpfr_get_d(Y,rnd_re),x1,y1)
->>>>>>> f9a86fd4
                 print "map:",a,b,c,d
             #dp_x=mpfr_get_Ad(x1,rnd_re)
             dp_x = float(x1); dp_y = float(y1)
@@ -2411,21 +2329,13 @@
             mpfr_set(Xpb[ci][cj][j],x3.value,rnd_re)
             mpfr_mul(Xpb[ci][cj][j],Xpb[ci][cj][j],twopi.value,rnd_re)
             # Recall that Ypb must be greater than Y otherwise we need a better Y
-<<<<<<< HEAD
-            if y3>=Y-ep0:
-=======
             tmp = RF(y3+ep0)
             if mpfr_cmp(tmp.value,Y)>=0:
->>>>>>> f9a86fd4
                 mpfr_set(Ypb[ci][cj][j],y3.value,rnd_re)
             else:
                 if verbose > 0:
                     print "ci,cj=",ci,cj
-<<<<<<< HEAD
-                    print "Xm=",Xm[j]
-=======
                     print "Xm=",mpfr_get_d(Xm[j],rnd_re)
->>>>>>> f9a86fd4
                     #print "x,y=",x0,"\n",y0
                     print "x1,y1=",x1,"\n",y1
                     print "x2,y2=",x2,"\n",y2
@@ -2435,11 +2345,7 @@
                 raise ArithmeticError,"Need smaller value of Y" 
             if verbose > 2:
                 print "ci,cj=",ci,cj
-<<<<<<< HEAD
-                print "Xm=",Xm[j]
-=======
                 print "Xm=",mpfr_get_d(Xm[j],rnd_re)
->>>>>>> f9a86fd4
                 print "x,y=",mpfr_get_d(x0,rnd_re),"\n",mpfr_get_d(y0,rnd_re)
                 print "x1,y1=",x1,"\n",y1
                 print "x2,y2=",x2,"\n",y2
@@ -2451,131 +2357,6 @@
                 delta = ch_m1
                 if verbose>2:
                     print "delta0=",delta
-<<<<<<< HEAD
-
-                if weight<>0:
-                    c = normalizers[ci][2]
-                    d = normalizers[ci][3]
-                    mpfr_mul_si(cr.value,swi,c,rnd_re)
-                    mpfr_set_si(dr.value,d,rnd_re)
-                    mpfr_div(dr.value,dr.value,swi,rnd_re)
-                    #m1=j_fak_mpc(cr,dr,Xm[j],Y,-weight,ui)
-                    j_fak_mpc_c(cr.value,dr.value,Xm._entries[j],YY,weight_t,ui,tmpab1,tmpar1)
-                    if c<>0:  ## 
-                        delta -= k
-                    if verbose>2:
-                        print "delta1=",delta
-                    c = normalizers[cj][2]
-                    d = normalizers[cj][3]
-                    if c<>0:  ## 
-                        delta += k
-                    #else:
-                    #    delta += 0
-                    if verbose>2:
-                        print "delta2=",delta
-                    if verbose>2:
-                        print "c=",c
-                        print "d=",d
-                        print "weight=",weight
-                    mpfr_mul_si(cr.value,swj,c,rnd_re)
-                    mpfr_set_si(dr.value,d,rnd_re)
-                    mpfr_div(dr.value,dr.value,swj,rnd_re)
-                    if verbose>2:
-                        print "cr=",cr
-                        print "dr=",dr
-                        print "x3,y3=",x3,y3
-                        print "weight=",weight
-                        print "ui=",ui
-                    #m2=j_fak_mpc(cr,dr,x3,y3,weight,ui)
-                    j_fak_mpc_c(cr.value,dr.value,x3.value,y3.value,weight_t,ui,tmpab2,tmpar2)
-                    if verbose>2:
-                        print "m2=",m2
-                    A = G._vertex_data[vj]['cusp_map']*Tj
-                    c = -A.c(); d= A.a()
-                    #if c<>0:  ## 
-                    delta += k
-                    if verbose>2:
-                        print "delta3=",delta
-                    #else:
-                    #    delta += 0
-                    cr=RF(c); dr=RF(d)
-                    j_fak_mpc_c(cr.value,dr.value,x2.value,y2.value,weight_t,ui,tmpab3,tmpar3)
-                    #m3=j_fak_mpc(cr,dr,x2,y2,weight,ui)
-                    #ctmp=m1*m2*m3
-                    mpfr_sub(tmpar,tmpar2,tmpar1,rnd_re)
-                    mpfr_add(tmpar,tmpar,tmpar3,rnd_re)
-                    mpfr_div(tmpab,tmpab2,tmpab1,rnd_re)
-                    mpfr_mul(tmpab,tmpab,tmpab3,rnd_re)                    
-                    #if verbose>2:
-                    #    #mpfr_set(m1.value,)
-                    #    print "m1=",m1
-                    #    print "m2=",m2
-                    #    print "m3=",m3
-                else:
-                    #A=U.matrix()*Tj
-                    if not trivial_mult :
-                        A = G._vertex_data[vj]['cusp_map']*Tj
-                    #print "A:",A,type(A)
-                    #ctmp=CF(1)
-                    mpfr_set_si(tmpar,0,rnd_re)
-                    mpfr_set_si(tmpab,1,rnd_re)
-                if not trivial_mult :
-                    #if multiplier<>None and not multiplier.is_trivial():
-                    AA=A**-1
-                    #v = S.character(AA[1,1]).complex_embedding(CF.prec())
-                    mA = multiplier(AA)
-                    if hasattr(mA,"complex_embedding"):
-                        v = CF(mA.complex_embedding(CF.prec()))
-                        rtmp = v.argument()
-                        mpfr_add(tmpar,tmpar,rtmp.value,rnd_re)
-                        rtmp = v.abs()
-                        mpfr_mul(tmpab,tmpab,rtmp.value,rnd_re)
-                    else: ## v is 1 or -1
-                        if mA==-1:
-                            mpfr_add(tmpar,tmpar,mppi,rnd_re)
-                        #v = CF(mA)
-                    #v=CF(v)
-                    if verbose>2:
-                        print "icusp,jcusp,j=",ci,cj,":",j
-                        print "Tj=",Tj
-                        print "mA=",mA
-                        print "ctmp=",ctmp
-                        print "delta=",delta
-                        mpfr_set(rtmp.value,tmpab,rnd_re)
-                        print "|v|=",rtmp
-                        mpfr_set(rtmp.value,tmpar,rnd_re)
-                        print "arg(v)=",rtmp
-                        print "Y=",Y
-                    #ctmp = ctmp*v
-                delta = delta % 2
-                mpfr_set(RCvec[ci][cj][j][0],tmpab,rnd_re)
-                mpfr_set(RCvec[ci][cj][j][1],tmpar,rnd_re)
-                mpfr_set_si(RCvec[ci][cj][j][2],delta,rnd_re)                
-            else:
-                mpfr_set_ui(RCvec[ci][cj][j][0],1,rnd_re)
-                mpfr_set_si(RCvec[ci][cj][j][1],0,rnd_re)
-                mpfr_set_si(RCvec[ci][cj][j][2],0,rnd_re)                
-
-    for j in range(Ql):
-        mpfr_mul(Xm._entries[j],Xm._entries[j],twopi.value,rnd_re)
-    if normalizers<>NULL:
-        for i from 0 <= i < nc:
-            if  normalizers[i]<>NULL:
-                sage_free(normalizers[i])
-        sage_free(normalizers)
-    mpfr_clear(weight_t)
-    mpfr_clear(tmpar);    mpfr_clear(tmpab)
-    mpfr_clear(tmpar1);    mpfr_clear(tmpab1)
-    mpfr_clear(tmpar2);    mpfr_clear(tmpab2)
-    mpfr_clear(tmpar3);    mpfr_clear(tmpab3)
-    mpfr_clear(mppi)
-    mpfr_clear(swi); mpfr_clear(swj)
-    mpfr_clear(x0);  mpfr_clear(y0)
-    mpfr_clear(YY)
-
-    
-=======
->>>>>>> f9a86fd4
 
                 if weight<>0:
                     c = normalizers[ci][2]
