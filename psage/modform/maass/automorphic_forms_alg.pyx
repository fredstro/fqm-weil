--- conflicted
+++ resolved
@@ -1015,22 +1015,17 @@
                         #if verbose>1:
                         #print "ef(nr=0)[",j,icusp,jcusp,n,"]=",ef1[j,icusp,jcusp,n]
                     if verbose > 1 and n-Ms==1:
-<<<<<<< HEAD
                         mpfr_set(tmpr,ef1cosv[icusp][jcusp][n][j],rnd_re)
                     #print "ef1[",n,j,icusp,"]=",mpfr_get_d(tmpr,rnd_re)
             if verbose>0:
                 printf("done with inner icusp-loop\n")
+    cdef int nrows,ncols
+    nrows = int(V.nrows()); ncols = int(V.ncols())
     if ret != 0:
         printf("error return value\n")
         return ret
     if verbose>1:
         printf("HELLO!")
-=======
-                        mpfr_set(tmpr.value,ef1cosv[icusp][jcusp][n][j],rnd_re)
-                        print "ef1[",n,j,icusp,"]=",tmpr
-    cdef int nrows,ncols
-    nrows = int(V.nrows()); ncols = int(V.ncols())
->>>>>>> 27df68b2
     for n in range(nrows):
         printf("n=%d",n)
         for l in range(ncols):
