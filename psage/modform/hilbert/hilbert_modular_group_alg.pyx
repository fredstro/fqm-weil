# cython: profile=True
# -*- coding=utf-8 -*-
#*****************************************************************************
#  Copyright (C) 2010 Fredrik Strömberg <stroemberg@mathematik.tu-darmstadt.de>
#
#  Distributed under the terms of the GNU General Public License (GPL)
#
#    This code is distributed in the hope that it will be useful,
#    but WITHOUT ANY WARRANTY; without even the implied warranty of
#    MERCHANTABILITY or FITNESS FOR A PARTICULAR PURPOSE.  See the GNU
#    General Public License for more details.
#
#  The full text of the GPL is available at:
#
#                  http://www.gnu.org/licenses/
#*****************************************************************************
r"""
Cython algorithms for Hilbert modular groups
Used by routines in development.

"""




from sage.rings.number_field.number_field_element import is_NumberFieldElement
from sage.matrix.matrix2 import Matrix
from sage.matrix.matrix2 cimport Matrix

from sage.all import real,NFCusp,copy,RR,CC,RealNumber,ComplexNumber,real,imag,vector,RealField,Infinity,ComplexField,QQ,MatrixSpace

from psage.modform.hilbert.hn_class cimport Hn
from psage.modform.hilbert.hn_class import is_Hn

#from sage.libs.pari.gen import pari
from sage.libs.pari.gen cimport gen
import cython

#from psage.rings.double_prec_math cimport *
#include "../../rings/double_prec_math.pxi"
from libc.math cimport sqrt,fabs,fmax,ceil,floor,sin,cos,log


cpdef cusp_coordinates_gen(G,cuspi,z,int verbose=0):
    cdef Hn zz
    if not isinstance(z,Hn):
        zz = Hn(z)
    else:
        zz = copy(z)
    cdef int cuspii
    if not isinstance(cuspi,int):
        if isinstance(cuspi,Integer):
            cuspii = int(cuspi)
        else:
            cuspp = G.get_cusp(cuspi)
            cuspii = G.cusps().index(cuspp)
    return cusp_coordinates(G,cuspii,zz,verbose)

cpdef cusp_coordinates(G,int cuspi,Hn z,int verbose=0):
    r"""
    Gives the coordinate of the CP z withe respcet to the cusp, as in e.g.
    Siegel "Advanced analytic Number theory", p. 171 (147)
<<<<<<< HEAD
    
=======

>>>>>>> 601bcdc6
    INPUT:
    - z -- CP
    - cuspi  -- integer giving a cusp of self
    
    """
    if cuspi<0 or cuspi >= int(G.ncusps()): #G.cusps():
        raise ValueError,"Need to call with a cusp representative of the group G! Got:{0}".format(cuspi)
    cdef Hn zz
<<<<<<< HEAD
    if not cuspi ==0: 
=======
    if not cuspi ==0: ## Cheaper than .is_infinity():
>>>>>>> 601bcdc6
        A = G.cusp_normalizing_map(cuspi,inverse=1)
        zz = z.acton_by(A)
    if verbose>0:
        print "A(zz)=",zz
    else:
        zz = z
    cdef double tmp,Y0,ny
    cdef int degree = zz.degree()
    cdef Matrix Xmat,Ymat
    ny = zz.imag_norm()
    Y0 = ny**(-1.0/<double>degree)
    #Y0 = sqrt(ny)**-1
    RF=RealField(53)
    if degree==2:
        #tmp = Y0
        Y = [log(zz.y(0)*Y0)/RF(2)/G._Lambda[0,0]]
    else:
        Yrhs = vector(RF,degree-1)
        MS = MatrixSpace(RF,degree-1,degree-1)
        Ymat = Matrix(MS,0)
        for i in range(degree-1):
            for j in range(degree-1):
                Ymat[i,j]=G._Lambda[i,j]
            if verbose>0:
                print "ystar[{0}]={1}".format(i,zz.y(i))
            Yrhs[i] = log(zz.y(i)*Y0)/RF(2)
        Y = Ymat.solve_right(Yrhs)
    #MS = MatrixSpace(RF,degree,degree)
    #Xmat = Matrix(MS,0)
    Xrhs = vector(RF,degree)
    if verbose>2:
        if degree>2:
            print "Ymat=",Ymat
        print "Yrhs=",Yrhs
    Xmat = <Matrix>G.translation_module(cuspi)
    for i in range(degree):
        Xrhs[i] = zz.x(i)
    X = Xmat.solve_right(Xrhs)
    if verbose>2:
        print "Xmat=",Xmat
        print "Xrhs=",Xrhs
    if verbose>0:
        print "Y=",Y
        print "X=",X
    return (Y0,Y,X)


cpdef get_closest_cusp_old(Hn z,G,int denom_max=3,int verbose=0):
    r""" Locate the closest cusp of G to z.
<<<<<<< HEAD
    
=======

>>>>>>> 601bcdc6
    """
    cdef int degree,ns,nr,i,j,nsigmamax
    degree=G._degree
        #basis = G._OK.basis()
    cdef double d,ny,cK,delta,delta_min,delta0,x
    cdef double GdeltaK=G.deltaK()
    cdef gen F
    F = G._K.pari_bnf()
    cdef double *xv, *yv
    cdef int inrhomax,inrhomin,break_rho,break_sigma
    cdef double nrhomax,nrhomin,tmp,tmp1,tmp2,tmpH,tmpL
    cdef double *nrhomax_loc=NULL, *nrhomin_loc=NULL,*s2y2=NULL,*rhoemb=NULL,*semb=NULL
    cdef double *c1=NULL,*c2=NULL,*c3=NULL
    cdef double *nsigmamax_loc
    cdef int np,do_cont
    nsigmamax_loc = <double *>sage_malloc(degree*sizeof(double))
    nrhomax_loc = <double *>sage_malloc(degree*sizeof(double))
    nrhomin_loc = <double *>sage_malloc(degree*sizeof(double))
    s2y2 = <double *>sage_malloc(degree*sizeof(double))
    rhoemb = <double *>sage_malloc(degree*sizeof(double))
    semb = <double *>sage_malloc(degree*sizeof(double))
    xv = <double *>sage_malloc(degree*sizeof(double))
    yv = <double *>sage_malloc(degree*sizeof(double))
    c1 = <double *>sage_malloc(degree*sizeof(double))
    c2 = <double *>sage_malloc(degree*sizeof(double))
    c3 = <double *>sage_malloc(degree*sizeof(double))
    nrhomax = 1.0;  nrhomin = 1.0

    if xv ==NULL or yv==NULL or semb==NULL or rhoemb==NULL or s2y2==NULL or nsigmamax_loc==NULL or nrhomax_loc==NULL or nrhomin_loc==NULL or c1==NULL or c2==NULL or c3==NULL:
        raise MemoryError
    for i in range(degree):
        xv[i]=z.x(i); yv[i]=z.y(i)

    cdef list power_basis
    power_basis = G._K.power_basis()
    if verbose>0:
        print "basis=",power_basis
    cdef int basislen = <int>len(power_basis)
    cdef double **basis_embeddings = NULL
    basis_embeddings = <double**>sage_malloc(basislen*sizeof(double*))
    cdef list basis_list,tmp_list
    cdef double tmpx
    if basis_embeddings==NULL:
        raise MemoryError
    basis_list=[]
    for i in range(basislen):
        basis_embeddings[i] = <double*>sage_malloc(degree*sizeof(double*))
        tmp_list=[]
        for j in range(degree):
            xi =  power_basis[i].complex_embeddings()[j].real()
            #cbase.append(xi.real())
            tmpx = <double>(xi)
            basis_embeddings[i][j]=tmpx
            tmp_list.append(tmpx)
            if verbose>0:
                print "basis_embeddings[{0}][{1}]={2}".format(i,j,basis_embeddings[i][j])
        basis_list.append(tmp_list)
    ## Get initial estimate by comparing with
    ny = z.imag_norm()
    cK = G.cK()
    if verbose>0:
        print "cK={0}".format(cK)
        print "N(y)=",ny
    delta0 = 2.0**(3-G._prec)
    cdef int *rho_v, *sigma_v
    rho_v = <int*>sage_malloc(degree*sizeof(int))
    sigma_v = <int*>sage_malloc(degree*sizeof(int))
    cdef double *** cusp_reps=NULL
    #cdef double *** cusp_reps_coord=NULL
    cdef double disc
    disc = <double> float(G.number_field().discriminant())
    cdef int nc = <int>G.ncusps()
    cusp_reps = <double***>sage_malloc(nc*sizeof(double**))
    #cusp_reps_coord = <double***>sage_malloc(nc*sizeof(double**))
    B0 = G.translation_module(0)
    BDA = G.translation_module(0,ret_type='alg')

    for i in range(nc):
        cusp_reps[i] = <double**>sage_malloc(2*sizeof(double*))
        cusp_reps[i][0] = <double*>sage_malloc(degree*sizeof(double))
        cusp_reps[i][1] = <double*>sage_malloc(degree*sizeof(double))
        if i==0:
            for j in range(degree):
                cusp_reps[i][0][j]=1.0
                cusp_reps[i][1][j]=0.0
        else:
            for j in range(degree):
                cusp_reps[i][0][j]=<double>G.cusps()[i].numerator().complex_embeddings()[j]
                cusp_reps[i][1][j]=<double>G.cusps()[i].denominator().complex_embeddings()[j]

    cdef double*** integer_lattice=NULL
    integer_lattice =  <double***>sage_malloc(2*sizeof(double**))
    if integer_lattice == NULL: raise MemoryError
    integer_lattice[0] =  <double**>sage_malloc(degree*sizeof(double*))
    integer_lattice[1] =  <double**>sage_malloc(degree*sizeof(double*))
    B0 = G.translation_module(0,inv=0)
    B1 = G.translation_module(0,inv=1)
    BA = G.translation_module(0,ret_type='alg')
    for i in range(degree):
        integer_lattice[0][i] =  <double*>sage_malloc(degree*sizeof(double))
        integer_lattice[1][i] =  <double*>sage_malloc(degree*sizeof(double))
        for j in range(degree):
            integer_lattice[0][i][j]=<double>(B0[i][j])
            integer_lattice[1][i][j]=<double>(B1[i][j])
#    get_initial_cusp_distance_c(F,xv,yv,ny,degree,rho_v,sigma_v,&d,nc,cusp_reps,cusp_reps_coord,integer_lattice,disc,denom_max,delta0,verbose)
    get_initial_cusp_distance_c(xv,yv,ny,degree,rho_v,sigma_v,&d,nc,cusp_reps,integer_lattice,disc,denom_max,delta0,verbose)
    cdef int h = G._K.class_number()
    #cdef NumberFieldElement_quadratic rho_min,sigma_min
    rho_min = G._K(0) # NumberFieldElement_quadratic(G._K,0)
    sigma_min = G._K(0) #NumberFieldElement_quadratic(G._K,0)
    rho_min  = BA[0]*rho_v[0]
    sigma_min= BDA[0]*sigma_v[0]
    if verbose>0:
        for i in range(degree):
            print "After get_initial_cusp_dist:"
            print "rho_v[{0}]={1}".format(i,rho_v[i])
            print "sigma_v[{0}]={1}".format(i,sigma_v[i])

    for i in range(1,degree):
        if rho_v[i]<>0:
            rho_min+=BA[i]*rho_v[i]
        if sigma_v[i]<>0:
            sigma_min+=BDA[i]*sigma_v[i]


    if verbose>0:
        print "Initial values:"
        print "rho_min=",rho_min
        print "sigma_min=",sigma_min
        print "d=",d
    #verbose=0
    np = 0
    nsigmamax = <int>ceil(cK**degree*d/ny**0.5)
    #nsigmamax_loc = [] #; yv=copy(z.y); xv=copy(z.x)
    #tmp = cK*ny**(-1/(2*n))
    #if ida<>None:
    #    cK = cK*float(ida.norm())
    tmp = float(RR(cK)*RR(d)**(RR(1)/RR(degree)))
    delta_min = d #ny**-0.5
    for i in range(degree):
        nsigmamax_loc[i]=tmp/sqrt(yv[i])
    # and the bounds for rho (TODO: add ref to notation in paper?)
    for i in range(degree):
        c1[i]=cK**2*yv[i]*d**(RR(2)/RR(degree))
        c2[i]=yv[i]**2
        c3[i]=z.x(i)
    if verbose>0:
        print "sigmamax=",nsigmamax
        for i in range(degree):
            print "sigmamax_loc[{0}]={1}".format(i,nsigmamax_loc[i])
    #F = G._K.pari_bnf()
    # Gens for K as a vector space over R
    ## Make sure that we don't have a prevsious field in cache
    check_cached_field(F)
    nsigmamax = nsigmamax
    for ns in range(-nsigmamax,nsigmamax):
        if ns==0: continue
        break_sigma=0
        list_of_sigmas =  elements_of_norm(F,ns,degree,basis_embeddings)
        if verbose>1:
            print "ns=",ns
        if verbose>2:
            print "sigmas of norm ns=",list_of_sigmas
        #for sigma in list_of_sigmas:
        for sigmat in list_of_sigmas:
            for i in range(degree):
                semb[i] = float(sigmat[1][i])
            if verbose>2:
                sigma = G._K(0)
                for i in range(degree):
                    sigma+=G._K(sigmat[0][i])*power_basis[i]
                print "semb="
                for i in range(degree):
                    print "semb[{0}]={1}".format(i,semb[i])
                print "sigmat[0]=",sigmat[0]
                print "basis=",power_basis
                print "semb0=",G._K(sigma).complex_embeddings()
                print "sigma=",sigma
                for i in range(degree):
                    print "norm_max_loc[",i,"]=",nsigmamax_loc[i]
            do_cont=-1
            for i in range(degree):
                if fabs(semb[i])>nsigmamax_loc[i]:

                    do_cont=i
                    break
            if do_cont>=0:
                continue
            elif verbose>1:
                print "sigma[{0}]={1} OK comp to :{2}!".format(do_cont,semb[do_cont],nsigmamax_loc[i])
            ## List the rhos
            nrhomax = 1.0;  nrhomin = 1.0
            for i in range(degree):
                nrhomax_loc[i]=0
                nrhomin_loc[i]=0
            #nrhomax_loc=[]; nrhomin_loc=[]

            for i in range(degree):
                if c1[i]-c2[i]*semb[i]<0:
                    s="c1[{0}]={1} \n".format(i,c1[i])
                    s+="c2[{0}]:{1}*{2}={3}".format(i,c2[i],semb[i],c2[i]*semb[i])
                    if verbose>0:
                        print s

                    raise ArithmeticError,s
                tmp1 = sqrt(c1[i]-c2[i]*semb[i])
                tmp2 = semb[i]*xv[i]
                tmpL = tmp2-tmp1
                tmpH = tmp2+tmp1
                nrhomax_loc[i]=tmpH; nrhomax *= tmpH
                nrhomin_loc[i]=tmpL; nrhomin *= tmpL
            if nrhomax<nrhomin:
                tmp = nrhomin
                nrhomin = nrhomax
                nrhomax = tmp
            if nrhomax<0:
                inrhomax=<int>floor(nrhomax)
            else:
                inrhomax=<int>ceil(nrhomax)
            if nrhomin<0:
                inrhomin=<int>floor(nrhomin)
            else:
                inrhomin=<int>ceil(nrhomin)
            if verbose>1: # and ns==-1:
                print "nrhomin({0})={1}".format(sigma,nrhomin)
                print "nrhomax({0})={1}".format(sigma,nrhomax)
                for i in range(degree):
                    print "nrhomin_loc({0})".format(nrhomin_loc[i])
                    print "nrhomax_loc({0})".format(nrhomax_loc[i])
            for i in range(degree):
                s2y2[i]=float(semb[i]**2*yv[i]**2)
            for nr in range(inrhomin,inrhomax):
                if nr==0:
                    continue
                break_rho=0
                if verbose>2:
                    print "nr=",nr
                list_of_rhos =  elements_of_norm(F,nr,degree,basis_embeddings)
                for rhot in list_of_rhos:
                    for i in range(degree):
                        rhoemb[i]=<double>float(rhot[1][i])
                    do_cont = -1
                    for i in range(degree):
                        if rhoemb[i]-nrhomax_loc[i]>0.0:
                            if nr==5 and ns==-1 and verbose>1:
                                print "rhoemb too large!"

                                print "rhoemb=",rhoemb[i],type(rhoemb[i])
                                print "nrhomax_loc=",nrhomax_loc[i],type(nrhomax_loc[i])
                                print "diff={0}".format(rhoemb[i]-nrhomax_loc[i])
                            do_cont = i
                            break
                    if do_cont > -1:
                        if verbose>2:
                            print "rho[{0}]={1} too large comp to :{2}!".format(do_cont,rhoemb[do_cont],nrhomax_loc[i])
                        continue
                    for i in range(degree):
                        if rhoemb[i]<nrhomin_loc[i]:
                            do_cont = i
                            if verbose>2:
                                print "rhoemb too small!"
                            if nr==5 and ns==-1 and verbose>1:
                                print "rhoemb too small!"
                                #print "v=",v
                                print "rhoemb=",rhoemb[i],type(rhoemb[i])
                                #print "emb/K=",G._K(rho).complex_embeddings()
                                print "nrhomin_loc=",nrhomin_loc[i],type(nrhomin_loc[i])
                            break
                    if do_cont > -1:
                        if verbose>1:
                            print "rho[{0}]={1} too small comp to :{2}!".format(do_cont,rhoemb[do_cont],nrhomin_loc[i])
                        continue
                    delta = 1
                    for i in range(degree):
                        delta*=(-semb[i]*xv[i]+rhoemb[i])**2+s2y2[i]
                    delta=sqrt(delta/ny)
                    np+=1
                    if verbose>1:
                        print "delta=",delta
                    if delta < delta_min-delta0:
                        sigma_min = G._K(0)
                        rho_min = G._K(0)
                        for i in range(degree):
                            sigma_min+=G._K(sigmat[0][i])*power_basis[i]
                            rho_min+=G._K(rhot[0][i])*power_basis[i]
                        ### We only want 'relatively prime' elements
                        ctest = rho_min/sigma_min
                        c_num = G._K(ctest.numerator())
                        c_den = G._K(ctest.denominator())
                        if verbose>0:
                            print "Possible min at c=",ctest
                            print "numerator=",c_num,type(c_num)
                            print "denominator=",c_den,type(c_den)
                        delta_test = delta_cusp(z,c_num,c_den,1.0,degree)
                        if delta_test < delta_min-delta0:
                            delta_min = delta_test
                        if verbose>0:
                            print "Got smaller delta at s={0} r={1}, delta={2}".format(sigma_min,rho_min,delta_min)
                        if delta<GdeltaK:
                            ## WE don't have to search anymore...
                            if verbose>0:
                                print "Tested {0} pairs!".format(np)
                                print "We have distance smaller than delta_K={0}".format(G.deltaK())
                            #c = NFCusp(G._K,rho_min,sigma_min)
                            break_rho=1
                            break
                            #return c,delta_min
                if break_rho==1:
                    break_sigma=1
                    break
            if break_sigma==1:
                break
        if break_sigma==1:
            break
    #return sigma_min,rho_min,delta_min
    if verbose>0:
        print "Tested {0} pairs!".format(np)
        print "rho_min=",rho_min
        print "sigma_min=",sigma_min
        print "delta_min=",delta_min
    # Reduce:
    if sigma_min<>0:
        cc = rho_min / sigma_min
        rho_min = cc.numerator()
        sigma_min = cc.denominator()
    ci = G._K.ideal(rho_min,sigma_min)
    if ci<>1:
        g = ci.gens_reduced()[0]
        rho_min = rho_min/g
        sigma_min = sigma_min/g
    c = NFCusp(G._K,G._K(rho_min),G._K(sigma_min))
    ### Check to see if we have a cusp representative
    for i in range(degree):
        if c==G.cusps()[i]:
            c = G.cusps()[i]
            break

    sage_free(semb)
    sage_free(rhoemb)
    sage_free(nrhomax_loc)
    sage_free(nrhomin_loc)
    sage_free(s2y2)
    sage_free(rho_v); sage_free(sigma_v)
    sage_free(c1);sage_free(c2);sage_free(c3)
    if cusp_reps<>NULL:
        for j in range(nc):
            if cusp_reps[j]<>NULL:
                if cusp_reps[j][0]<>NULL:
                    sage_free(cusp_reps[j][0])
                if cusp_reps[j][1]<>NULL:
                    sage_free(cusp_reps[j][1])
                sage_free(cusp_reps[j])
        sage_free(cusp_reps)

    if integer_lattice<>NULL:
        if integer_lattice[0]<>NULL:
            for i in range(degree):
                if integer_lattice[0][i]<>NULL:
                    sage_free(integer_lattice[0][i])
            sage_free(integer_lattice[0])
        if integer_lattice[1]<>NULL:
            for i in range(degree):
                if integer_lattice[1][i]<>NULL:
                    sage_free(integer_lattice[1][i])
            sage_free(integer_lattice[1])
        sage_free(integer_lattice)
    ## Reduce c at the end.
    return c,delta_min

@cython.cdivision(True)
<<<<<<< HEAD
cpdef get_closest_cusp(Hn z,G,int denom_max=3,int verbose=0):
=======
cpdef get_closest_cusp(Hn z,G,int denom_max=3,int verbose=0):   
>>>>>>> 601bcdc6
    r""" Locate the closest cusp of G to z.

    """
    cdef int degree,ns,nr,i,j,nsigmamax
    degree=G._degree
        #basis = G._OK.basis()
    cdef double d,ny,cK,delta,delta_min,delta_test,delta0,x
    cdef double GdeltaK=G.deltaK()
    cdef gen F
    F = G._K.pari_bnf()
    cdef double *xv, *yv
    cdef int inrhomax,inrhomin,break_rho,break_sigma
    cdef double nrhomax,nrhomin,tmp,tmp1,tmp2,tmpH,tmpL
    cdef double *nrhomax_loc=NULL, *nrhomin_loc=NULL,*s2y2=NULL,*rhoemb=NULL,*semb=NULL
    cdef double *c1=NULL,*c2=NULL,*c3=NULL
    cdef double *nsigmamax_loc
    cdef int np,do_cont
    nsigmamax_loc = <double *>sage_malloc(degree*sizeof(double))
    nrhomax_loc = <double *>sage_malloc(degree*sizeof(double))
    nrhomin_loc = <double *>sage_malloc(degree*sizeof(double))
    s2y2 = <double *>sage_malloc(degree*sizeof(double))
    rhoemb = <double *>sage_malloc(degree*sizeof(double))
    semb = <double *>sage_malloc(degree*sizeof(double))
    xv = <double *>sage_malloc(degree*sizeof(double))
    yv = <double *>sage_malloc(degree*sizeof(double))
    c1 = <double *>sage_malloc(degree*sizeof(double))
    c2 = <double *>sage_malloc(degree*sizeof(double))
    c3 = <double *>sage_malloc(degree*sizeof(double))
    nrhomax = 1.0;  nrhomin = 1.0

    if xv ==NULL or yv==NULL or semb==NULL or rhoemb==NULL or s2y2==NULL or nsigmamax_loc==NULL or nrhomax_loc==NULL or nrhomin_loc==NULL or c1==NULL or c2==NULL or c3==NULL:
        raise MemoryError
    for i in range(degree):
        xv[i]=z.x(i); yv[i]=z.y(i)

    cdef list power_basis
    power_basis = G._K.power_basis()
    if verbose>0:
        print "basis=",power_basis
    cdef int basislen = <int>len(power_basis)
    cdef double **basis_embeddings = NULL
    basis_embeddings = <double**>sage_malloc(basislen*sizeof(double*))
    cdef list basis_list,tmp_list
    cdef double tmpx
    if basis_embeddings==NULL:
        raise MemoryError
    basis_list=[]
    for i in range(basislen):
        basis_embeddings[i] = <double*>sage_malloc(degree*sizeof(double*))
        tmp_list=[]
        for j in range(degree):
            xi =  power_basis[i].complex_embeddings()[j].real()
            #cbase.append(xi.real())
            tmpx = <double>(xi)
            basis_embeddings[i][j]=tmpx
            tmp_list.append(tmpx)
            if verbose>0:
                print "basis_embeddings[{0}][{1}]={2}".format(i,j,basis_embeddings[i][j])
        basis_list.append(tmp_list)
    ## Get initial estimate by comparing with
    ny = z.imag_norm()
    cK = G.cK()
    if verbose>0:
        print "cK={0}".format(cK)
        print "N(y)=",ny
    delta0 = 2.0**(3-G._prec)
    cdef int *rho_v, *sigma_v
    rho_v = <int*>sage_malloc(degree*sizeof(int))
    sigma_v = <int*>sage_malloc(degree*sizeof(int))
    cdef double *** cusp_reps=NULL
    #cdef double *** cusp_reps_coord=NULL
    cdef double disc
    disc = <double> float(G.number_field().discriminant())
    cdef int nc = <int>G.ncusps()
    cusp_reps = <double***>sage_malloc(nc*sizeof(double**))
    #cusp_reps_coord = <double***>sage_malloc(nc*sizeof(double**))
    B0 = G.translation_module(0)
    BDA = G.translation_module(0,ret_type='alg')

    for i in range(nc):
        cusp_reps[i] = <double**>sage_malloc(2*sizeof(double*))
        cusp_reps[i][0] = <double*>sage_malloc(degree*sizeof(double))
        cusp_reps[i][1] = <double*>sage_malloc(degree*sizeof(double))
        if i==0:
            for j in range(degree):
                cusp_reps[i][0][j]=1.0
                cusp_reps[i][1][j]=0.0
        else:
            for j in range(degree):
                cusp_reps[i][0][j]=<double>G.cusps()[i].numerator().complex_embeddings()[j]
                cusp_reps[i][1][j]=<double>G.cusps()[i].denominator().complex_embeddings()[j]

    cdef double*** integer_lattice=NULL
    integer_lattice =  <double***>sage_malloc(2*sizeof(double**))
    if integer_lattice == NULL: raise MemoryError
    integer_lattice[0] =  <double**>sage_malloc(degree*sizeof(double*))
    integer_lattice[1] =  <double**>sage_malloc(degree*sizeof(double*))
    B0 = G.translation_module(0,inv=0)
    B1 = G.translation_module(0,inv=1)
    BA = G.translation_module(0,ret_type='alg')
    for i in range(degree):
        integer_lattice[0][i] =  <double*>sage_malloc(degree*sizeof(double))
        integer_lattice[1][i] =  <double*>sage_malloc(degree*sizeof(double))
        for j in range(degree):
            integer_lattice[0][i][j]=<double>(B0[i][j])
            integer_lattice[1][i][j]=<double>(B1[i][j])
#    get_initial_cusp_distance_c(F,xv,yv,ny,degree,rho_v,sigma_v,&d,nc,cusp_reps,cusp_reps_coord,integer_lattice,disc,denom_max,delta0,verbose)
    get_initial_cusp_distance_c(xv,yv,ny,degree,rho_v,sigma_v,&d,nc,cusp_reps,integer_lattice,disc,denom_max,delta0,verbose)

    cdef int h = G._K.class_number()
    #cdef NumberFieldElement_quadratic rho_min,sigma_min
    rho_min = G._K(0) # NumberFieldElement_quadratic(G._K,0)
    sigma_min = G._K(0) #NumberFieldElement_quadratic(G._K,0)
    rho_min  = BA[0]*rho_v[0]
    sigma_min= BDA[0]*sigma_v[0]
    if verbose>0:
        for i in range(degree):
            print "After get_initial_cusp_dist:"
            print "rho_v[{0}]={1}".format(i,rho_v[i])
            print "sigma_v[{0}]={1}".format(i,sigma_v[i])

    for i in range(1,degree):
        if rho_v[i]<>0:
            rho_min+=BA[i]*rho_v[i]
        if sigma_v[i]<>0:
            sigma_min+=BDA[i]*sigma_v[i]

    if verbose>0:
        print "Initial values:"
        print "rho_min=",rho_min
        print "sigma_min=",sigma_min
        print "d=",d
    np = 0
    nsigmamax = <int>ceil(cK**degree*d/ny**0.5)
    tmp = float(RR(cK)*RR(d)**(RR(1)/RR(degree)))
    delta_min = d #ny**-0.5
    for i in range(degree):
        nsigmamax_loc[i]=tmp/sqrt(yv[i])
    # and the bounds for rho (TODO: add ref to notation in paper?)
    for i in range(degree):
        c1[i]=cK**2*yv[i]*d**(RR(2)/RR(degree))
        c2[i]=yv[i]**2
        c3[i]=z.x(i)
    if verbose>0:
        print "sigmamax=",nsigmamax
        for i in range(degree):
            print "sigmamax_loc[{0}]={1}".format(i,nsigmamax_loc[i])
    # Gens for K as a vector space over R
    ## Make sure that we don't have a prevsious field in cache
    check_cached_field(F)
    nsigmamax = nsigmamax
    #cdef double ***list_of_sigmas=NULL,***list_of_rhos=NULL
    cdef int num_sigmas=0,num_rhos=0,jr
    for ns in range(-nsigmamax,nsigmamax):
        if ns==0: continue
        break_sigma=0
        #elements_of_norm_2(F,ns,degree,basis_embeddings,list_of_sigmas,num_sigmas)
        elements_of_norm_2(F,ns,degree,basis_embeddings,&num_sigmas)
        #res = <double***> sage_malloc(numres*sizeof(double**))
        # print "elts of norm ",n,"=",elements_of_F_with_norm[n]
        #for i in range(num_sigmas):
        #    res[i]=<double**>sage_malloc(2*sizeof(double*))
        #    res[i][0]=<double*>sage_malloc(degree*sizeof(double))
        #    res[i][1]=<double*>sage_malloc(degree*sizeof(double))
        #    for j in range(degree):
        #        res[i][0][j]=<double> float(elements_of_F_with_norm[n][i][0][j])
        #        res[i][1][j]=<double> float(elements_of_F_with_norm[n][i][1][j])
        if verbose>1:
            print "ns=",ns
            print "number of sigmas of this norm=",num_sigmas
        #if verbose>2:
        #    print "sigmas of norm ns=",list_of_sigmas
        #for sigma in list_of_sigmas:
        for j in range(num_sigmas):            
            for i in range(degree):
                #semb[i] = list_of_sigmas[j][1][i]
                semb[i] = elements_of_F_with_norm[ns][j][1][i]
            if verbose>2:
                sigma = G._K(0)
                for i in range(degree):
                    #sigma+=G._K(list_of_sigmas[j][0][i])*power_basis[i]
                    sigma+=G._K(elements_of_F_with_norm[ns][j][0][i])*power_basis[i]
                print "semb="
                for i in range(degree):
                    print "semb[{0}]={1}".format(i,semb[i])
                    print "sigmat[0][{i}]=".format(i,elements_of_F_with_norm[ns][j][0][i])
                print "basis=",power_basis
                print "semb0=",G._K(sigma).complex_embeddings()
                print "sigma=",sigma
                for i in range(degree):
                    print "norm_max_loc[",i,"]=",nsigmamax_loc[i]
            do_cont=-1
            for i in range(degree):
                if fabs(semb[i])>nsigmamax_loc[i]:
                    do_cont=i
                    break
            if do_cont>=0:
                continue
            elif verbose>1:
                print "sigma[{0}]={1} OK comp to :{2}!".format(do_cont,semb[do_cont],nsigmamax_loc[i])
            ## List the rhos
            nrhomax = 1.0;  nrhomin = 1.0
            for i in range(degree):
                nrhomax_loc[i]=0
                nrhomin_loc[i]=0
            #nrhomax_loc=[]; nrhomin_loc=[]

            for i in range(degree):
                if c1[i]-c2[i]*semb[i]<0:
                    s="c1[{0}]={1} \n".format(i,c1[i])
                    s+="c2[{0}]:{1}*{2}={3}".format(i,c2[i],semb[i],c2[i]*semb[i])
                    if verbose>0:
                        print s
                        print "semb[",i,"]=",semb[i]
                    raise ArithmeticError,s
                tmp1 = sqrt(c1[i]-c2[i]*semb[i])
                tmp2 = semb[i]*xv[i]
                tmpL = tmp2-tmp1
                tmpH = tmp2+tmp1
                nrhomax_loc[i]=tmpH; nrhomax *= tmpH
                nrhomin_loc[i]=tmpL; nrhomin *= tmpL
            if nrhomax<nrhomin:
                tmp = nrhomin
                nrhomin = nrhomax
                nrhomax = tmp
            if nrhomax<0:
                inrhomax=<int>floor(nrhomax)
            else:
                inrhomax=<int>ceil(nrhomax)
            if nrhomin<0:
                inrhomin=<int>floor(nrhomin)
            else:
                inrhomin=<int>ceil(nrhomin)
            if verbose>0: # and ns==-1:
                print "nrhomin({0})={1}".format(sigma,nrhomin)
                print "nrhomax({0})={1}".format(sigma,nrhomax)
                if verbose>1:
                    for i in range(degree):
                        print "nrhomin_loc({0})".format(nrhomin_loc[i])
                        print "nrhomax_loc({0})".format(nrhomax_loc[i])
            for i in range(degree):
                s2y2[i]=float(semb[i]**2*yv[i]**2)
            #inrhomin = inrhomin
            #inrhomax = inrhomax
            for nr in range(inrhomin,inrhomax):
                if nr==0:
                    continue
                break_rho=0
                if verbose>2:
                    print "nr=",nr
                #list_of_rhos =  elements_of_norm(F,nr,degree,basis_embeddings)
                #list_of_rhos =  elements_of_norm(F,nr,degree,basis_embeddings,list_of_rhos,num_rhos)
                elements_of_norm_2(F,nr,degree,basis_embeddings,&num_rhos)
                for jr in range(num_rhos):
                    for i in range(degree):
                        #rhoemb[i]=list_of_rhos[jr][1][i]
                        rhoemb[i]=elements_of_F_with_norm[nr][jr][1][i]
                    do_cont = -1
                    for i in range(degree):
                        if rhoemb[i]-nrhomax_loc[i]>0.0:
                            if nr==5 and ns==-1 and verbose>1:
                                print "rhoemb too large!"

                                print "rhoemb=",rhoemb[i],type(rhoemb[i])
                                print "nrhomax_loc=",nrhomax_loc[i],type(nrhomax_loc[i])
                                print "diff={0}".format(rhoemb[i]-nrhomax_loc[i])
                            do_cont = i
                            break
                    if do_cont > -1:
                        if verbose>2:
                            print "rho[{0}]={1} too large comp to :{2}!".format(do_cont,rhoemb[do_cont],nrhomax_loc[i])
                        continue
                    for i in range(degree):
                        if rhoemb[i]<nrhomin_loc[i]:
                            do_cont = i
                            if verbose>2:
                                print "rhoemb too small!"
                            if nr==5 and ns==-1 and verbose>1:
                                print "rhoemb too small!"
                                #print "v=",v
                                print "rhoemb=",rhoemb[i],type(rhoemb[i])
                                #print "emb/K=",G._K(rho).complex_embeddings()
                                print "nrhomin_loc=",nrhomin_loc[i],type(nrhomin_loc[i])
                            break
                    if do_cont > -1:
                        if verbose>1:
                            print "rho[{0}]={1} too small comp to :{2}!".format(do_cont,rhoemb[do_cont],nrhomin_loc[i])
                        continue
                    delta = 1
                    for i in range(degree):
                        delta*=(-semb[i]*xv[i]+rhoemb[i])**2+s2y2[i]
                    delta=sqrt(delta/ny)
                    np+=1
                    if verbose>1:
                        print "delta=",delta
                    if delta < delta_min-delta0:
                        sigma_min = G._K(0)
                        rho_min = G._K(0)
                        for i in range(degree):
                            sigma_min+=G._K(elements_of_F_with_norm[ns][j][0][i])*power_basis[i]
                            rho_min+=G._K(elements_of_F_with_norm[nr][jr][0][i])*power_basis[i]
                        ### We only want 'relatively prime' elements
                        ctest = rho_min/sigma_min
                        c_num = G._K(ctest.numerator())
                        c_den = G._K(ctest.denominator())
                        if verbose>0:
                            print "Possible min at c=",ctest
                            print "numerator=",c_num,type(c_num)
                            print "denominator=",c_den,type(c_den)
                        delta_test = delta_cusp(z,c_num,c_den,1.0,degree)
                        if delta_test < delta_min-delta0:
                            delta_min = delta_test
                        if verbose>0:
                            print "Got smaller delta at s={0} r={1}, delta={2}".format(sigma_min,rho_min,delta_min)
                        if delta<GdeltaK:
                            ## WE don't have to search anymore...
                            if verbose>0:
                                print "Tested {0} pairs!".format(np)
                                print "We have distance smaller than delta_K={0}".format(G.deltaK())
                            #c = NFCusp(G._K,rho_min,sigma_min)
                            break_rho=1
                            break
                            #return c,delta_min
                # if list_of_rhos<>NULL:
                #     for j in range(num_rhos):
                #         if list_of_rhos[j]<>NULL:
                #             if list_of_rhos[j][0]<>NULL:
                #                 sage_free(list_of_rhos[j][0])
                #             if list_of_rhos[j][1]<>NULL:
                #                 sage_free(list_of_rhos[j][1])
                #             sage_free(list_of_rhos[j])
                #     sage_free(list_of_rhos)
                if break_rho==1:
                    break_sigma=1
                    break
            if break_sigma==1:
                break
        # if list_of_sigmas<>NULL:
        #     for j in range(num_sigmas):
        #         if list_of_sigmas[j]<>NULL:
        #             if list_of_sigmas[j][0]<>NULL:
        #                 sage_free(list_of_sigmas[j][0])
        #             if list_of_sigmas[j][1]<>NULL:
        #                 sage_free(list_of_sigmas[j][1])
        #             sage_free(list_of_sigmas[j])
        #     sage_free(list_of_sigmas)
        if break_sigma==1:
            break

    #return sigma_min,rho_min,delta_min
    if verbose>0:
        print "Tested {0} pairs!".format(np)
        print "rho_min=",rho_min
        print "sigma_min=",sigma_min
        print "delta_min=",delta_min
    # Reduce:
    if sigma_min<>0:
        cc = rho_min / sigma_min
        rho_min = cc.numerator()
        sigma_min = cc.denominator()
    ci = G._K.ideal(rho_min,sigma_min)
    if ci<>1:
        g = ci.gens_reduced()[0]
        rho_min = rho_min/g
        sigma_min = sigma_min/g
    c = NFCusp(G._K,G._K(rho_min),G._K(sigma_min))
    ### Check to see if we have a cusp representative
    for i in range(G.ncusps()):
        ctest = G.cusps()[i]
        if c==ctest:
            c = ctest
            break
        else:
            dtest = G.dist_to_cusp(z,ctest)
            if dtest < delta_min + 1e-09:
                c = ctest
                delta_min = dtest
                break
    sage_free(semb)
    sage_free(rhoemb)
    sage_free(nrhomax_loc)
    sage_free(nrhomin_loc)
    sage_free(s2y2)
    sage_free(rho_v); sage_free(sigma_v)
    sage_free(c1);sage_free(c2);sage_free(c3)
    if cusp_reps<>NULL:
        for j in range(nc):
            if cusp_reps[j]<>NULL:
                if cusp_reps[j][0]<>NULL:
                    sage_free(cusp_reps[j][0])
                if cusp_reps[j][1]<>NULL:
                    sage_free(cusp_reps[j][1])
                sage_free(cusp_reps[j])
        sage_free(cusp_reps)

    if integer_lattice<>NULL:
        if integer_lattice[0]<>NULL:
            for i in range(degree):
                if integer_lattice[0][i]<>NULL:
                    sage_free(integer_lattice[0][i])
            sage_free(integer_lattice[0])
        if integer_lattice[1]<>NULL:
            for i in range(degree):
                if integer_lattice[1][i]<>NULL:
                    sage_free(integer_lattice[1][i])
            sage_free(integer_lattice[1])
        sage_free(integer_lattice)
    ## Reduce c at the end.
    return c,delta_min

elements_of_F_with_norm = {}
current_cached_field=0

def check_cached_field(F):
    r"""
    Call this routine before in any call to elements_of_norm
    if you want to ensure that the field is correct.
    """
    global current_cached_field
    if current_cached_field<>0:
        if F<>current_cached_field:
            current_cached_field = F
            elements_of_norm={}
            elements_of_norm_in_ideal={}
    else:
        current_cached_field = F
## Cached version ##
## I think this is better than
cdef list elements_of_norm(gen F,int n,int degree,double ** basis,int check=0):
<<<<<<< HEAD
=======
    r"""
    List elements of F with integer norm n
    """
>>>>>>> 601bcdc6
    global elements_of_F_with_norm
    cdef int i,j
    cdef int numv
    cdef list v,emb
    cdef double x
    cdef gen a,elts
    if check==1:
        check_cached_field(F)
    if not elements_of_F_with_norm.has_key(n):
        elts = F.bnfisintnorm(n)
        elements_of_F_with_norm[n]=[]

        for a in elts:
            v = a.list()
            numv = len(v)
            if numv<degree:
                for i in range(numv,degree):
                    v.append(0)
            emb = []
            for i in range(degree):
                x = 0
                for j in range(numv):
                    x+=float(v[j])*basis[j][i]
                emb.append(float(x))

            elements_of_F_with_norm[n].append((v,emb))
    return elements_of_F_with_norm[n]

elements_of_F_with_norm_in_ideal = {}
current_cached_field=0

<<<<<<< HEAD
cdef list elements_of_norm_2(gen F,int n,int degree,double ** basis,double ***res,int numres,int check=0):
=======
cdef list elements_of_norm_2(gen F,int n,int degree,double ** basis,int* numres,int check=0):
    r"""
    List elements of F of norm n
    """
>>>>>>> 601bcdc6
    global elements_of_F_with_norm
    cdef int i,j
    cdef int numv
    cdef list v,emb
    cdef double x
    cdef gen a,elts
    if check==1:
        check_cached_field(F)
    if not elements_of_F_with_norm.has_key(n):
        elts = F.bnfisintnorm(n)
        elements_of_F_with_norm[n]=[]
        for a in elts:
            v = a.list()
            numv = len(v)
            if numv<degree:
                for i in range(numv,degree):
                    v.append(0)
            emb = []
            for i in range(degree):
                x = 0
                for j in range(numv):
                    x+=float(v[j])*basis[j][i]
                emb.append(float(x))
            elements_of_F_with_norm[n].append((v,emb))
    numres[0] = len(elements_of_F_with_norm[n])
    #if res<>NULL:
    #    sage_free(res)
    #res = <double***> sage_malloc(numres*sizeof(double**))
    #print "elts of norm ",n,"=",elements_of_F_with_norm[n]
    #for i in range(numres):
    #    res[i]=<double**>sage_malloc(2*sizeof(double*))
    #    res[i][0]=<double*>sage_malloc(degree*sizeof(double))
    #    res[i][1]=<double*>sage_malloc(degree*sizeof(double))
    #    for j in range(degree):
    #        res[i][0][j]=<double> float(elements_of_F_with_norm[n][i][0][j])
    #        res[i][1][j]=<double> float(elements_of_F_with_norm[n][i][1][j])
#    return elements_of_F_with_norm[n]

cpdef get_initial_cusp_distance(x,y,G,denom_max=3,verbose=0):
<<<<<<< HEAD
=======
    
>>>>>>> 601bcdc6
    r"""
    Compute initial estimates for the cusp distance for the cusps equivalent to the representatives

    """
    cdef int degree = G._K.degree()
    cdef double *xv=NULL,*yv=NULL
    cdef double d=1.0,ny=1.0
    cdef int i,i0,i1,j0,j1
    cdef int *rho_min=NULL,*sigma_min=NULL
    cdef list rho_v=[],sigma_v=[]
    cdef double disc
    cdef gen F
    xv = <double*>sage_malloc(degree*sizeof(double))
    yv = <double*>sage_malloc(degree*sizeof(double))
    rho_min = <int*>sage_malloc(degree*sizeof(int))
    sigma_min = <int*>sage_malloc(degree*sizeof(int))
    if xv==NULL or yv==NULL or rho_min==NULL or sigma_min==NULL:
        raise MemoryError
    cdef double eps0=2.0**(3-G._prec)
    for i in range(degree):
        xv[i]=x[i]; yv[i]=y[i]
    ny = ny*y[i]
    cdef double *** cusp_reps=NULL
    cdef int nc = G.ncusps()
    disc = <double> float(G.number_field().discriminant())
    cusp_reps = <double***>sage_malloc(nc*sizeof(double**))
    for i in range(nc):
        cusp_reps[i] = <double**>sage_malloc(2*sizeof(double*))
        cusp_reps[i][0] = <double*>sage_malloc(degree*sizeof(double))
        cusp_reps[i][1] = <double*>sage_malloc(degree*sizeof(double))
        if i==0:
            for j in range(degree):
                cusp_reps[i][0][j]=1.0
                cusp_reps[i][1][j]=0.0
        else:
            for j in range(degree):
                cusp_reps[i][0][j]=G.cusps()[i].numerator().complex_embeddings()[j]
                cusp_reps[i][1][j]=G.cusps()[i].denominator().complex_embeddings()[j]
    # containse both the basis matrix and its inverse
    cdef double*** integer_lattice=NULL
    integer_lattice =  <double***>sage_malloc(2*sizeof(double**))
    if integer_lattice == NULL: raise MemoryError
    integer_lattice[0] =  <double**>sage_malloc(degree*sizeof(double*))
    integer_lattice[1] =  <double**>sage_malloc(degree*sizeof(double*))
    B0 = G.translation_module(0,inv=0)
    B1 = G.translation_module(0,inv=1)
    BA = G.translation_module(0,ret_type='alg')
    for i in range(degree):
        integer_lattice[0][i] =  <double*>sage_malloc(degree*sizeof(double))
        integer_lattice[1][i] =  <double*>sage_malloc(degree*sizeof(double))
        for j in range(degree):
            integer_lattice[0][i][j]=float(B0[i][j])
            integer_lattice[1][i][j]=float(B1[i][j])

    get_initial_cusp_distance_c(xv,yv,ny,degree,rho_min,sigma_min,&d,nc,cusp_reps,integer_lattice,disc,denom_max,eps0,verbose)
    sigma_res=G._K(0);    rho_res=G._K(0)
    for i in range(degree):
        sigma_res+=BA[i]*sigma_min[i]
        rho_res+=BA[i]*rho_min[i]
        if verbose>0:
            print "rho_min[{0}]={1}".format(i,rho_min[i])
            print "sigma_min[{0}]={1}".format(i,sigma_min[i])
            print "BA[{0}]={1}".format(i,BA[i])
        #sigma_v.append(sigma_min[i])
        #rho_v.append(rho_min[i])
    sage_free(rho_min); sage_free(sigma_min)
    sage_free(xv); sage_free(yv)
    if cusp_reps<>NULL:
        for j in range(nc):
            if cusp_reps[j]<>NULL:
                if cusp_reps[j][0]<>NULL:
                    sage_free(cusp_reps[j][0])
                if cusp_reps[j][1]<>NULL:
                    sage_free(cusp_reps[j][1])
                sage_free(cusp_reps[j])
        sage_free(cusp_reps)

    if integer_lattice<>NULL:
        if integer_lattice[0]<>NULL:
            for i in range(degree):
                if integer_lattice[0][i]<>NULL:
                    sage_free(integer_lattice[0][i])
            sage_free(integer_lattice[0])
        if integer_lattice[1]<>NULL:
            for i in range(degree):
                if integer_lattice[1][i]<>NULL:
                    sage_free(integer_lattice[1][i])
            sage_free(integer_lattice[1])
        sage_free(integer_lattice)

    return rho_res,sigma_res,d


cdef get_initial_cusp_distance_c(double* x,double *y,double ny,int degree,int *rho_min,int *sigma_min,double* d,int nc,double*** cusp_reps,double*** integer_lattice, double disc, int denom_max=3,double eps0=1e-12,int verbose=0):
<<<<<<< HEAD
=======
    r"""
    Get an initial estimate for the cusp distance.
    """
>>>>>>> 601bcdc6
    cdef double *rho=NULL, *sigma=NULL,*xv=NULL,*yv=NULL
    cdef double d0,d1,d2
    cdef int i,j

    rho = <double*>sage_malloc(degree*sizeof(double))
    sigma = <double*>sage_malloc(degree*sizeof(double))
    xv = <double*>sage_malloc(degree*sizeof(double))
    yv = <double*>sage_malloc(degree*sizeof(double))
    if xv==NULL or yv==NULL or rho==NULL or sigma==NULL:
        raise MemoryError
<<<<<<< HEAD
        ## Check cusp at infinity
        ## Check cusp at infinity
=======
    ## Check cusp at infinity
    ## Check cusp at infinity
>>>>>>> 601bcdc6
    if verbose>0:
        for i in range(degree):
            print "x[{0}]={1}".format(i,x[i])
            print "y[{0}]={1}".format(i,y[i])
            print "ny={0}".format(ny)

    ## First check the cusp representatives
    cdef double dmin = 0.0
    #vr = pari.vector(degree)
    #vs = pari.vector(degree)
    cdef gen idp
    for j in range(nc):

        for i in range(degree):
            rho[i]=cusp_reps[j][0][i]
            sigma[i]=cusp_reps[j][1][i]
        norm = 1.0 #get_ideal_norm(F,vr,vs)
        d0 = delta_cusp_c(x,y,rho,sigma,ny,norm,degree)
        if verbose>0:
            print "dist(z,c{0})={1}".format(j,d0)
        if j==0:
            dmin = d0
            for i in range(degree):
                rho_min[i]=<int>round(rho[i])
                sigma_min[i]=<int>round(sigma[i])
                if verbose>0:
                    print "0rho_min[{0}]={1}".format(i,rho_min[i])
                    print "0sigma_min[{0}]={1}".format(i,sigma_min[i])
        else:
            if d0<dmin-eps0:
                dmin = d0
                for i in range(degree):
                    rho_min[i]=<int>round(rho[i])
                    sigma_min[i]=<int>round(sigma[i])
                    if verbose>0:
                        print "1rho_min[{0}]={1}".format(i,rho_min[i])
                        print "1sigma_min[{0}]={1}".format(i,sigma_min[i])
    ## Check cusp at zero
    for i in range(degree):
        rho[i]=0.0; sigma[i]=1.0

    d1 = delta_cusp_c(x,y,rho,sigma,ny,1.0,degree)
    if verbose>0:
        print "dist(z,0)=",d1
    if d1<dmin-eps0:
        dmin = d1
        for i in range(degree):
            rho_min[i]=<int>round(rho[i])
            sigma_min[i]=<int>round(sigma[i])
    ## Check cusp at a point 'approximating' x
    ## TODO: Do this in a systematic way. Rational approximation?
    cdef int jmin=0
    cdef int ii,ci
    cdef double dist,dist_min=1
    cdef double* xcoord=NULL
    xcoord = <double*>sage_malloc(degree*sizeof(double))
    if xcoord == NULL:
        raise MemoryError
    for i in range(degree):
        xcoord[i]=0.0
        for j in range(degree):
            xcoord[i]+=x[j]*integer_lattice[1][i][j]
        if verbose>0:
            print "xcoord[{0}]={1}".format(i,xcoord[i])
    ## Then we try to go through points in P_1(K) with rational denominators and which are close to the given point
    ## These have coordinates of the form y_i = p/q with |y_i - x_i|<=1/2
    ## i.e. for fixed q:   q*x_i-q/2 <= p <= q*x+q/2

    cdef int p,q
    cdef double qhalf
    ## Specialize to quadratic number fields
    for q in range(1,denom_max):
        pmax = []; pmin=[]
        qhalf = float(q)*0.5
        for i in range(degree):
            pmax.append(xcoord[i]*float(q)+qhalf)
            pmin.append(xcoord[i]*float(q)-qhalf)
        if verbose>0:
            print "pmin=",pmin
            print "pmax=",pmax
        pcoeffs = get_vectors_integer_in_range(degree,pmin,pmax,verbose)
        if verbose>1 and len(pcoeffs)<100:
            print "pcoeffs=",pcoeffs
        for v in pcoeffs:
            for i in range(degree):
                rho[i]=0
                for j in range(degree):
                    rho[i]+=v[j]*integer_lattice[0][i][j]
                sigma[i]=<double>q
            norm = 1.0 #get_ideal_norm(F,vr,vs)
            d2 = delta_cusp_c(x,y,rho,sigma,ny,norm,degree)
            if verbose>0:
                rhol=[];vv=[]
                for i in range(degree):
                    rhol.append(rho[i]/float(q))
                    vv.append(QQ(v[i])/QQ(q))
                print "dist(z,{0}:{1})={2}\t {3}\t{4}".format(rhol,q,d2,v,vv)
            if d2<dmin-eps0:
                dmin = d2
                for i in range(degree):
                    rho_min[i]=v[i];
                    if i>0:
                        sigma_min[i]=0
                    else:
                        sigma_min[0]=q #sigma[i]

    sage_free(xv)
    sage_free(yv)
    sage_free(rho)
    sage_free(sigma)
    sage_free(xcoord)
    if verbose>0:
        print "dmin=",dmin
        for i in range(degree):
            print "rho_min[{0}]={1}".format(i,rho_min[i])
            print "sigma_min[{0}]={1}".format(i,sigma_min[i])
    d[0] = dmin

cpdef delta_cusp(Hn z,ca,cb,double norm, int degree,int verbose=0):
<<<<<<< HEAD
=======
    r"""
    Compute the distance to a cusp.
    """
>>>>>>> 601bcdc6
    cdef double *x,*y,*rho,*sigma
    cdef int i
    x=NULL;y=NULL;rho=NULL;sigma=NULL
    cdef double delta,ny=1.0
    x = <double*>sage_malloc(degree*sizeof(double))
    y = <double*>sage_malloc(degree*sizeof(double))
    rho = <double*>sage_malloc(degree*sizeof(double))
    sigma = <double*>sage_malloc(degree*sizeof(double))
    if x==NULL or y==NULL or rho==NULL or sigma==NULL:
        raise MemoryError
    for i in range(degree):
        x[i]=z.x(i)
        y[i]=z.y(i)
        rho[i]=float(ca.complex_embeddings()[i])
        sigma[i]=float(cb.complex_embeddings()[i])
        ny = ny*y[i]

    delta = delta_cusp_c(x,y,rho,sigma,ny,norm,degree,verbose)
    sage_free(x)
    sage_free(y)
    sage_free(rho)
    sage_free(sigma)
    return delta

@cython.cdivision(True)
cdef double delta_cusp_c(double *x, double *y,double* rho, double* sigma,double ny,
                         double norm,int degree,int verbose=0):
    r"""
    Compute distance to cusp given by rho/sigma in a number field.
    INPUT:

    - `sigma` --  vector of embeddinga of sigma
    - `rho` --  vector of embeddinga of rho
    - `z` --  vector of pairs [x_i,y_i] in the upper half-plane
    """
    cdef double delta = 1.0
    cdef int i
    for i in range(degree):
        delta*=(-sigma[i]*x[i]+rho[i])**2+sigma[i]**2*y[i]**2
    return sqrt(delta/ny/norm)


from sage.combinat.combination import IntegerVectors
from sage.combinat.integer_list import IntegerListsLex
<<<<<<< HEAD
cpdef get_vectors_integer_in_range(len,liml,limu,verbose=0): #numv,vectors,verbose=0):
=======
cpdef get_vectors_integer_in_range(len,liml,limu,verbose=0):
>>>>>>> 601bcdc6
    r"""
    Gives a list of vectors of length len with components integers betweek liml and limu
    """
    cdef list l=[]
        ## Do the easy cases first
    if len==1:
        for i in range(<int>floor(liml[0]),<int>ceil(limu[0])+1):
            l.append([i])
<<<<<<< HEAD
            return l
=======
        return l
>>>>>>> 601bcdc6
    elif len==2:
        for i1 in range(<int>floor(liml[0]),<int>ceil(limu[0])+1):
            for i2 in range(<int>floor(liml[1]),<int>ceil(limu[1])+1):
                l.append([i1,i2])
        return l
    ## Brute-force like method. Not efficient
    maxlim = 0; minlim=liml[0]
    for i in range(len):
        if limu[i]>maxlim: maxlim = limu[i]
        if liml[i]<minlim: minlim = liml[i]
    if verbose>0:
        print "maxlim={0}".format(maxlim)
        print "minlim={0}".format(minlim)
    maxlim1 = abs(maxlim)
    ## Produce lists of 0/1 corresponding to signs...
    signs = []
    for i in range(len):
        signs.extend(IntegerListsLex(i,len,min_part=0,max_part=1).list())
    nsigns = len(signs)
    res=[]
    for sumv in range(maxlim1+1):
        ## Recall that integer vectors are all positive so we have to test
        ## combinations with negative elements as well...
        IV = IntegerVectors(sumv,len)
        for v in IV:
            for i in range(nsigns):
                vv = []
                is_in = 1
                for j in range(len):
                    if signs[i][j]==1:
                        vv[j]=-v[j]
                    else:
                        vv[j]=v[j]
                    ## check if vv satisfies the conditions
                    if vv[j]<liml[j] or vv[j]>limu[j]:
                        is_in=0
                        break
                if is_in==1:
                    res.append(vv)
    return res

###
### Helper functions
###

cpdef in_SL2OK(M):
<<<<<<< HEAD
=======
    r""" Test if M is in SL(2,O_K)
    """
    
>>>>>>> 601bcdc6
    if M.det()<>1:
        return False
    if not M[0,0].is_integral():
        return False
    if not M[0,1].is_integral():
        return False
    if not M[1,0].is_integral():
        return False
    if not M[1,1].is_integral():
        return False
    return True

cpdef get_nearest_integers(list Y,int sgn=1):
    r"""
    Return a list of nearest integers to the entries of the list Y.
    I.e.   kv=[k1,...,kn] where -1/2 < Y[j]-kj < 1/2
    INPUT:

    - 'Y' list
    - 'sgn' -- integer

    OUTPUT:

    - 'M' -- list

    EXAMPLE:



    """
    cdef int i,n,k
    cdef list res=[]
    cdef double *Yv=NULL
    cdef int* NI=NULL
    n = len(Y)
    Yv = <double*> sage_malloc(sizeof(double)*n)
    NI = <int*> sage_malloc(sizeof(int)*n)
    if Yv==NULL: raise MemoryError
    for i in range(n):
        Yv[i]=<double>Y[i]
    get_nearest_integers_dp(n,Yv,NI)
    for i in range(n):
        res.append(NI[i])
    sage_free(Yv)
    sage_free(NI)
    return res


cdef get_nearest_integers_dp(int len,double *Y,int* NI):
    r"""
    Return a list of nearest integers to the entries of the list Y.
    I.e.   kv=[k1,...,kn] where -1/2 < Y[j]-kj < 1/2

    INPUT:

    - 'Y' list

    OUTPUTL

    - 'M' -- list

    EXAMPLE:



    """
    if NI==NULL: raise MemoryError,"Need to allocate NI!"
    cdef int i
    for i in range(len):
        if Y[i]>0.5:
            NI[i] = <int>ceil(Y[i]-0.5)
        elif Y[i]<-0.5:
            NI[i] = <int>(-ceil(-0.5-Y[i]))
        else:
            NI[i]=0<|MERGE_RESOLUTION|>--- conflicted
+++ resolved
@@ -60,11 +60,6 @@
     r"""
     Gives the coordinate of the CP z withe respcet to the cusp, as in e.g.
     Siegel "Advanced analytic Number theory", p. 171 (147)
-<<<<<<< HEAD
-    
-=======
-
->>>>>>> 601bcdc6
     INPUT:
     - z -- CP
     - cuspi  -- integer giving a cusp of self
@@ -73,11 +68,7 @@
     if cuspi<0 or cuspi >= int(G.ncusps()): #G.cusps():
         raise ValueError,"Need to call with a cusp representative of the group G! Got:{0}".format(cuspi)
     cdef Hn zz
-<<<<<<< HEAD
     if not cuspi ==0: 
-=======
-    if not cuspi ==0: ## Cheaper than .is_infinity():
->>>>>>> 601bcdc6
         A = G.cusp_normalizing_map(cuspi,inverse=1)
         zz = z.acton_by(A)
     if verbose>0:
@@ -127,11 +118,6 @@
 
 cpdef get_closest_cusp_old(Hn z,G,int denom_max=3,int verbose=0):
     r""" Locate the closest cusp of G to z.
-<<<<<<< HEAD
-    
-=======
-
->>>>>>> 601bcdc6
     """
     cdef int degree,ns,nr,i,j,nsigmamax
     degree=G._degree
@@ -502,11 +488,7 @@
     return c,delta_min
 
 @cython.cdivision(True)
-<<<<<<< HEAD
-cpdef get_closest_cusp(Hn z,G,int denom_max=3,int verbose=0):
-=======
 cpdef get_closest_cusp(Hn z,G,int denom_max=3,int verbose=0):   
->>>>>>> 601bcdc6
     r""" Locate the closest cusp of G to z.
 
     """
@@ -936,12 +918,9 @@
 ## Cached version ##
 ## I think this is better than
 cdef list elements_of_norm(gen F,int n,int degree,double ** basis,int check=0):
-<<<<<<< HEAD
-=======
     r"""
     List elements of F with integer norm n
     """
->>>>>>> 601bcdc6
     global elements_of_F_with_norm
     cdef int i,j
     cdef int numv
@@ -973,14 +952,12 @@
 elements_of_F_with_norm_in_ideal = {}
 current_cached_field=0
 
-<<<<<<< HEAD
-cdef list elements_of_norm_2(gen F,int n,int degree,double ** basis,double ***res,int numres,int check=0):
-=======
+
+#cdef list elements_of_norm_2(gen F,int n,int degree,double ** basis,double ***res,int numres,int check=0):
 cdef list elements_of_norm_2(gen F,int n,int degree,double ** basis,int* numres,int check=0):
     r"""
     List elements of F of norm n
     """
->>>>>>> 601bcdc6
     global elements_of_F_with_norm
     cdef int i,j
     cdef int numv
@@ -1020,10 +997,6 @@
 #    return elements_of_F_with_norm[n]
 
 cpdef get_initial_cusp_distance(x,y,G,denom_max=3,verbose=0):
-<<<<<<< HEAD
-=======
-    
->>>>>>> 601bcdc6
     r"""
     Compute initial estimates for the cusp distance for the cusps equivalent to the representatives
 
@@ -1118,12 +1091,9 @@
 
 
 cdef get_initial_cusp_distance_c(double* x,double *y,double ny,int degree,int *rho_min,int *sigma_min,double* d,int nc,double*** cusp_reps,double*** integer_lattice, double disc, int denom_max=3,double eps0=1e-12,int verbose=0):
-<<<<<<< HEAD
-=======
     r"""
     Get an initial estimate for the cusp distance.
     """
->>>>>>> 601bcdc6
     cdef double *rho=NULL, *sigma=NULL,*xv=NULL,*yv=NULL
     cdef double d0,d1,d2
     cdef int i,j
@@ -1134,13 +1104,8 @@
     yv = <double*>sage_malloc(degree*sizeof(double))
     if xv==NULL or yv==NULL or rho==NULL or sigma==NULL:
         raise MemoryError
-<<<<<<< HEAD
-        ## Check cusp at infinity
-        ## Check cusp at infinity
-=======
     ## Check cusp at infinity
     ## Check cusp at infinity
->>>>>>> 601bcdc6
     if verbose>0:
         for i in range(degree):
             print "x[{0}]={1}".format(i,x[i])
@@ -1260,12 +1225,9 @@
     d[0] = dmin
 
 cpdef delta_cusp(Hn z,ca,cb,double norm, int degree,int verbose=0):
-<<<<<<< HEAD
-=======
     r"""
     Compute the distance to a cusp.
     """
->>>>>>> 601bcdc6
     cdef double *x,*y,*rho,*sigma
     cdef int i
     x=NULL;y=NULL;rho=NULL;sigma=NULL
@@ -1310,11 +1272,7 @@
 
 from sage.combinat.combination import IntegerVectors
 from sage.combinat.integer_list import IntegerListsLex
-<<<<<<< HEAD
-cpdef get_vectors_integer_in_range(len,liml,limu,verbose=0): #numv,vectors,verbose=0):
-=======
 cpdef get_vectors_integer_in_range(len,liml,limu,verbose=0):
->>>>>>> 601bcdc6
     r"""
     Gives a list of vectors of length len with components integers betweek liml and limu
     """
@@ -1323,11 +1281,7 @@
     if len==1:
         for i in range(<int>floor(liml[0]),<int>ceil(limu[0])+1):
             l.append([i])
-<<<<<<< HEAD
-            return l
-=======
         return l
->>>>>>> 601bcdc6
     elif len==2:
         for i1 in range(<int>floor(liml[0]),<int>ceil(limu[0])+1):
             for i2 in range(<int>floor(liml[1]),<int>ceil(limu[1])+1):
@@ -1374,12 +1328,8 @@
 ###
 
 cpdef in_SL2OK(M):
-<<<<<<< HEAD
-=======
     r""" Test if M is in SL(2,O_K)
     """
-    
->>>>>>> 601bcdc6
     if M.det()<>1:
         return False
     if not M[0,0].is_integral():
