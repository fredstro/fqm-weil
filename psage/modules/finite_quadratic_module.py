#*****************************************************************************
#       Copyright (C) 2008 Nils-Peter Skoruppa <nils.skoruppa@uni-siegen.de>
#
#  Distributed under the terms of the GNU General Public License (GPL)
#                  http://www.gnu.org/licenses/
#*****************************************************************************

r"""
Implementation of the category of finite quadratic modules.

A quadratic module is a pair $(M,Q)$, where $M$ is a finite abelian
group and where $Q:M\rightarrow \Q/Z$ is a quadratic form. The latter
means that $Q(tx)=t^2Q(x)$ for all integers $t$ and all $x$ in $M$,
and that $B(x,y):=Q(x+y)=Q(x)-Q(y)$ defines a bilinear map
$B: M \times M \rightarrow \Q/Z$. A morphism $f:A \rightarrow B$
between quadratic modules $A=(M,Q) and $B=(N,R)$ is a homomorphism
of abelian groups $F:M \rightarrow N$ such that $R \circ f = Q$. 

Quadratic modules show up naturally in the theory of Weil
representations, which in turn are needed e.g. in the theory of Jacobi
forms or elliptic modular forms of integral or half integral
weight. This is due to the fact, that every irreducible representation of $SL(2,\ZZ)$
whose kernel is a congruence subgroup is contained in a Weil
representation.


TECHNICAL NOTE

A finite abelian group $M$ is given as a set of $n$
generators $a,b,c..,$ and an $n \times n$-matrix $R$ encoding the
relations among the generators: $(a,b,c,...)R = 0$. A (finite) quadratic form
on $M$ is then given by its Gram matrix
$$
    G \equiv \frac 12
    \begin{pmatrix}
    B(a,a) & B(a,b) & B(a,c) & \dots
    \\ B(b,a) & B(b,b) & B(b,c) \dots
    \\
    \dots \end{pmatrix}
    \bmod \ZZ^{n \times n}.
$$
The finite quadratic module is thus isomorphic to
$$
    (\ZZ^n/R\ZZ^n, x+R\ZZ^n \mapsto x^tGx)
$$
via the map$(x_a, x_b, \dots) + R\ZZ^n \mapsto x_a a + x_b b + \cdots.$
Accordingly a typical initialization of a finite quadratic module would
be to provide the integer matrix $R$ and the rational matrix $G$.


REMARK

Many of the mathematically more meaningful methods of the class FiniteQuadraticModule_ambient assume that the
represented finite quadratic module is nondegenerate (i.e. $B(x,y)=0$
for all $y$ in $M$ is only possible for $x=0$). Applying such a method
to a degenerate module will raise an exeption (TODO: what exception?).


REFERENCES

    [Sko] Nils-Peter Skoruppa, Finite quadratic modules and Weil representations,
          in preparation 2008

    TODO: find other references


    
AUTHORS:
    -- Hatice Boylan,      <boylan@mathematik.uni-siegen.de>
    -- Martin Frick,       <frick@mathematik.uni-siegen.de>
    -- Lars Fischer,       <lars.fischer@student.uni-siegen.de>
    -- Shuichi Hayashida,  <hayashida@mathematik.uni-siegen.de>
    -- Nils-Peter Skoruppa <nils.skoruppa@uni-siegen.de>

    -- Fredrik Stroemberg <fredrik314@gmail.com>
    -- Stephan Ehlen <ehlen@mathematik.tu-darmstadt.de>
    -- Sebastian Opitz <opitz@mathematik.tu-darmstadt.de>
    
    The CN-Group started the development of this package as a seminar
    project at the university of Siegen. Its initial members have been:
    Hatice Boylan, Martin Frick, Lars Fischer, Shuichi Hayashida,
    Saber Mbarek, Nils-Peter Skoruppa

\section{Tutorial}

TODO: Lots and lots of examples. 
"""

<<<<<<< HEAD
from sage.functions.other                 import floor
=======
>>>>>>> 685dcb93
from sage.rings.arith                     import divisors, is_prime, kronecker, lcm, gcd, prime_divisors, primitive_root, is_square, is_prime_power, inverse_mod, binomial
from sage.rings.all                       import ZZ, QQ, Integer, PolynomialRing,CC
from sage.groups.group                    import AbelianGroup 
from sage.modules.free_module_element     import vector
from sage.matrix.matrix_space             import MatrixSpace
from sage.matrix.constructor              import matrix, diagonal_matrix, identity_matrix
from sage.rings.number_field.number_field import CyclotomicField
from sage.structure.sage_object           import SageObject
from sage.structure.element               import AdditiveGroupElement
from sage.structure.sequence              import Sequence_generic
from sage.structure.all                   import Sequence
from sage.all                             import copy,cached_method,is_even,is_odd,Sequence,prod,uniq,valuation,randrange,is_fundamental_discriminant,xmrange,QuadraticField,xgcd,CartesianProduct
from sage.graphs.graph import DiGraph
from sage.rings.number_field.number_field_element import NumberFieldElement

###################################
## CLASS QUAD_MODULE
###################################


class FiniteQuadraticModule_ambient (AbelianGroup):
    r"""
    Describes a finite quadratic module $(A,Q)$. The abelian group $A$
    is given by generators \code{(e_0,e_1,\dots)} and a matrix $R$ of relations
    satisfied by the generators (hence $(a,b,\dots)\cdot R = 0$). The
    quadratic form $Q$ is given by the Gram matrix w.r.t. the generators;
    more precisely, the $(i,j)$-th entry $g_{i,j}$ is a rational number
    such that $Q(e_i+e_j)-Q(r_i)-Q(e_j) = g_{i,j} + \ZZ$..

    NOTES ::
        The abelian group may also be thought of as $\ZZ^n/R\ZZ^n$,
        and the generators as $e_i = c_i + R\ZZ^n$, where $c_i$ is
        the canonical basis for $\ZZ^n$.

        In our implementation we think of elements of $\ZZ^n$
        as column vectors.

        Use FiniteQuadraticModule() for more flexibility when creating
        FiniteQuadraticModule_ambient objects.

    EXAMPLES ::
        sage: R = matrix(2,2,[2,1,1,2])
        sage: G = 1/2 * R^(-1)
        sage: A.<a,b> = FiniteQuadraticModule_ambient( R, G); A
        Finite quadratic module in 2 generators:
         gens: a, b
         form: 1/3*x0^2 + 2/3*x0*x1 + 1/3*x1^2
        sage: a == b
        True
        sage: a is b
        False
        sage: a + b in A
        True
    """

    def __init__(self, R, G, check = True, names = None):
        r"""
        Initialize a quadratic module from R and G.
        
        INPUT
            R     -- an integral non-degenerate square matrix of size $n$
                     representing the finite abelien group $\ZZ^n/R\ZZ^n$.
                    
            G     -- a symmetric rational matrix of same size as $R$ and such
                     that $R^tGR$ is half integral and $2*R*M$ is an
                     integer matrix, representing the quadratic
                     form $x + R\ZZ^n \mapsto G[x] + \ZZ$.
                    
            check -- True or False indicating whether R and G should be
                     checked to be a valid set of data for the definition of
                     a quadratic module.
                     
            names -- a string used to name the generators of
                     the underlying abelian group.
        """
        if True == check:
            #TODO: check if R, G are matrices over ZZ, QQ, admit nonsquare R with rank == size G
            if False == hasattr( R, '_matrix_') or False == hasattr( G, '_matrix_'):
                raise TypeError, "%s: not a matrix" %R
            if False == R.is_square() or 0 == R.det() or R.denominator() != 1:
                raise ValueError, "%s: list not a regular integral square matrix" %R
            if False == G.is_square() or False == G.is_symmetric():
                raise ValueError, "%s: list not a symmetric square matrix" %G
            C0 = G*R; C = R.transpose()*C0; v = vector([C[i,i] for i in range(C.nrows())])
            if C0.denominator() > 2 or C.denominator() > 2 or v.denominator() > 1:
                raise ValueError, "(%s,%s): not a compatible pair" %(R,G)
        AbelianGroup.__init__( self)
        # There is a sort of bug:
##         sage: M = matrix(ZZ,1,[1])       
##         sage: M1 = matrix(ZZ,1,1,{(0,0):1})
##         sage: M.block_sum (M1)
##         ---------------------------------------------------------------------------
##         TypeError                                 Traceback (most recent call last)
##         ..............
##         TypeError: Cannot convert sage.matrix.matrix_integer_sparse.Matrix_integer_sparse to sage.matrix.matrix_integer_dense.Matrix_integer_dense
        # which we cure for the moment as follows:
        MS = MatrixSpace (ZZ,R.nrows(),R.ncols())
        R = MS(R)
        # We keep the initializing pair $(R,G)$
        
        self.__iM = R
        self.__iG = self._reduce_mat(G);

        # We replace $__iM$ by the unique $__R$ in $__iM * GL(n,\ZZ)$ which is
        # in lower Hermite normal form (i.e. is lower triangular and the rows
        # are reduced modulo their rightmost nonzero element).
        
        self.__R = matrix( ZZ, self.__iM).transpose().echelon_form().transpose()

        # For simplicity and effectiveness in various internal computations
        # we use an equivalent form $(__E,__J)$ of our quadratic module,
        # where $__E$ is the diagonal matrix formed from the elementary divisors of $__R$
        # in descending order, and where superfluous $1$'s are thrown out.
        # The system of generators $e_i + __E\ZZ^m$, where $e_i$ is the standard basis of $\ZZ^m$
        # are in the sequel called 'the fundamental system of generators'. 
        # TODO: In addition, $J$ should be put in Jordan form
        
        D,U,V = matrix( ZZ, self.__R).dense_matrix().smith_form();

        # Hence we have $D = U * __R * V$
        
        mask = []
        for n in range(D.nrows()):
            if D[n,n] > 1:
                mask.append(n)
        if 0 == len(mask):
            mask.append(0)
        self.__E = D.matrix_from_rows_and_columns( mask, mask).sparse_matrix()
        T  = U**(-1)
        self.__J = self._reduce_mat(
            (T.transpose()
             *self.__iG
             *T).matrix_from_rows_and_columns( mask, mask))
        n = self.__E.nrows()
        self.__elementary_divisors = tuple( [ self.__E[j,j] for j in range( n) ])

        # Transformation matrices:
        # can_sys = fun_gen * C2F, fun_sys = can_sys * F2C

        self.__C2F = U.matrix_from_rows( mask)
        self.__F2C = T.matrix_from_columns( mask)
        
        # Set the relation, Gram matrix and ngens to be used for the output

        # self.__R = self.__R
        self.__G = self.__iG
        self.__ngens = self.__R.ncols()
        
        # define inerited ngens attribute 
        if None == names:
            names = "e"
            names = self.normalize_names(self.ngens(),names)
        self._assign_names(names)

        ## Silly class identifier needed since our class does not keep its name in sage....
        self._is_FiniteQuadraticModule_ambient=True

        # zero of self
        self._zero = FiniteQuadraticModuleElement(self, 0, can_coords = True)
        # list of possible x_c's
        self._xcs={}
        
        
    
    ###################################
    ## Introduce myself ...
    ###################################


    def _latex_( self):
        r"""
        EXAMPLES
            sage: A = FiniteQuadraticModule( '3^2.27^-3'); latex(A)
            \left(\left\langle \Z^{5}/\left(\begin{array}{rrrrr}
            3 & 0 & 0 & 0 & 0 \\
            0 & 3 & 0 & 0 & 0 \\
            0 & 0 & 27 & 0 & 0 \\
            0 & 0 & 0 & 27 & 0 \\
            0 & 0 & 0 & 0 & 27
            \end{array}\right)\Z^{5} \right\rangle, \frac{1}{3} x_{0}^{2} + \frac{1}{3} x_{1}^{2} + \frac{2}{27} x_{2}^{2} + \frac{1}{27} x_{3}^{2} + \frac{1}{27} x_{4}^{2}\right)
        """
        n = self.ngens()
        v = vector( PolynomialRing(QQ, 'x', n).gens())
        form = v.dot_product( self.gram() * v)
        return '\\left(\\left\\langle \\Z^{%s}/%s\\Z^{%s} \\right\\rangle, %s\\right)'\
               %(latex(n), latex(self.__R), latex(n), latex(form))


    def _repr_(self):
        r"""
        EXAMPLES
            sage: A = FiniteQuadraticModule('2^2'); A
            Finite quadratic module in 2 generators:
             gens: e0, e1
             form: 1/2*x0*x1
        """
        n = self.ngens()
        v = vector( PolynomialRing(QQ, 'x', n).gens())
        gens = ', '.join([x for x in self._names])
        form = v.dot_product( self.gram() * v)
        return 'Finite quadratic module in %s generators:\n gens: %s\n form: %s' \
               %(n, gens, form)
 

    ###################################
    ## Providing struct. defining items
    ###################################


    def ngens( self):
        r"""
        Return the number of generators of the underlying abelian group.

        EXAMPLES
            sage: F = matrix( QQ, 3, 3, [ 2, 1, 5, 1, 34, 19, 5, 19, 6]); F
            [ 2  1  5]
            [ 1 34 19]
            [ 5 19  6]
            sage: A = FiniteQuadraticModule( F); A
            Finite quadratic module in 3 generators:
             gens: e0, e1, e2
             form: 157/1960*x0^2 + 891/980*x0*x1 + 13/1960*x1^2 + 151/980*x0*x2 + 33/980*x1*x2 + 1893/1960*x2^2
            sage: A.ngens()
            3
        """
        return self.__ngens


    def gen( self, i=0):
        r"""
        Return the $i$-th generator of the underlying abelian group.
        
        EXAMPLES
            sage: A = FiniteQuadraticModule( [2, 4, 8]); A
            Finite quadratic module in 3 generators:
             gens: e0, e1, e2
             form: 1/8*x0^2 + 1/16*x1^2 + 1/32*x2^2
            sage: A.gens()
            (e0, e1, e2)
            sage: A.1
            e1
        """
        x = [0]*self.ngens()
        x[int(i)] = 1
        return FiniteQuadraticModuleElement(self, x, can_coords = True)

    def gens(self):
        r"""
        Return a tuple of generators for self.
        """
        return tuple([ self.gen(i) for i in range(self.ngens())])

    def relations( self):
        r"""
        Return a matrix in Hermite normal form describing the relations
        satisfied by the generators (see class dos string for details).

        EXAMPLES
            sage: A = FiniteQuadraticModule('2^-2'); A
            Finite quadratic module in 2 generators:
             gens: e0, e1
             form: 1/2*x0^2 + 1/2*x0*x1 + 1/2*x1^2
            sage: A.relations()
            [2 0]
            [0 2]
        """
        return self.__R


    def gram( self):
        r"""
        Return the Gram matrix with respect to the generators
        (as rational matrix).
        
        EXAMPLES NONE
        """
        
        return self.__G

    
    def elementary_divisors( self):
        r"""
        Return the orders of the generators of the underlying group.

        EXAMPLES
            sage: A = FiniteQuadraticModule([11,33]); A  
            Finite quadratic module in 2 generators:
             gens: e0, e1
             form: 1/44*x0^2 + 1/132*x1^2
            sage: A.elementary_divisors ()
            (66, 22)
        """
        return self.__elementary_divisors


    def fgens( self):
        r"""
        Return a fundamental system for the underlying abelian group.

        NOTES
            A fundamental system of a finite abelian group $A$ is a
            set of generators $a_i$ such that $A$ equals the direct sum of
            the cyclic subgroups $\langle a_i \rangle$ generated by the
            $a_i$, and if, for each $i$, the order of $a_i$ equals the
            $i$-th elementary divisor of $A$.

            This method returns a fundamental system (which is, in fact,
            the one which was chosen
            when the quadratic module was initialized, and with respect to
            which all internal computations are actually performed).

        EXAMPLES NONE
        """
        return tuple([ self( list(x), can_coords = False) for x in identity_matrix( ZZ, len(self.elementary_divisors())) ])


    ###################################
    ## Coercion
    ###################################


    def __call__( self, x, can_coords = False):
        r"""
        Coerce object into an appopriate child object
        of self if possible.

        We ccoerce
        - an element of this module,
        - a list of coordinates with respect to the
          fundamental generators,
        - the integer $0$.

        EXAMPLES NONE
        """
        if isinstance( x, FiniteQuadraticModuleElement):
            if x.parent() is self:
                return x
        if isinstance( x, list):
            return FiniteQuadraticModuleElement( self, x, can_coords)
        if isinstance( x, (Integer, int, long)) and 0 == x:
            return FiniteQuadraticModuleElement( self, x)
        raise TypeError, "cannot coerce %s to an element of %s" %(x, self)


    ###################################
    ## Invariants
    ###################################


    def order( self):
        r"""
        If self is the quadratic module $(M,Q)$, return the order of $M$.

        EXAMPLES
            sage: A = FiniteQuadraticModule([11,33]);
            sage: A.order()
            1452
        """
        return prod( e for e in self.elementary_divisors())

    
    def exponent( self):
        r"""
        If self is the quadratic module $(M,Q)$, then return the exponent of the
        abelian group $M$.

        EXAMPLES
            sage: A = FiniteQuadraticModule([11,33]);
            sage: A.exponent()
            66
        """
        return max( self.elementary_divisors())
    
    
    def level( self):
        r"""
        If self is the quadratic module $(M,Q)$, then return the smallest positive integer $l$
        such that $l\cdotQ = 0$.

        EXAMPLES
            sage: A = FiniteQuadraticModule([11,33]);
            sage: A.level()
            132
        """
        H = copy(self.__J)
        for i in range(H.ncols()):
            for j in range( i+1, H.ncols()):
                H[i,j] = 2*H[i,j]
                H[j,i] = H[i,j]
        return H.denominator()


    def tau_invariant( self, p = None):
        r"""
        Return +1  or -1 accordingly  as the order of the underlying abelian group
        (resp. the largest power of $p$ dividing this order)
        is a perfect square or not.
        
        EXAMPLES NONE
        """
        q = self.order()
        if p is None:
            return +1 if q.is_square() else -1
        return +1 if is_even(q.valuation(p)) else -1

    @cached_method
    def sigma_invariant( self, p = None):
        r"""
        If this quadratic module equals $A=(M,Q)$, return
        $\sigma(A) = \sqrt{|M|}^{-1/2}\sum_{x\in M} \exp(-2\pi i Q(x))$

        EXAMPLES NONE
        """
        return self.char_invariant( -1, p)[0]

        
    def witt_invariants(self):
        r"""
        Return the family $\{sigma( A(p)\}_p$ as dictionary,
        where $A$ is this module, $A(p)$ its $p$-part,
        and $p$ is running through the divisors of the exponent of $A$
        (see also A.sigma_invariant()).
        
        EXAMPLES NONE
##             sage: A = FiniteQuadraticModule([11,33]);
##             sage: A.witt_class()[3]
##             zeta8^2
        """
        P = prime_divisors( self.exponent())
        d = dict()
        for p in P:
            s = self.sigma_invariant(p)
            t = self.tau_invariant(p)
            d[p] = (s, t);
        return d


    def char_invariant( self, s, p = None):
        r"""
        If this quadratic module equals $A = (M,Q)$, return
        the characteristic function of $A$ (or $A(p)$ if $p$ is a prime)
        at $s$, i.e. return
        $$\chi_A (s)= |M|^{-1}\sum_{x\in M} \exp(2\pi i s Q(x))).$$

        NOTE
            We apply the formula in [Sko, Second Proof of Theorem 1.4.1].

        EXAMPLES NONE
        """
        s = s%self.level()
        if s==0:
            return 1,1
        if not p is None and not is_prime(p):
            raise TypeError
        if p and 0 != self.order()%p:
            return 1,1
        _p = p
        K = CyclotomicField (8)
        z = K.gen()
        jd = self.jordan_decomposition()
        ci = ci1 = 1
        for c in jd:
            # c: basis, ( prime p,  valuation of p-power n, dimension r, determinant d over p [, oddity o]) 
            p,n,r,d = c[1][:4]
            #print "c=",c
            if _p and p != _p:
                continue
            o = None if 4 == len(c[1]) else c[1][4]
            k = valuation( s, p)
            s1 = Integer(s/p**k)
            h = max(n-k,0)
            q = p**h
            if p!=2:
                lci  = z**((r*(1-q))%8) * d**(h%2) if h > 0 else 1
                lci1 = q**(-r) if h > 0 else 1
            elif k == n and o != None:
                #print "t!"
                return 0,0
            else:
                f = z**o if o else 1 
                lci = f * d**(h%2) if h > 0 else 1
                lci1 = q**(-r) if h > 0 else 1
                # print f, d, lci 
            if 2 == p: lci = lci**s1
            #print "lci=",lci
            ci *= lci * kronecker( s1, 1/lci1)
            ci1 *= lci1
        return ci, QQ(ci1).sqrt()

    def signature(self,p=-1):
        r"""
        Compute the p-signature of self.
        p=-1 is the real signature.
        """
        if p == -1:
            p = None
        inv = self.char_invariant(1,p)
        inv = inv[0].list()
        if inv.count(1)>0:
            return inv.index(1)
        else:
            return inv.index(-1) + 4
        
    ###################################
    ## Deriving quadratic modules
    ###################################


    def __add__( self, B):
        r"""
        Return the orthogonal sum of quadratic modules $A + B$,
        where $A$ is this quadratic module.

        INPUT
            B -- quadratic module

        EXAMPLES NONE
##             sage: A = FiniteQuadraticModule([11,33]);
##             sage: B = A + A; B

        """
        return FiniteQuadraticModule_ambient( self.relations().block_sum( B.relations()), \
                            self.gram().block_sum( B.gram()), \
                            False)


    def __mul__( self, _n):
        r"""
        Return the $n$ fold orthogonal sum of this quadratic module..

        EXAMPLES NONE
        """
        n = int(_n)
        if n != _n:
            raise TypeError, "Argument n (= %s) must be an integer."%n
        if n < 0:
            raise ValueError, "Argument n (= %s) must be nonnegative."%n
        if 0 == n:
            return FiniteQuadraticModule()
        if n > 0:
            # TODO: Understand why
            # 1) return sum( self for j in range( n))
            #    does not work, though it works for FiniteQuadraticModuleElements
            #    Explanation for TODO above:
            #      LF: it seems that sum works like tmp=int(0) (with a real int, not Integer),
            #      and then aggregate the sum in tmp
            #      that means the first addition is 0 + quadmodule_object,
            #      which was undefined until now ( implemented __radd__) 
            #     _ For elements there must be some coercion (through inheritance?) or
            #      an inherited addition with ints
            
            # 2) 3*A does not work, but 3*e does work for elements e.
            #      LF: thanks to _r_action 3*A works now, the elements seem to have
            #      an inherited _r_action()

            # old implementation without using sum
            #A = self
            #for i in range(1, n): 
            #    A = A + self
            #return A
            
            return sum( self for j in range( n))
            # sum works now, but depends on an existing __radd__ implementation


    def __radd__(self, thing_on_the_left):
        r"""
        TODO: what is this here?
        Implements 0 + self = self.

        Nothing more. This addition seems to be needed in the sum inside the
        implementation of for example 3*FiniteQuadraticModule().

        EXAMPLES NONE
        """
        
        #print "in __radd__ with a", type(thing_on_the_left), thing_on_the_left
        if (thing_on_the_left == 0):
            return self # 0 + self should be self, right?
        else:
            return ValueError, "Argument n on the left (= %s) must be 0."%n
            # what is for example 1 + FiniteQuadraticModule() ?


    # neither _rmul_ nor __rmul__ work for 3*A
    def _r_action(self, n): 
        r"""
        TODO: whaT is this ?
        Return the $n$ fold orthogonal sum of self.

        This method is used for an expression like 3*A, where A is \emph{on the right}.
        It calls self.__mul__.

        EXAMPLES:
            ::
            sage: A=FiniteQuadraticModule();
            sage: 3*A == A*3
            True
        """
        
        # HINT:
        # !less /usr/local/sage/devel/sage/sage/structure/element.pyx:
        #    __mul__ uses  return coercion_model.bin_op_c(left, right, mul)
        #    with coercion_model = sage.structure.coerce.CoercionModel_cache_maps()
        # then coercion_model??, look for bin_op_c(, then  if op is mul, ....
       
        if type(n) is Integer:
            return self.__mul__(n)
        else:
            raise TypeError, "Argument n (= %s) must be an integer."%n

        
    def __cmp__( self, other):
        r"""
        Return 1 if other is a quadratic module having the same generator names,
        satisfying the same relations and having the same Gram matrix as this module.

        EXAMPLES NONE

        TODO: compare names
        """
        # compare two quadmodules via their relations and Gram-Matrix
        if type(other) is type(self): 
            if (self.__R == other.__R) and (self.gram() == other.gram()):
                return 0
        return -1
        #Why is 0 returned? in the explanation ist says return 1

    def twist( self, s):
        r"""
        If self is the quadratic module $A = (M,Q)$, return the twisted module $A^s = (M,s*G)$.

        INPUT
            s -- an integer

        OUTPUT
            quadratic module
        
        EXAMPLES
            sage: A = FiniteQuadraticModule( '11^-1'); A
            Finite quadratic module in 1 generators:
             gens: e
             form: 10/11*x^2
            sage: B = A^-1; B                           
            Finite quadratic module in 1 generators:
             gens: e
             form: 1/11*x^2
            sage: C = B^11; C                           
            Finite quadratic module in 1 generators:
             gens: e
             form: 0
            sage: D = FiniteQuadraticModule( '4^-2.5^2'); D
            Finite quadratic module in 4 generators:
             gens: e0, e1, e2, e3
             form: 1/4*x0^2 + 1/4*x0*x1 + 1/4*x1^2 + 1/5*x2^2 + 1/5*x3^2
            sage: E = D^2; E
            Finite quadratic module in 4 generators:
             gens: e0, e1, e2, e3
             form: 1/2*x0^2 + 1/2*x0*x1 + 1/2*x1^2 + 2/5*x2^2 + 2/5*x3^2
            sage: E.is_nondegenerate ()
            False
        """
        a = Integer(s)
        if a != s:
            raise TypeError, "Argument a (= %s) must be an integer."%a
        return FiniteQuadraticModule_ambient( self.relations(), a*self.gram())


    def orthogonal_basis( self, p = None):
        r"""
        Return an orthogonal system of generators for the
        underlying group of this quadratic module, if $p$ is None,
        respectively for the $p$-Sylow subgroup if $p$ is a prime.

        NOTES
            See FiniteQuadraticModule_subgroup.orthogonal_basis()
            for detailed explanation.
            
        EXAMPLES
            sage: A.<a,b,c,d,e,f,g,h,j> = FiniteQuadraticModule( '11^-7.2^-2')
            sage: A.orthogonal_basis (11)
            [2*a, 2*b, c, d, e, f, g]
            sage: A.orthogonal_basis (2) 
            [j, h]

            sage: R.<X>= ZZ['X']
            sage: K.<x> = NumberField( X^10 + X^9 - X^7  - X^6 - X^5 - X^4  - X^3 + X + 1)
            sage: L = FiniteQuadraticModule( (1-x)/1001); L

            Finite quadratic module in 10 generators:
             gens: e0, e1, e2, e3, e4, e5, e6, e7, e8, e9
             form: 1/91*x0^2 + 997/1001*x0*x1 + 1000/1001*x1^2 + 999/1001*x0*x2 + 2/1001*x1*x2 + 998/1001*x2^2 + 2/1001*x0*x3 + 995/1001*x1*x3 + 999/1001*x3^2 + 995/1001*x0*x4 + 997/1001*x2*x4 + 10/1001*x3*x4 + 1000/1001*x4^2 + 997/1001*x1*x5 + 10/1001*x2*x5 + 999/1001*x3*x5 + 993/1001*x4*x5 + 997/1001*x5^2 + 997/1001*x0*x6 + 10/1001*x1*x6 + 999/1001*x2*x6 + 993/1001*x3*x6 + 993/1001*x4*x6 + 12/1001*x5*x6 + 993/1001*x6^2 + 10/1001*x0*x7 + 999/1001*x1*x7 + 993/1001*x2*x7 + 993/1001*x3*x7 + 12/1001*x4*x7 + 985/1001*x5*x7 + 8/1001*x6*x7 + 1/1001*x7^2 + 999/1001*x0*x8 + 993/1001*x1*x8 + 993/1001*x2*x8 + 12/1001*x3*x8 + 985/1001*x4*x8 + 8/1001*x5*x8 + 2/1001*x6*x8 + 981/1001*x7*x8 + 1/1001*x8^2 + 993/1001*x0*x9 + 993/1001*x1*x9 + 12/1001*x2*x9 + 985/1001*x3*x9 + 8/1001*x4*x9 + 2/1001*x5*x9 + 981/1001*x6*x9 + 2/1001*x7*x9 + 989/1001*x8*x9 + 4/1001*x9^2
            sage: og_b = L.orthogonal_basis(); og_b long time
            [77*e0,
             77*e0 + 462*e9,
             77*e0 + 77*e8 + 693*e9,
             77*e0 + 693*e7 + 385*e8 + 231*e9,
             77*e0 + 693*e5 + 154*e7 + 308*e8 + 77*e9,
             77*e0 + 693*e5 + 616*e6 + 231*e7 + 462*e8 + 77*e9,
             77*e0 + 308*e4 + 462*e5 + 539*e6 + 616*e7 + 77*e8 + 462*e9,
             77*e0 + 308*e3 + 154*e4 + 154*e5 + 924*e6 + 770*e7 + 462*e8 + 308*e9,
             77*e0 + 770*e2 + 770*e3 + 231*e4 + 77*e5 + 693*e6 + 924*e7 + 77*e8 + 77*e9,
             77*e0 + 77*e1 + 231*e2 + 308*e3 + 539*e4 + 847*e5 + 231*e6 + 539*e7 + 847*e8 + 385*e9,
             91*e1,
             91*e0 + 455*e9,
             91*e0 + 819*e8 + 637*e9,
             91*e0 + 819*e7 + 455*e8 + 546*e9,
             91*e0 + 273*e6 + 637*e7 + 182*e8 + 455*e9,
             91*e0 + 364*e5 + 364*e6 + 273*e7 + 455*e8 + 455*e9,
             91*e0 + 364*e4 + 91*e5 + 364*e6 + 910*e8 + 455*e9,
             91*e0 + 637*e3 + 182*e5 + 364*e6 + 728*e7 + 728*e8 + 182*e9,
             91*e0 + 91*e2 + 455*e3 + 910*e4 + 728*e5 + 91*e6 + 455*e7 + 455*e8 + 819*e9,
             91*e0 + 455*e1 + 455*e3 + 637*e4 + 364*e5 + 273*e6 + 455*e7 + 728*e8 + 819*e9,
             143*e0,
             143*e1 + 429*e9,
             143*e0 + 715*e8 + 715*e9,
             143*e0 + 858*e7 + 143*e8 + 429*e9,
             143*e0 + 858*e4 + 286*e7 + 572*e8 + 715*e9,
             143*e0 + 858*e4 + 858*e6 + 572*e7 + 429*e8 + 429*e9,
             143*e0 + 429*e3 + 858*e4 + 572*e6 + 143*e7 + 572*e8 + 858*e9,
             143*e0 + 429*e3 + 858*e4 + 143*e5 + 858*e6 + 572*e7 + 572*e8,
             143*e0 + 858*e2 + 429*e3 + 858*e4 + 858*e5 + 429*e6 + 286*e7 + 286*e9,
             143*e0 + 143*e1 + 286*e2 + 143*e3 + 572*e5 + 715*e6 + 143*e7 + 858*e8 + 143*e9]
         """
        if not (self.is_nondegenerate()):
            raise ValueError
        if p is None:
            U = self.subgroup( self.gens())
        elif is_prime(p):
            U = self.subgroup( p)
        else:
            raise TypeError
        return U.orthogonal_basis()


    def jordan_decomposition( self):
        r"""
        """
        try:
            return self.__jd
        except AttributeError:
            self.__jd = JordanDecomposition( self)
        return self.__jd

    
    def spawn( self, gens, names = None):
        r"""
        Spawn the subgroup generated by the elements of the list
        gens equipped with the quadratic form induced by this module as finite
        quadratic module.

        EXAMPLES NONE
        """
        return self.subgroup( gens).as_ambient( names)
        

    def quotient( self, U):
        r"""
        Return the quotient module $self/U$ for the isotropic subgroup
        $U$ of self. If $U$ is not isotropic an excepion is thrown.

        INPUT
            U -- a subgroup of self
        
        OUTPUT
            quadratic module
          
        EXAMPLES NONE
##             sage: A = FiniteQuadraticModule([11,33]);
##             sage: A2=A.quotient(list(A.isotropic_subgroups())[0]); A2
##             Finite quadratic module ([33, 11], 1/33*x0^2 + 1/11*x0*x1 + 1/11*x1^2) with generators (e0, e1)

        NOTES
            Let $U^\sharp = K\ZZ^n/M\ZZ^n$ the dual of the subgroup $U =
            H\ZZ^n/M\ZZ^n$ of $M$. The quotient module
            $(U^\sharp/U, x + U \mapsto Q(x) + \ZZ)$
            is then isomorphic to $(\ZZ^n/K^{-1}H\ZZ^n, G[Kx])$.

        """
        if not isinstance(U, FiniteQuadraticModule_subgroup) or U.ambience() is not self or not U.is_isotropic():
            raise ValueError, "%s: not an isotropic subgroup" %U
        V = U.dual()
        K = matrix( V)
        return FiniteQuadraticModule( K**(-1)*matrix(U), K.transpose()*self.__J*K)


    def __div__( self, U):
        r"""
        Return the quotient of $A/U$.

        EAMPLES NONE
        """
        return self.quotient( U)

    
    def __pow__( self, s):
        r"""
        Return the twist $A^s$.

        EXAMPLES NONE
        """
        return self.twist( s)
    

    def anisotropic_kernel( self):
        r"""
        Return the anisotropic quotient of this qudaratic module,
        i.e. if this module is $A$ then return $A/U$, where $U$
        is a maximal isotropic subgroup.

        OUTPUT
            (A/U, f, g), where $U$ is a maximal isotropic subgroup,
            and, where $f:(U^#,Q) \rightarrow A$ and $g:(U^#,Q) \rightarrow A/U$
            ($Q$ denotes the quadratic form of $A$) are the natural morohisms of quadratic modules.
            
        EXAMPLES NONE
        
        TODO:
        Just find a maximal isotropic subgroup
        and return the quotient.
        """
        raise NotImplementedError


    ###################################
    ## Deriving subgroups
    ###################################

    
    def subgroup( self, arg = []):
        r"""
        Return a subgroup of the underlying abelian group $U$ of this quadratic module.
        Return the subgroup of $U$ generated by the elements in arg if arg is a list or tuple.
        Return the $p$-Sylow subgroup if $arg$ is a prime $p$.
        
        INPUT
           arg -- a list of elements of this quadratic module or a prime number

        EXAMPLES
            sage: A.<a,b,c,d,e,f,g> = FiniteQuadraticModule( '11^-3.2_2^4')
            sage: A2 = A.subgroup (2); A2                                     
            < g, f, e, d >
            sage: A3 = A.subgroup (3); A3
            < 0 >
            sage: A11 = A.subgroup (11); A11                                  
            < 2*a, 2*b, 2*c >
            sage: A11.order()
            1331
            sage: A2.order() 
            16
        """
        if isinstance( arg, (list, tuple)):
            if [] == list(arg):
                arg = [self(0)]
            return FiniteQuadraticModule_subgroup( list(arg))
        p = Integer(arg)
        if is_prime(p):
            U = FiniteQuadraticModule_subgroup( list( self.gens()))
            U = U.split(p)[0] if 0 == U.order()%p else self.subgroup([self(0)])
            return U
        raise ValueError
    

    def kernel( self):
        r"""
        Return the dual subgroup of the underlying group of this module,
        i.e. return $\{y \in A : B(y,x) = 0 \text{ for all } x \in A  \}$,
        for this module $(A,Q)$.

        EXAMPLES
            sage: A.<a,b> = FiniteQuadraticModule( [3,3], [1/3,1/3,1/3]); A
            Finite quadratic module in 2 generators:
             gens: a, b
             form: 1/3*x0^2 + 1/3*x0*x1 + 1/3*x1^2
            sage: U = A.kernel(); U
            < a + b >
            sage: B = A.quotient(U); B
            Finite quadratic module in 2 generators:
             gens: e0, e1
             form: 1/3*x0^2 + 1/3*x0*x1 + 1/3*x1^2
            sage: e0,e1 = B.gens()
            sage: e0
            2*e1
            sage: B.jordan_decomposition().genus_symbol()
            '3^-1'
        """
        return self.dual_group( self.subgroup(self.gens()))


    def dual_group( self, U):
        r"""
        Return the dual subgroup
        $U^\sharp = \{y \in A : B(y,x) = 0 \text{ for all } x \in U  \}$
        of the subgroup $U$ of $self = (A,Q)$

        INPUT
            U -- a subgroup of this quadratic module
          
        EXAMPLES NONE

        NOTES
            If  the  dual  group  (w.r.t. the fundamental system) is  given
            as $K\ZZ^r/E\ZZ^n$ then the
            columns of $K$ form a basis for the integral solutions  of
            $2H^tJx \in \ZZ^n$. We solve this  by the trick of augmenting
            $2H^tJx$ by the unit matrix and solving the  corresonding
            system of linear equations over $\ZZ$
        """
        H = matrix( U)
        X = 2*H.transpose()*self.__J
        n = len(self.elementary_divisors())
        Y = X.augment( MatrixSpace(QQ,n).identity_matrix())
        K0 = matrix(ZZ, Y.transpose().integer_kernel().matrix().transpose())
        K = K0.matrix_from_rows( range( n ))        
        l= [ FiniteQuadraticModuleElement(self, x.list() , can_coords=False ) for x in K.columns()  ]
        return self.subgroup(l)


    def kernel_subgroup(self,c):
        r"""
        Return the subgroup D_c={ x in D | cx=0}
        
        """
        if not c in ZZ:
            raise ValueError("c has to be an integer.")
        if gcd(c,self.order())==1:
            return self.subgroup([])
        l=[]
        for x in self:
            y = c*x
            if y==self(0):
                l.append(x)
        return self.subgroup(l)

    def power_subgroup(self,c):
        r"""
        Compute the subgroup D^c={c*x | x in D}
        
        """
        l=[]
        for x in self:
            y = c*x
            if y not in l:
                l.append(y)
        return self.subgroup(l)

    def power_subset_star(self,c):
        r"""    
        Compute the subset D^c*={x in D | cQ(y)+(x,y)=0, for all y in D_c}
        Using D^c* = x_c + D^c
        """
        xc = self.xc(c)
        Dc = self.power_subgroup(c)
        res=[]
        if xc==self._zero:
            return list(Dc)
        for x in Dc:
            res.append(x+xc)
        return res
        
    
    def xc(self,c):
        r"""
        Compute all non-zero values of the element x_c in the group D

        INPUT:

        - 'c'~- integer 

        OUTPUT:

        - 'x_c' element of self such that D^{c*} = x_c + D^{c} 
        
        """
        
        if is_odd(c):
            return self._zero
        k = valuation(c,2)
        return self._xc(k)
        
    def _xc(self,k):
        r"""
        Compute $x_c such that D^{c*} = x_c + D^{c} for c s.t. 2^k || c$
        """
        if self._xcs=={}:
            self._compute_all_xcs()
        if self._xcs.has_key(k):
            return self._xcs[k]
        return self._zero
            
    def  _compute_all_xcs(self):
        r"""
        Computes all non-zero values of the element x_c in the group D
        OUPUT: dictionary k => x_c  where 2^k || c
        """
        J=self.jordan_decomposition()
        res=dict()
        res[0 ]=0 
        for c in J:
            xc=0 
            p,k,r,d = c[1 ][:4 ]
            t = None if 4  == len(c[1 ]) else c[1 ][4 ]
            if(p<>2  or t==None): 
                continue
            q=2**k # = 2^n
            JC=J.constituent(q)
            CL=JC[0 ]
            # print "CL(",q,")=",JC[0]
            HOM=JC[1 ]
            # print "t=",t
            # We have an odd component
            for y in JC[0 ].orthogonal_basis():
                # print "basis = ",y
                z=JC[1 ](y)
                # print "basis = ",z
                xc=xc+(2 **(k-1 ))*z
            res[k]=xc
        self._xcs = res
        
    
    ###################################
    ## Predicates
    ###################################


    def is_multiplicative( self):
        r"""
        Return False since finite quadratic modules are modules.
        
        EXAMPLES
            sage: var('x')
            x
            sage: K.<a> = NumberField( x^3-x+1)
            sage: A = FiniteQuadraticModule(1/(a+11))
            sage: jd = A.jordan_decomposition()
            sage: jd.genus_symbol()
            '1319'
            sage: A.char_invariant(1)
            (-zeta8^2, 1/sqrt(1319))
            sage: A.is_multiplicative()
            False
        """
        return False

    
    def is_nondegenerate( self):
        r"""
        Return True or False accordingly if this module is
        non degenerate or not.
        NOTE: Is a trivial module non-degenerate (according to def)?
        EXAMPLES
            sage: N = FiniteQuadraticModule(); N

            Finite quadratic module in 1 generators:
             gens: 0
             form: 0
            sage: N.is_nondegenerate()
            True
        """
        if self.kernel().order() == 1:
            return True
        else:
            return False
        #return True if 1 == self.kernel().order() else False

    def non_trivial(self):
        r"""
        Check if self is trivial.
        """
        return self.order>1
        
        
    def is_isomorphic( self, A):
        r"""
        Return True or False accordingly as this quadratic module
        is isomorphic to $A$ or not.

        EXAMPLES
            sage: A = FiniteQuadraticModule( '2_2^4')
            sage: B = FiniteQuadraticModule( '2_6^-4')
            sage: A.is_isomorphic(B)
            True

        TODO
            Extend this function so to include also degenerate modules.

            Maybe wo do not need to check all divisors?
        """
        if False == self.is_nondegenerate() or False == A.is_nondegenerate():
            raise TypeError, 'the quadratic modules to compare must be non degenerate'
        if self.elementary_divisors() != A.elementary_divisors():
            return False
        divs = self.level().divisors()
        for t in divs:
            if self.char_invariant(t) != A.char_invariant(t):
                return False
        return True


    def is_witt_equivalent( self, A):
        r"""
        Return True or False accordingly as this quadratic module
        is Witt equivalent to $A$ or not.

        INPUT
            A -- quadratic module

        EXAMPLES NONE

        TODO
            Extend this function so to include also degenerate modules.       
        """
        if False == self.is_nondegenerate() or False == A.is_nondegenerate():
            raise TypeError, 'the quadratic modules to compare must be non degenerate'
        if self.tau_invariant() == A.tau_invariant():
            a = self.witt_invariants()
            b = A.witt_invariants()
            if a == b:
                return True
        return False


    ###################################
    ## Deriving other structures
    ###################################


    def as_discriminant_module( self):
        r"""
        Return a half-integral matrix $F$ such that
        this quadratic module is isomorphic to the
        discrimnant module
        $$D_F = (\ZZ^n/2F\ZZ^n, x + 2F\ZZ^n \mapsto \frac 14 F^{-1}[x] + \ZZ).$$

        EXAMPLES NONE

        TODO: This will be fun !!! (Look up Wall if his poof is effective ...)

        NOTE
            If $D_F$ and $D_G$ are isomorphic then there exist even unimodular matrices $U$ and $V$ such that
            $F+U$ and $G+V$ are equivalent (viewed as quadratic forms) over $\Z$ (see [Sko]). 
        """
        pass
    

    def orthogonal_group( self):
        r"""
        Returns the orthogonal group of this
        quadratic module.

        EXAMPLES NONE

        TODO
            Nice topic for a master thesis.
        """
        pass


    ###################################
    ## Iterators
    ###################################


    def __iter__( self):
        r"""
        Return a generator over the elements of self.

        EXAMPLES NONE return ( x for x in self if self.Q(x) == 0 )
        """
        return( self(x, can_coords = False) for x in xmrange( self.elementary_divisors()) ) 


    def values( self):
        r"""
        If this is $(M,Q)$, return the values of $Q(x)$ ($x \in M$) as a dictionary d.

        OUTPUT
            dictionary -- the mapping Q(x) --> the number of elements x with the same value Q(x)

        EXAMPLES NONE
##             sage: A=FiniteQuadraticModule([1,3])
##             sage: A.values()[7/12]
##             2

        TODO
            Replace the code by theoretical formulas
            using the Jordan decomposition.
            DONE: See the values function in the class JordanDecomposition  
        """
        valueDict = {}
        
        for x in self:
            v= self.Q( x )
            if valueDict.has_key( v ):
                valueDict[v] +=1
            else:
                valueDict[v] = 1
                
        return valueDict
    

    def subgroups( self, d = None  ):
        r"""
        Return a list of all subgroups of $M$ of order $d$, where $M$
        is the underlying group of self, or of all subgroups if d is not set.

        INPUT
            d -- integer

        OUTPUT
            generator for a list of FiniteQuadraticModule_subgroup of order d

        EXAMPLES
            sage: A = FiniteQuadraticModule([1,3]); A      
            Finite quadratic module in 2 generators:
             gens: e0, e1
             form: 1/4*x0^2 + 1/12*x1^2
            sage: list(A.subgroups())             
            [< e1, e0 >,
             < e1 >,
             < e0 + e1 >,
             < 2*e1, e0 >,
             < 2*e1 >,
             < 3*e1, e0 >,
             < 3*e1 >,
             < e0 + 3*e1 >,
             < e0 >,
             < 0 >]
             sage: B.<a> = FiniteQuadraticModule( '25^-1'); B        
             Finite quadratic module in 1 generators:
              gens: a
              form: 2/25*x^2
             sage: I = [U for U in B.subgroups() if U.is_isotropic()]; I
             [< 5*a >, < 0 >]

        NOTES
            Subgroups are  internally represented by lower triangular
            matrices in Hermite normal form dividing $M$.

            Any   subgroup  $U$   of  a finite  abelian group $\ZZ^n/R\ZZ^n$   is  of   the  form
            $N\ZZ^n/R\ZZ^n$,  where  $N$  is  a regular  integral  square
            matrix of  size $n$ such  that $N$ left divides $M$,  (i.e. such
            that  $N^{-1}M$  is  an   integer  matrix).  The  coset  $N
            GL(n,\ZZ)$ is  uniquely determined by $U$.   Recall that any
            such  coset contains  exactly one lower triangular matrix
            $H = (h_[ij})$  in Hermite  normal form  (i.e.  $h_{ii}>0$ and
            $0\le h_{ij}$ < h_{ii}$ for $j < i$).

            Accordingly, this function sets up an iterator over all
            matrices in lower Hermite normal form left dividing the diagonal
            matrix whose diagonal entries are the elementary divisors of
            the underlying abelian group of this module
            (and whose determinants equal $self.order()/d$).

        TODO
            Find a more effective implementation.

            Introduce optional arguments which allow to iterate in addition effectively
            over all subgroups contained in or containig a certain subgroup, being isotropic etc.

            One can use short cuts using e.g. that $N$ defines
            an isotropic subgroups if and only if $N^tJN$ is half integral (where $J$ is the Gram matrix
            w.r.t the fundamental generators of this module.
        """
        elementary_divisors = self.elementary_divisors()
        N = len( elementary_divisors)

        Mat = ZZ_N_times_N = MatrixSpace(ZZ, N )

        def __enumerate_echelon_forms():
            """
            Return an iterator over all matrices in HNF
            left dividing self.__E.
            """
            # If e1, e_2, ...  denote the elemetary divisors of self,
            # we define a string like
            # ( [ [d_0,0], [n_10,d_1], ...]
            #     for d_0 in divisors(e1)
            #     for d_1 in divisors(e2)
            #     for n_10 in range(d_1), ... )
            # and evaluate it to obtain our generator.
            genString = '['
            forStringN = ''
            forStringD = ''

            for r in range(N):
                genString += ' ['
                for c in range(N):
                    if c < r:
                        v= 'n_'+str(r)+str(c)
                        genString+= v+','
                        forStringN+= 'for '+v+' in '+'xrange(d_'+str(r)+') '
                    elif c==r:
                        v = 'd_'+str(r)
                        genString+= v+','
                        forStringD+= 'for '+v+' in '+'divisors('+str(elementary_divisors[r])+') '
                    else:
                        genString+= '0,'
    
                genString = genString[:-1]+ '] ,'
            genString = genString[:-1] + ' ] '
            
            genExpression='( ' + genString + forStringD + forStringN +') '
            #print genExpression
            #print "evaluating:", genExpression
            return eval( genExpression )

        for h in __enumerate_echelon_forms():
            h1 = Mat(h)
            if FiniteQuadraticModule_subgroup._divides( h1, self.__E):
                f= FiniteQuadraticModule_subgroup( [FiniteQuadraticModuleElement( self, list(x), can_coords = False) for x in h1.transpose()])
                if d:
                    if f.order() == d:
                        yield f
                else:
                    # d == None means we return every subgroup
                    yield f
        
    
    ###################################
    ## Auxiliary functions
    ###################################


    @staticmethod
    def _reduce( r):
        r"""
        Return the fractional part of $x$.

        EXAMPLES
        sage: FiniteQuadraticModule_ambient._reduce( 297/100)
        97/100
        """
        return r - r.floor()
    

    @staticmethod
    def _reduce_mat( A):
        r"""
        Return the fractional part of the symmetric matrix $A$.

        EXAMPLES
            sage: F = matrix(3,3,[1,1/2,3/2,1/2,2,1/9,3/2,1/9,1]); F
            [  1 1/2 3/2]
            [1/2   2 1/9]
            [3/2 1/9   1]
            sage: FiniteQuadraticModule_ambient._reduce_mat(F)      
            [  0   0   0]
            [  0   0 1/9]
            [  0 1/9   0]
        """
        B = matrix(QQ, A.nrows(), A.ncols())
        for i in range(A.nrows()):
            for j in range(A.ncols()):
                if i == j:
                    B[i,j] = FiniteQuadraticModule_ambient._reduce( A[i,j])
                else:
                    B[i,j] = FiniteQuadraticModule_ambient._reduce( 2*A[i,j])/2
        return B


    @staticmethod
    def _rdc( R, x):
        r"""
        Returns the $y \equiv x \bmod R\,ZZ^n$ in the fundamental
        mesh $\{R\zeta : 0 \le \zeta_i < 1\}$.
    
        INPUT
            x --- an integral vector of length n
            R --- a regular nxn matrix in lower Hermite normal form

        NOTE
            It is absolutely necessary that $R$ comes in lower Hermite
            normal form.

        EXAMPLES NONE
        """
        y=[0]*R.nrows()
        k=[0]*R.nrows()
        k[0],y[0] = divmod( Integer( x[0]), Integer( R[0,0]))
        for i in range(1,R.nrows()):
            k[i],y[i] = divmod( Integer( x[i] - sum(R[i,j]*k[j] for j in range(i))), Integer( R[i,i]))
        return y


    def _f2c( self, x):
        r"""
        Transform coordinates w.r.t. to the internal fundamental system to the coordinates w.r.t. the generators.

        EXAMPLES NONE
        """
        v = self.__F2C*vector(ZZ,x)
        return list( self._rdc( self.__R, v))


    def _c2f( self, x):
        r"""
        Transform coordinates w.r.t. the generators to coordinates w.r.t. the internal fundamental system.

        EXAMPLES NONE
        """
        v = self.__C2F*vector(ZZ,x)
        return list( self._rdc( self.__E, v))


    def Q( self, x):
        r"""
        Return the value $Q(x)$ (as rational reduced mod $\ZZ$).

        INPUT
            x -- an FiniteQuadraticModuleElement of self (e.g. x = self.0*17 )

        OUTPUT
            rational number -- the value of the quadratic form on x
            
        EXAMPLES NONE
        """
        c = vector(x.list())
        return self._reduce( c.dot_product( self.__J * c))

    def B( self, x, y):
        r"""
        Return the value $B(x,y) = Q(x+y)-Q(x)-Q(y)$ (as rational reduced mod $\ZZ$).

        INPUT
            x, y -- FiniteQuadraticModuleElements of self

        OUTPUT
            rational number -- the value of the bilinear form on x and y
        

        EXAMPLES NONE
        """
        c = vector( x.list()); d = vector( y.list())
        return self._reduce( 2 * c.dot_product( self.__J * d))


    # TODO: Adapt Shuichi's Jordan decomposition to implement this
    @staticmethod
    def _diagonalize( G, n):
        r"""
        Diagonalizes the matrix $G$ over the localisation $Z_(n)$.
        
        INPUT
        G --- a matrix with entries in $Z$
        n --- an integer
        
        OUTPUT
        A matrix $H$ and a matrix $T$ in $GL(r,Z_(n))$
        such that $H = T^tGT$ is in {\em Jordan decomposition form}.

        NOTES
        Here {\em $H$ is in Jordan decomposition form} means the following:

        o $H$ is a block sum of matrices $B_j$ of size 1 or 2
        o For each prime power $q=p^l$ dividing $n$, one has
          - $H \bmod q$ is diagonal,
          - the sequence $gcd(q,H[i,i])$ is increasing,
          - for $i > 1$ one has $H[i,i] \equiv p^k \bmod q$ for some $k$
            unless $gcd(q, H[i-1,i-1]) < gcd(q, H[i,i])$,
        o if $q=2^l$ is the exact 2-power dividing $n$, then
          - $B_j$ is scalar or
            $B_j \equiv p^k [2,1;1,2] \bmod q$
            or $B_j \equiv p^k [0,1;1,0] \bmod q$ for some $k$.
          (- maybe later also a sign walk and oddity fusion normalisation)

        o An implementation could follow:
        [Sko 1] Nils-Peter Skoruppa, Reduction mod $\ell$ of Theta Series of Level $\ell^n$,
                arXiv:0807.4694
        """
        # matrices over $Z/nZ$: matrix( IntegerModRing(n), r, [...])
        # see also: http://www.sagemath.org/doc/html/ref/module-sage.rings.polynomial-quotient-ring-element.html
        pass
    

    ###################################
    ## Misc
    ###################################


    def random_element(self, bound=None):
        """
        Return a random element of this group.

        EXAMPLES NONE
        """
        L= [ randrange(0, ed ) for ed in self.__elementary_divisors ]
        return FiniteQuadraticModuleElement( self, L )

    
    def cayley_graph(self):
        """
        Returns the cayley graph for this finite group, as a SAGE
        DiGraph object. To plot the graph with different colors

        EXAMPLES
            sage: A.<a,b> = FiniteQuadraticModule( matrix( QQ, 2, [2,1,1,6])); A
            Finite quadratic module in 2 generators:
             gens: 5*b, b
             form: 3/11*x0^2 + 10/11*x0*x1 + 1/11*x1^2
            sage: D = A.cayley_graph (); D                                     
            Digraph on 11 vertices
            sage: g = D.plot(color_by_label=True, edge_labels=True)              

        TODO
            Make the following work:
            D.show3d(color_by_label=True, edge_size=0.01, edge_size2=0.02, vertex_size=0.03)
            
            Adjust by options so that images is less cluttered
        
        NOTE
            Copied from sage.groups.group.FiniteGroup.cayley_graph().
        """
        #from sage.graphs.graph import DiGraph
        arrows = {}
        for x in self:
            arrows[x] = {}
            for g in self.gens():
                xg = x+g
                if not xg == x:
                    arrows[x][xg] = g
        return DiGraph(arrows, implementation='networkx')


    def _is_valid_homomorphism_(self, codomain, im_gens):
        r"""
        Return True if \code{im_gens} defines a valid homomorphism
        from self to codomain; otherwise return False.

        EXAMPLES NONE

        NOTE
            If $A = \ZZ^n/R$ and $B = \ZZ^m/S$, then \code{im_gens}
            defines a valid homomorphism if $S^-1MS$ is an integral
            matrix, where $M$ is the matrix whose colums are the coordinates
            of the elements of \code{im_gens} w.r.t. the can. system.
        """
        if not isinstance( im_gens, (tuple, list)):
            x = Sequence( [im_gens])
        x = Sequence( im_gens)
        if not x.universe() is codomain:
            raise TypeError, 'im_gens (=%s) must belong to %s' %( im_gens, codomain) 
        m = matrix([ x[i].c_list() for i in range(len(im_gens))]).transpose()
        return FiniteQuadraticModule_subgroup._divides( codomain.relations(), m *self.relations())


    def _Hom_(self, B, cat = None):
        r"""
        Return the set of morphism from this quadratic module to $B$.

        EXAMPLES
            sage: A = FiniteQuadraticModule( matrix( QQ, 2, [2,1,1,2]))
            sage: B = 2*A
            sage: S = A._Hom_(B)
            Set of Homomorphisms from Finite quadratic module in 2 generators:
            gens: e1, e1
            form: 1/3*x0^2 + 2/3*x0*x1 + 1/3*x1^2 to Finite quadratic module in 4 generators:
            gens: e1, e1, e3, e3
            form: 1/3*x0^2 + 2/3*x0*x1 + 1/3*x1^2 + 1/3*x2^2 + 2/3*x2*x3 + 1/3*x3^2
        """
        if not (cat is None or (cat is B.category() and cat is self.category())):
            raise NotImplementedError
        # if not isinstance( B, FiniteQuadraticModule_ambient):
        if not hasattr(B,'_is_FiniteQuadraticModule_ambient'):
            raise TypeError, "B (=%s) must be finte quadratic module."%B
        return FiniteQuadraticModuleHomset(self, B)

    
    def hom(self, x):
        r"""
        Return the homomorphism from this module to the parent module of the
        elements in the list which maps the $i$-th generator of this module
        to the element \code{x[i]}.

        INPUT
            x -- a list of $n$ elements of a quadratic module, where $n$ is the number
                 of generators of this quadratic module.

        EXAMPLES NONE
        """
        v = Sequence(x)
        B = v.universe()
        #if not isinstance( B, FiniteQuadraticModule_ambient):
        if not hasattr(B,'_is_FiniteQuadraticModule_ambient'):
            raise TypeError, "B (=%s) must have universe a FiniteQuadraticModule."%B
        return self.Hom(B)(x)



###################################
## MORPHISMS
###################################
    

from sage.groups.group_homset import GroupHomset_generic
from sage.categories.homset import HomsetWithBase
from sage.categories.commutative_additive_groups import CommutativeAdditiveGroups
from sage.categories.morphism import Morphism

class FiniteQuadraticModuleHomset (GroupHomset_generic):
    r"""
    Implements the set of morphisms of a quadratic module into another.
    
    EXAMPLES NONE
    """
    def __init__( self, A, B):
        r"""
        INPUT
            A, B -- finite quadratic modules

        EXAMPLES NONE
        """
        HomsetWithBase.__init__(self, A, B, CommutativeAdditiveGroups(), base = A.base_ring())

    
    def __call__(self, im_gens, check=True):
        """
        EXAMPLES NONE
        """
        try:
            return FiniteQuadraticModuleHomomorphism_im_gens( self, im_gens, check = check)
        except (NotImplementedError, ValueError), err:
            print err
            raise TypeError, "images (=%s) do not define a valid homomorphism"%im_gens



class FiniteQuadraticModuleHomomorphism_im_gens (Morphism):
    r"""
    Implements elements of the set of morphisms between two quadratic modules.
    
    EXAMPLES
        sage: A = FiniteQuadraticModule( matrix( QQ, 2, [2,1,1,2])); B = 2*A; S=A._Hom_(B); u,v = A.gens(); a,b,c,d = B.gens();
        sage: f = S([a,b]); f                             
        Homomorphism : Finite quadratic module in 2 generators:
         gens: e1, e1
         form: 1/3*x0^2 + 2/3*x0*x1 + 1/3*x1^2 --> Finite quadratic module in 4 generators:
         gens: e1, e1, e3, e3
         form: 1/3*x0^2 + 2/3*x0*x1 + 1/3*x1^2 + 1/3*x2^2 + 2/3*x2*x3 + 1/3*x3^2
        sage: f(u),f(v),f(2*v),f(0)                                                                               
        (e1, e1, 2*e1, 0)
    """
    
    def __init__( self, homset, im_gens, check = True):
        r"""
        INPUT
            homset  -- a set of modphisms between two quadratic modules  
            im_gens -- a list of elements of the codomain.
            
        EXAMPLES NONE
        """
        Morphism.__init__( self, homset) # sets the parent
        if not isinstance(im_gens, Sequence_generic):
            if not isinstance(im_gens, (tuple, list)):
                im_gens = [im_gens]
            #print im_gens[0].parent() is homset.codomain() 
            im_gens = Sequence( im_gens, homset.codomain())
        if check:
            if len(im_gens) != homset.domain().ngens():
                raise ValueError, "number of images must equal number of generators"
            t = homset.domain()._is_valid_homomorphism_( homset.codomain(), im_gens)
            if not t:
                raise ValueError, "relations do not all (canonically) map to 0 under map determined by images of generators."
        self.__im_gens = im_gens
        # For effeciency, we compute the images of the fundamental generators of the domain
        n = len( im_gens)
        self.__c_im_gens = []
        for x in homset.domain().fgens():
            cos = x.c_list()
            y = sum( im_gens[i]*cos[i] for i in  range( n))
            self.__c_im_gens.append( y)
        
        
    def kernel(self):
        r"""
        Return the kernel of this morphism.

        EXAMPLES NONE
        """
        pass


    def image(self, J):
        r"""
        Return the image of this morphism.

        EXAMPLES NONE
        """
        pass

    
    def _repr_(self):
        r"""
        EXAMPLES NONE
        """
        return "Homomorphism : %s --> %s"%(self.domain(),self.codomain())


    def _latex_(self):
        r"""
        EXAMPLES NONE
        """
        return "%s \\rightarrow{} %s"%(latex(self.domain()), latex(self.codomain()))


    def __call__( self, x):
        r"""
        EXAMPLES NONE
        """
        if not x in self.domain():
            raise TypeError, 'x (=%s) must be in %s' %(x,self.domain())
        n = len(self.__c_im_gens)
        cos = x.list()
        return sum( self.__c_im_gens[i]*cos[i] for i in range(n))



###################################
## CONVENIENCE FUNCTION
###################################


def _A( q, s = 1, **args):
    r"""
    Return the quadratic module $A_q^s$ as defined in [Sko].
    
    EXAMPLES
        sage: A = _A(3); A      
        Finite quadratic module in 1 generators:
         gens: e
         form: 1/3*x^2
        sage: B = _A(5,-2); B   
        Finite quadratic module in 1 generators:
         gens: e
         form: 3/5*x^2
        sage: C.<a> = _A(2^5); C
        Finite quadratic module in 1 generators:
         gens: a
         form: 1/64*x^2
        sage: a.order()
        32
    """
    q = Integer(q)
    s = Integer(s)
    if q > 1 and q.is_prime_power() and 1 == q.gcd(s):
        if is_odd(q):
            return FiniteQuadraticModule( [q], [s/q], **args)
        else:
            return FiniteQuadraticModule( [q], [s/(2*q)], **args)
    raise ValueError, 'q (=%s) must be prime power and s (=%s) relatively prime to q' %(q,s)


def _B( q, **args):
    r"""
    Return the quadratic module $C_q$ as defined in [Sko].
    
    EXAMPLES
        sage: B.<a,b> = _B(2^3); B
        Finite quadratic module in 2 generators:
         gens: a, b
         form: 1/8*x0^2 + 1/8*x0*x1 + 1/8*x1^2
        sage: (a+b).order()       
        8
    """
    q = Integer(q)
    if is_even(q) and q.is_prime_power():
        return FiniteQuadraticModule( [q,q], matrix( QQ, 2, [1/q, 1/(2*q), 1/(2*q), 1/q]), **args)
    raise ValueError, 'q = (%s) must be q power of 2'%q


def _C( q, **args):
    r"""
    Return the quadratic module $C_q$ as defined in [Sko].
    
    EXAMPLES
        sage: C.<a,b> = _C(2); C
        Finite quadratic module in 2 generators:
         gens: a, b
         form: 1/2*x0*x1
        sage: C.exponent()
        2
    """
    q = Integer(q)
    if is_even(q) and q.is_prime_power():
        return FiniteQuadraticModule( [q,q], matrix( QQ, 2, [0, 1/(2*q), 1/(2*q), 0]), **args)
    raise ValueError, 'q = (%s) must be q power of 2'%q


def _FiniteQuadraticModule_from_string( S, **args ):
    r"""
    Return the quadratic module described by the string S.
       
    INPUT
        S -- a string representing Jordan constituents of a finite quadratic modules

    NOTES
        The strings which will be accepted have the form
        $$
        'a^{\pm k}.b^{\pm l}.c^{\pm m}. \dots',
        $$
        where $a$, $b$, $c$, \dots are prime powers, and where $k$, $l$, etc.
        are positive integers (if an exponent $\pm k$ equals 1 it can be ommitted).
        If the $a$, $b$, \dots are powers of $2$ we admit also subscripts $t$, i.e. symbols
        of the form $a_t^{\pm k}$, where $0\le t < 8$ is an integer.

        The dot corresponds to the direct sum of quadratic modules, and the symbols $a^{\pm k}$, \dots
        have the following meaning:

        For a $2$-power $a$, the symbol $a^{+k}$, indicates the $k/2$-fold direct sum of the module $B = (\ZZ^2/a\ZZ^2, xy/a)$,
        whereas the symbol $a^{-k}$ denotes the module $(\ZZ^2/a\ZZ^2, (x^2+xy+y^2)/a)$ plus the $k/2-1$-fold sum of $(\ZZ^2/a\ZZ^2, xy/a)$.
        
        A symbol $a^{\pm k}$, for an odd prime power $a$, indicates the quadratic module
        $A_a^e+(k-1)A_a$, where $e$ is an integer such that the Legendre symbol $2^k e$ over $p$ equals $\pm 1$.

        A symbold $a_t^{\pm k}$, for a $2$-power $a$, indicates the quadratic module
        $A_a^{c_1}+\cdots + A_a^{c_k}$, where the $c_i$ are odd integers such that
        $D := c_1 \cdots c_k$ is a quadratic residue or non-residue modulo $8$ according to
        the sign $\pm$, and where $c_1 + \cdots + c_k \equiv t \bmod 8$. Here, for even $a$, we
        use $A_a = (\ZZ/a\ZZ, x^2/2a)$.

        Note that, for a symol $2^{\pm k}$, the $k$ must be even.
        Furthermore, a solution $(c_1,\dots,c_k)$ of the equations $\sum c_i \equiv t \bmod 8$ and 
        legendre symbol of 8 over $\prod c_i$ equal to $\pm 1$ exists if and only if
        $t \equiv k \bmod 2$, legendre symbol of $8$ over $t$ equal to $\pm 1$ for $k=1$,
        if $t\equiv 0 \bmod 8$ then $\pm 1 = +1$ and if $t\equiv 4 \bmod 8$ then \pm 1 = -1$
        for $k=2$. If any of these conditions is not fullfilled an error is raised.

    EXAMPLES
        sage: A.<a,b,c,d> =_FiniteQuadraticModule_from_string ('3^-1.3.5^2'); A
        Finite quadratic module in 4 generators:
         gens: a, b, c, d
         form: 2/3*x0^2 + 1/3*x1^2 + 1/5*x2^2 + 1/5*x3^2
        sage: A =_FiniteQuadraticModule_from_string ('8^+6'); A
        Finite quadratic module in 6 generators:
         gens: e0, e1, e2, e3, e4, e5
         form: 1/8*x0*x1 + 1/8*x2*x3 + 1/8*x4*x5
        sage: A.elementary_divisors ()
        (8, 8, 8, 8, 8, 8)
        sage: A =_FiniteQuadraticModule_from_string ('8_1^+3'); A
        Finite quadratic module in 3 generators:
         gens: e0, e1, e2
         form: 1/16*x0^2 + 1/16*x1^2 + 15/16*x2^2
        sage: A.elementary_divisors ()                           
        (8, 8, 8)
        sage: D.<a,b,c,d,e> = _FiniteQuadraticModule_from_string ('8_1^3.4^-2'); D
        Finite quadratic module in 5 generators:
         gens: a, b, c, d, e
         form: 1/16*x0^2 + 1/16*x1^2 + 15/16*x2^2 + 1/4*x3^2 + 1/4*x3*x4 + 1/4*x4^2
        sage: D.level(), D.exponent(), D.order(), D.elementary_divisors ()
        (16, 8, 8192, (8, 8, 8, 4, 4))
        sage: E.<a,b,c,d,e,f,g> = _FiniteQuadraticModule_from_string ('8_1^3.4^-2.3^-1.11^-1'); E
        Finite quadratic module in 7 generators:
         gens: a, b, c, d, e, f, g
         form: 1/16*x0^2 + 1/16*x1^2 + 15/16*x2^2 + 1/4*x3^2 + 1/4*x3*x4 + 1/4*x4^2 + 1/3*x5^2 + 1/11*x6^2
        sage: E.elementary_divisors ()
        (264, 8, 8, 4, 4)

    TECHNICAL NOTES
        The accepted strings can be described in BNF as follows:
        
        \begin{verbatim}
        <S>            ::= <symbol_list>
        <symbol_list>  ::= <symbol_list> "." <symbol> | <symbol>
        <symbol>       ::= <p-power> | <p-power>"^"<exponent> |
                           <2-power> "_" type | <2-power> "_" <type> "^" <exponent>
        <p-power>      ::= number
        <2-power>      ::= number
        <type>         ::= number
        <exponent>     ::= number | "+"number | "-"number
        \end{verbatim}

        Of course, we impose  the additional requirements that
        number is a positive integer, and number and type satisfy the above requierements.
    """
                           
    S= S.replace(' ','') # filter out spaces 
    List= S.split('.')
    
    ElementList = []
    for item in List:
        L1 = item.split("^")
        if len(L1) > 2: # more than one ^ in item
            raise ValueError
        elif len(L1) == 2:
            k = Integer(L1[1])
        else:
            k = 1
        L1= L1[0].split("_")
        a = Integer(L1[0])
        if len(L1) > 2: # more than one _ in item
            raise ValueError
        elif len(L1) == 2:
            if Integer(L1[1]) in range(8):
                t = Integer(L1[1])
            else:
                raise ValueError, "Type given, which ist not in 0..7: %s"%(L1[1] )
        else:
            t = None
        if not (k != 0 and a != 1 and a.is_prime_power()
                and ( None == t or (is_even(a) and t%2 == k%2))
                and ( not (None == t and is_even(a)) or 0 == k%2)
                ):
            raise ValueError,"{0} is not a valid signature!".format(S)
        c = None
        if is_odd(a):
            c = [1]*abs(k)
            p =  a.factor()[0][0]
            s = kronecker(2,p)**k
            if s*k < 0:
                c[0] = -1 if 3 == p%4 else primitive_root(p)
        if is_even(a) and t != None:
            if 1 == abs(k):
                if k == kronecker(t,2):
                    c = [t]
                else:
                    raise ValueError
            if abs(k) > 1:
                CP= eval( "CartesianProduct(" + "[1,3,5,7]," *(abs(k)-1) + ")" )
                # TODO: find better algorithm
                e = 1 if k > 0 else -1
                for x in CP: 
                    s = sum(x)%8
                    if kronecker( prod(x)*(t-s),2) == e:
                        x.append(t-s)
                        c = x
                        break
                if not c:
                    raise ValueError
        entry = {'a':a, 'k':k, 't':t, 'c':c}  
        ElementList.append( entry )

    names = args.pop('names', None)
    # TODO: Once the 0-module is cached replace the next 6 lines by: A = FiniteQuadraticModule()
    sym = ElementList[0]
    q = sym['a']; t = sym['t']; k = sym['k']
    if is_odd(q) or t != None:
        A = sum( _A(q,s,**args) for s in sym['c'])
    if is_even(q) and None == t:
        A = _C(q, **args)*(k//2) if k > 0 else _B(q, **args)
        if (-k)//2 > 1:
            A += _C(q, **args)*((-k)//2 - 1)
    for sym in ElementList[1:]:
        q = sym['a']; t = sym['t']; k = sym['k']
        if is_odd(q) or t != None:
            A += sum( _A(q,s,**args) for s in sym['c'])
        if is_even(q) and None == t:
            A += _C(q, **args)*(k//2) if k > 0 else _B(q, **args)
            if (-k)//2 > 1:
                A += _C(q, **args)*((-k)//2 - 1)
    A = FiniteQuadraticModule_ambient( A.relations(), A.gram(), names = names, **args)
    return A



def FiniteQuadraticModule( arg0=None, arg1=None, **args):
    r"""
    Create an instance of the class FiniteQuadraticModule_ambient.

    INPUT
        Supported formats:

        N.  FiniteQuadraticModule():
                the trivial quadratic module

        S.  FiniteQuadraticModule( string):
                the quadratic module $(L^#/L, B(x,x)/2)$, where $(L,B)$
                is a $\Z_p$-lattice encoded by the string as described
                in Conway-Sloane, p.???. TODO: look up ???

        L.  FiniteQuadraticModule( list):
                discriminant module constructed from the diagonal matrix
                with $2*x$ and $x$ running through list on its diagonal.
        
        M.  FiniteQuadraticModule( matrix):
                discriminant   module   constructed   from  a   regular
                symmetric even integral matrix.

        F.  FiniteQuadraticModule( number_field_element):
                For a nonzero $\omega$ in a numberfield $K$,
                the quadratic module $(\ZZ_K/A, x+A \mapsto tr( \omega x^2) + \ZZ)$,
                where $A$ is determined by
                $\omega D = B/A$ with relatively prime ideals $A$, $B$,
                and with $D$ denoting the different of $K$.
    
        LL. FiniteQuadraticModule( list_of_orders, list_of_coeffs):
                for a list of orders $[e_i]$  of size $n$ and a list of
                coeficients $[a_{ij}]$, the quadratic module
                $(\ZZ/e_1\times\cdots\times\ZZ/e_n,class(x)\mapsto\sum_{i\le j} a_{ij} x_i x_j)$.
        
        LM. FiniteQuadraticModule( list_of_orders, Gram_matrix):
                for  a  list  of  orders  $[e_i]$ of  size  $n$  and  a
                symmetric matric $G$, the quadratic module
                $(\ZZ/e_1 \times \cdots \times \ZZ/e_n, class(x) \mapsto G[x] + \ZZ)$.

        ML. FiniteQuadraticModule( matrix, list_of_coeffs):
                for a matrix $R$ of  size $n$ and a list of coefficients
                $[a_{ij}]$, the quadratic module
                $(\ZZ^n/R\ZZ^n, x+R\ZZ^n \mapsto \sum_{i\le j} a_{ij} x_i x_j)$.

        MM. FiniteQuadraticModule( matrix, Gram_matrix):
                for  a  matrix $R$  and  a  symmetric  matric $G$,  the
                quadratic module $(\ZZ^n/R\ZZ^n, x+R\ZZ^n \mapsto G[x] + \ZZ)$.


    EXAMPLES
        sage: N.<n> = FiniteQuadraticModule(); N                               
        Finite quadratic module in 1 generators:
         gens: 0
         form: 0
        sage: n.order()
        1

        sage: S.<x,y,z> = FiniteQuadraticModule( '7^-1.3.2_3^-1'); S
        Finite quadratic module in 3 generators:
         gens: x, y, z
         form: 6/7*x0^2 + 1/3*x1^2 + 3/4*x2^2

        sage: L.<w> = FiniteQuadraticModule( [13]); L          
        Finite quadratic module in 1 generators:
         gens: w
         form: 1/52*x^2

        sage: E8 = matrix( ZZ, 8, [4,-2,0,0,0,0,0,1,-2,2,-1,0,0,0,0,0,0,-1,2,-1,0,0,0,0,0,0,-1,2,-1,0,0,0,0,0,0,-1,2,-1,0,0,0,0,0,0,-1,2,-1,0,0,0,0,0,0,-1,2,0,1,0,0,0,0,0,0,2]); E8
        [ 4 -2  0  0  0  0  0  1]
        [-2  2 -1  0  0  0  0  0]
        [ 0 -1  2 -1  0  0  0  0]
        [ 0  0 -1  2 -1  0  0  0]
        [ 0  0  0 -1  2 -1  0  0]
        [ 0  0  0  0 -1  2 -1  0]
        [ 0  0  0  0  0 -1  2  0]
        [ 1  0  0  0  0  0  0  2]
        sage: M.<a,b,c,d,e,f,g,h> = FiniteQuadraticModule( 3*F); M
        Finite quadratic module in 8 generators:
         gens: a, b, c, d, e, f, g, h
         form: 1/3*x0^2 + 2/3*x0*x2 + 2/3*x1*x2 + 1/3*x0*x3 + 1/3*x1*x3 + 1/3*x3^2 + 2/3*x0*x5 + 2/3*x1*x5 + 1/3*x3*x5 + 2/3*x4*x5 + 1/3*x0*x6 + 1/3*x1*x6 + 2/3*x3*x6 + 1/3*x4*x6 + 1/3*x6^2 + 2/3*x0*x7 + 2/3*x2*x7 + 1/3*x3*x7 + 2/3*x5*x7 + 1/3*x6*x7 + 2/3*x7^2

        sage: X = QQ['X'].0                          
        sage: K.<x> = NumberField(X^4-8*X^3+1); K    
        Number Field in x with defining polynomial X^4 - 8*X^3 + 1
        sage: F.<a,b,c,d> = FiniteQuadraticModule((x^2-4)/7); F
        Finite quadratic module in 4 generators:
         gens: a, b, c, d
         form: 6/7*x0^2 + 1/7*x0*x1 + 5/7*x1*x2 + 5/7*x0*x3 + 6/7*x2*x3 + 3/7*x3^2

        sage: LL = FiniteQuadraticModule([3,4,30],[1/3,0,1/3,1/8,5/2,7/60]); LL
        Finite quadratic module in 3 generators:
         gens: e0, e1, e2
         form: 1/3*x0^2 + 1/8*x1^2 + 1/3*x0*x2 + 1/2*x1*x2 + 7/60*x2^2
        sage: LL.elementary_divisors ()                                        
        (60, 6)

        sage:  LL2.<u,v> = FiniteQuadraticModule( [5,5], [3/5,1/5,4/5]); LL2
        Finite quadratic module in 2 generators:
         gens: u, v
         form: 3/5*x0^2 + 1/5*x0*x1 + 4/5*x1^2
        sage: LL2.is_nondegenerate ()
        True

        sage: G = matrix(3,3,[1,1/2,3/2,1/2,2,1/9,3/2,1/9,1]); G
        [  1 1/2 3/2]
        [1/2   2 1/9]
        [3/2 1/9   1]
        sage: LM = FiniteQuadraticModule([4,9,18],G); LM        
        Finite quadratic module in 3 generators:
         gens: e0, e1, e2
         form: 2/9*x1*x2
        sage: LM.is_nondegenerate ()                            
        False

        sage: M = matrix( 2, [4,1,1,6]); M                               
        [4 1]
        [1 6]
        sage: ML.<s,t> = FiniteQuadraticModule( M, [3/23,-1/23,2/23]); ML
        Finite quadratic module in 2 generators:
         gens: 17*t, t
         form: 3/23*x0^2 + 22/23*x0*x1 + 2/23*x1^2
         
        sage: E = matrix( 2, [8,3,3,10]); E                       
        [ 8  3]
        [ 3 10]
        sage: MM.<x,y> = FiniteQuadraticModule( E, 1/2 * E^-1); MM
        Finite quadratic module in 2 generators:
         gens: 44*y, y
         form: 5/71*x0^2 + 68/71*x0*x1 + 4/71*x1^2
    """
    if arg0 is None:

        #N. FiniteQuadraticModule():
        if not 'check' in args:
            args['check'] = False
        return FiniteQuadraticModule_ambient( matrix(1,[1]), matrix(1,[0]), **args)
    elif hasattr(arg0,"_is_FiniteQuadraticModule_ambient"):
        return copy(arg0)

    if arg1 is None:

        if isinstance( arg0, str):
            #S FiniteQuadraticModule( string)
            if not 'check' in args:
                args['check'] = False 
            return _FiniteQuadraticModule_from_string( arg0, **args )

        elif isinstance(arg0, list):
            #L. FiniteQuadraticModule( list_of_orders):
            M = matrix( ZZ, len(arg0), len(arg0), \
                        dict([((i,i),2*arg0[i]) for i in range(len(arg0))]))
            G= QQ(1)/QQ(2) * M**(-1) 
        elif isinstance(arg0,(int,Integer)):
            M = matrix(ZZ,1,1,[arg0])
            G= QQ(1)/QQ(2) * M**(-1) 
            
        elif hasattr(arg0, '_matrix_'):
            #M. FiniteQuadraticModule( matrix):
            M = matrix( ZZ, arg0)     
            G = QQ(1)/QQ(2) * M**(-1)

        elif isinstance( arg0,NumberFieldElement):
            #F. FiniteQuadraticModule( number_field_element):
            if arg0.is_zero():
                raise ValueError, "%s: must be nonzero" %arg0    
            K = arg0.parent()
            d = K.different() 
            n = K.degree()
            l = K.integral_basis()        
            # Find G:
            G = matrix(QQ,n,n)
            for i in range(n):
               for j in range(n):
                 G[i,j]=(arg0*l[j]*l[i]).trace()

            # Compute the denominator ideal of omega*different:
            p = arg0*d
            s = p.factor()         
            A=K.ideal([1])
            for i in range(len(s)):
               s_factor=s[i]
               if s_factor[1] < 0:
                   A=A*s_factor[0]**(-s_factor[1])
                 
            # Compute M as the product of two matrices:                 
            L=matrix(QQ,n,n)
            for j in range(n):
                    for i in range(n):        
                      L[j,i]=A.integral_basis()[i].list()[j]
            E=matrix(QQ,n,n)
            for j in range(n):
                   for i in range(n):
                      E[j,i]=l[i].list()[j]
            M=E**(-1)*L      
        else:
            raise ValueError,"Can not construct finite quadratic module from {0}".format(arg0)
    else:

        if isinstance(arg0, list):
            M = matrix( ZZ, len(arg0), len(arg0), dict([((i,i),arg0[i]) for i in range(len(arg0))]))
        elif hasattr(arg0, '_matrix_'):
            M = matrix( ZZ, arg0);
        else:
            raise TypeError, "%s: should be None, a matrix or a list" %arg0           
       
        if isinstance(arg1, list):
            #LL./ML. FiniteQuadraticModule( list_of_orders/matrix, list_of_coeffs):
            n = M.nrows()
            G = matrix(QQ,n,n)
            i = j = 0
            for g in arg1:
                if i == j:
                    G[i,j] = g - floor(g);
                else:
                    G[i,j] = G[j,i] = QQ(g - floor(g))/QQ(2);
                j += 1
                if n == j:
                    i += 1; j = i
        elif hasattr(arg1, '_matrix_'):
            #LM./.MM FiniteQuadraticModule( list_of_orders/matrix, Gram matrix):
            G = matrix(QQ, arg1);
        else:
            raise TypeError, "%s: should be None, a matrix or a list" %arg1
    return FiniteQuadraticModule_ambient( M, G, **args)

# comments reviewed up to here

###################################
## CLASS QUAD_MODULE_ELEMENT 
###################################


class FiniteQuadraticModuleElement(AdditiveGroupElement):
    r"""
    Describes an element of a quadratic module.

    EXAMPLES NONE
##         sage: p = FiniteQuadraticModule([3,3])
##         sage: g0,g1 = p.gens()
##         sage: x = g0 + g1*5; x
##         e0 + 5*e1
##         sage: -x
##         5*e0 + e1
##         sage: x*1001 + g1
##         5*e0 + 2*e1
##         sage: p.Q(x)
##         1/6

    NOTES
        Code partly grabbed from sage.structure.element.AbelianGroupElement.
    """

    def __init__( self, A, x, can_coords = False):
        r"""
        Create the element of the FiniteQuadraticModule_ambient A whose coordinates
        with respect to the generators of $A$ (resp. fundamental
        generators if can_ccords = False)
        are given by the list x; create the zero element if $x=0$.

        INPUT
            A -- quadratic module
            x -- list or 0

        OUTPUT
            an element of the quadratic module A
        
        EXAMPLES NONE
##             sage: q = FiniteQuadraticModule( [2,4]);
##             sage: x = FiniteQuadraticModuleElement( q, [1,1])
##             sage: x
##             e0 + e1
        """
        AdditiveGroupElement.__init__( self, A)
        self.__repr = None
        ed = A.elementary_divisors()
        n = len(ed)
        if isinstance(x, (int, Integer)) and 0 == x:
            self.__intl_rep = [ 0 for i in range(n) ]
        elif isinstance(x, list):
            y = A._c2f( x) if can_coords == True else x
            self.__intl_rep = [ y[i]%ed[i] for i in range(n) ]
        else:
            raise TypeError, "Argument x (= %s) is of wrong type."%x


    ###################################
    ## Introduce myself ...
    ###################################


    def _latex_( self):
        r"""
        EXAMPLES NONE
        """
        s = ""
        A = self.parent()
        x = A.variable_names()
        n = len( A.variable_names())
        v = A._f2c( self.list())
        for i in range(n):
            if v[i] == 0:
                continue
            elif v[i] == 1:
                if len(s) > 0: s += " + "
                s += "%s"%x[i]
            else:
                if len(s) > 0: s += " + "
                s += "%s \cdot %s"%(latex(v[i]),x[i])
        if len(s) == 0: s = "0"
        return s

    
    def _repr_( self):
        r"""
        EXAMPLES NONE
        """
        s = ""
        A = self.parent()
        x = A.variable_names()
        n = len( A.variable_names())
        v = A._f2c( self.list())
        for i in range(n):
            if v[i] == 0:
                continue
            elif v[i] == 1:
                if len(s) > 0: s += " + "
                s += "%s"%x[i]
            else:
                if len(s) > 0: s += " + "
                s += "%s*%s"%(v[i],x[i])
        if len(s) == 0: s = "0"
        return s


    ###################################
    ## Providing struct. defining items
    ###################################


    def list( self):
        r"""
        Return the cordinates of self w.r.t. the fundamental
        generators of self.parent() as a list.

        EXAMPLES NONE
        """
        return self.__intl_rep

    def c_list( self):
        r"""
        Return the cordinates of self w.r.t. the fundamental
        generators of self.parent() as a list.

        EXAMPLES NONE
        """
        return self.parent()._f2c( self.__intl_rep)

    def _vector_( self):
        r"""
        Return the cordinates of self w.r.t. the fundamental
        generators of self.parent() as a vector.

        EXAMPLES NONE
        """
        return vector( self.list())


    ###################################
    ## Operations
    ###################################

    
    def _add_( self, y):
        r"""
        EXAMPLES NONE
        """
        # Same as _mul_ in FreeAbelianMonoidElement except that the
        # exponents get reduced mod the invariant.
        
        invs = self.parent().elementary_divisors()
        n = len( invs)
        z = FiniteQuadraticModuleElement( self.parent(), 0)
        xelt = self.__intl_rep
        yelt = y.__intl_rep
        zelt = [ xelt[i]+yelt[i] for i in range(len(xelt)) ]
        if len(invs) >= n:
            L =  []
            for i in range(len(xelt)):
                if invs[i]!=0:
                    L.append(zelt[i]%invs[i])
                if invs[i]==0:
                    L.append(zelt[i])
            z.__intl_rep = L
        if len(invs) < n:
            L1 =  []
            for i in range(len(invs)):
                if invs[i]!=0:
                    L1.append(zelt[i]%invs[i])
                if invs[i]==0:
                    L1.append(zelt[i])
            L2 =  [ zelt[i] for i in range(len(invs),len(xelt)) ]
            z.__intl_rep = L1+L2
        return z
            
    #TODO use l_action, r_action and _mule_ for the scalar product
    def __mul__( self, _n):
        r"""
        requires that len(invs) = n
        EXAMPLES NONE
        """
        n = int(_n)
        if n != _n:
            raise TypeError, "Argument n (= %s) must be an integer."%n
        invs = self.parent().elementary_divisors()
        N = len( invs)
        z = FiniteQuadraticModuleElement( self.parent(), 0)
        if n < 0:
            L =[(n*self.__intl_rep[i])%invs[i] for i in range(N)]
            z.__intl_rep = L
            return z
        elif n == 0:
            return z
        elif n == 1:
            return self
        elif n == 2:
            return self + self
        k = n//2
        return self*k + self*(n-k)


    def __neg__( self):
        r"""
        EXAMPLES NONE
        """
        return self.__mul__(-1)


    def __sub__( self, x):
        r"""
        EXAMPLES NONE
        """
        return self._add_( -x)
    

    def __cmp__( self, other,):
        r"""
        EXAMPLES NONE
        """
        if(not isinstance(other,type(self))): return False
        return self.__intl_rep == other.__intl_rep

    def __eq__(self,other):
        r"""
        Test if two FQMElements are equal.
        """
        if not isinstance(other,type(self)): return False
        if not self.parent()==other.parent(): return False
        return self.__intl_rep == other.__intl_rep

    def __ne__(self,other):
        r"""
        Test if two FQMElements are equal.
        """
        return not self.__eq__(other)


    
    ###################################
    ## Associated quantities
    ###################################


    def order( self):
        r"""
        Returns the order of this element.
        
        EXAMPLES
            sage: F.<a,b,c> = FiniteQuadraticModule([2,12,34]); F
            Finite quadratic module in 3 generators:
             gens: a, b, c
             form: 1/8*x0^2 + 1/48*x1^2 + 1/136*x2^2
            sage: x = a - b                                      
            sage: x.order()                                      
            24
        """
        A = self.parent()
        if self == FiniteQuadraticModuleElement( A, 0):
            return Integer(1)
        invs = A.elementary_divisors()
        L = list(self.__intl_rep)
        N = lcm([invs[i]/gcd(invs[i],L[i]) for i in range(len(invs)) if L[i]!=0])
        return N


    def norm( self):
        r"""
        If this element is $a$ and belongs to the module $(M,Q)$ then
        return $Q(a)$.
        
        EXAMPLES NONE
        """
        return self.parent().Q( self)


    def dot( self, b):
        r"""
        If this element is $a$ and belongs a module with associated
        bilinear form $B$ then return $B(a,b)$.
        
        EXAMPLES NONE
        """
        return self.parent().B( self, b)
    


###################################
## CLASS QUAD_MODULE_SUBGROUP
###################################


class FiniteQuadraticModule_subgroup(AbelianGroup):
    r"""
    Descibes a subgroup of the underlying group of a finite quadratic module.

    EXAMPLES NONE
##         sage: p=FiniteQuadraticModule([2,3,10])
##         sage: U = FiniteQuadraticModule_subgroup( [p.0*30])
##         sage: U.is_isotropic()
##         True
##         sage: p1 = U.quotient(); p1
##         Finite quadratic module ([30, 2, 2], 7/30*x0^2 + 1/2*x0*x1 + 1/2*x1^2 + 1/4*x2^2) with generators (e0, e1, e2)
##         sage: V = p1( matrix( ZZ, 3, 2, range(6))); V
##         Subgroup generated by [e0 + e1 + e2] of the Finite quadratic module ([30, 2, 2], 7/30*x0^2 + 1/2*x0*x1 + 1/2*x1^2 + 1/4*x2^2) with generators (e0, e1, e2).
##         sage: W = V.dual(); W
##         Subgroup generated by [15*e0 + e2, e1 + e2] of the Finite quadratic module ([30, 2, 2], 7/30*x0^2 + 1/2*x0*x1 + 1/2*x1^2 + 1/4*x2^2) with generators (e0, e1, e2).
##         sage: V.order(), W.order(), p1.order()
##         (30, 4, 120)
        """

    def __init__( self, gens):
        r"""
        Construct the subgroup generated by the list gens of
        elements of the quadratic module class.

        INPUT
            gens -- nonempty list of elements from the class quadratic module

        EXAMPLES NONE
        
        """
        try:
            x = Sequence( gens)
            ambience = self.__ambient_module = x.universe()
            # Does not work: if not isinstance( ambience, __main__.FiniteQuadraticModule_ambient):
            if not hasattr(ambience,'_is_FiniteQuadraticModule_ambient'):
                raise TypeError
        except TypeError:
            raise TypeError, "%s: must be a list of elements of a quadratic module."%gens[0]
        AbelianGroup.__init__( self)
        # save fun. coordinates of initializing list of gens as columns in the matrix __iMatrix
        self.__iMatrix = matrix( ZZ, [ gens[i].list() for i in range(len(gens))]).transpose()
        # Get lattice generated by the columns of __iMatrix and the relations of the fundamental system.
        self.__lattice = self.__iMatrix.column_module() + diagonal_matrix( ZZ, list(ambience.elementary_divisors())).column_module()
        self.__hnf_gens = [ ambience( list( x), can_coords = False) for x in self.__lattice.matrix()]
        Mat = MatrixSpace( ZZ, len( self.__hnf_gens))
        # TODO: why is this coercion necessary? (SAGE returns rat. matrices for ZZ-lattices)
        self.__hnf_matrix = Mat( self.__lattice.matrix().transpose())
        # throw out 0's, if list becomes empty set to [ambience(0)]
        z = ambience(0); self.__hnf_gens = [ g for g in self.__hnf_gens if g != z ]
        if 0 == len( self.__hnf_gens): self.__hnf_gens = [z]


    ###################################
    ## Iterators
    ###################################


    def __iter__( self):
        r"""
        Return a generator over the elements of self.

        TODO: Smarter implementation(?)
        """
        
        orders = [x.order() for x in self.gens()]
        res = [ sum( self.gens()[i]*x[i] for i in range(len(self.gens()))) for x in xmrange(orders)]
        return (x for x in uniq(res))


    ###################################
    ## Introduce myself
    ###################################


    def _latex_( self):
        r"""
        EXAMPLES NONE
        """
        gens = ', '.join([latex(x) for x in self.gens()])
        return '\\langle %s \\rangle' %gens


    def _repr_( self):
        r"""
        EXAMPLES NONE
        """
        gens = ', '.join([x._repr_() for x in self.gens()])
        return '< %s >' %gens


    ###################################
    ## Providing struct. defining items
    ###################################

    
    def _matrix_( self):
        r"""
        EXAMPLES NONE
        """
        return self.__hnf_matrix


    def ngens( self):
        r"""
        EXAMPLES NONE
        """
        return len( self.__hnf_gens)


    def gen( self, i):
        r"""
        EXAMPLES NONE
        """
        return self.__hnf_gens[i]

    def gens(self):
        r"""
        Return a tuple of generators for self.
        """
        return tuple([ self.gen(i) for i in range(self.ngens())])


    
    def ambience( self):
        r"""
        Return the ambient finite quadratic module.

        EXAMPLES NONE
        """
        return self.__ambient_module


    def _relations( self):
        r"""
        Return the $nxn$-matrix $R$ in lower HNF such that
        $\\Z^n \riightarrow \langle \code{self.ngens()} \rangle$,
        $x \mapsto \code{self.ngens()}\cdot x$ defines an isomorphosm
        of abelian groups.

        EXAMPLES NONE        
        """
        H = matrix( [x.list() for x in self.gens()]).transpose()
        Hp = H.augment( diagonal_matrix( list(self.ambience().elementary_divisors())))
        Rp = matrix(ZZ, Hp.transpose().integer_kernel().matrix().transpose())
        R = Rp.matrix_from_rows( range( self.ngens()))
        return R.transpose().echelon_form().transpose()
    
        
    def as_ambient( self, names = None):
        r"""
        Return a pair $B, f$, where $B$ is a finite quadratic module whose underlying
        group is isomorphic to self and whose quadratic form is
        the one induced by the ambient finite quadratic module $A$,
        and where $f: B \rightarrow A$ is the morphism of finite quadratic modules
        corresponding to the inclusion of self in $A$.

        EXAMPLES
            sage: A = FiniteQuadraticModule( matrix( QQ, 2, [2,1,1,2]))
            sage: B = 2*A                                              
            sage: a,b,c,d = B.gens()                                   
            sage: U = B.subgroup( [b+d])
            sage: C,f = U.as_ambient(); f
            Homomorphism : Finite quadratic module in 1 generators:
             gens: e
             form: 2/3*x^2 --> Finite quadratic module in 4 generators:
             gens: e1, e1, e3, e3
             form: 1/3*x0^2 + 2/3*x0*x1 + 1/3*x1^2 + 1/3*x2^2 + 2/3*x2*x3 + 1/3*x3^2
            sage: f(C.0)                                               
            e1 + e3
        """
        R = self._relations()
        def g(x,y):
            return x.norm() if x == y else x.dot(y)/2
        G = matrix( QQ, self.ngens(), [ g(a,b) for a in self.gens() for b in self.gens()])
        B = FiniteQuadraticModule_ambient( R, G, names = names)
        f = B.hom( self.gens())
        return B, f


    ###################################
    ## Associated quantities
    ###################################

    
    def order( self):
        r"""
        Return the order of this subgroup.
        
        EXAMPLES NONE        

        BUG
        determinant is buggy (workaround: set option 'proof = False'
        """
        return Integer(self.ambience().order()/matrix(self).determinant( proof = False))


    def level( self):
        r"""
        Return the level of this subgroup (viewed as quadratic module w.r.t.
        to the quadratic form inherited from its ambient module).

        EXAMPLES NONE        
        """
        n = self.ngens()
        gens = self.gens()
        v = [ x.norm() for x in gens]
        w = [ gens[i].dot( gens[j]) for i in range(n) for j in range(i+1,n)] 
        return vector( v + w).denominator()


    ###################################
    ## Operations
    ###################################


    def dual( self):
        r"""
        Return the dual subgroup in the ambient module.
        
        EXAMPLES NONE                
        """
        return self.ambience().dual_group( self)


    def __add__( self, other):
        r"""
        Return the sum of this module and the other.
        
        EXAMPLES NONE
        """
        return FiniteQuadraticModule_subgroup( self.gens() + other.gens())


    def cap( self, V):
        r"""
        Return the intersection of this subgroup with the subgroup $V$.

        EXAMPLES
            sage: A.<a,b,c,d> = FiniteQuadraticModule( '3^-4')
            sage: U = A.subgroup( [a+b,c])                    
            sage: V = A.subgroup( [a+b,d])
            sage: W = U.cap(V); W
            < a + b >

            sage: A.<a,b,c,d> = FiniteQuadraticModule( '2_2^-4'); A
            Finite quadratic module in 4 generators:
             gens: a, b, c, d
             form: 1/4*x0^2 + 3/4*x1^2 + 3/4*x2^2 + 3/4*x3^2
            sage: U = A.subgroup( [a,b])
            sage: V = U.dual(); V
            < c, d >
            sage: U.cap(V)              
            < 0 >
        """
        ambience = self.ambience()
        if not ambience is V.ambience():
            raise ValueError
        lat0 = diagonal_matrix( ZZ, list(ambience.elementary_divisors())).column_module()
        lat1 = matrix( self).column_module() + lat0
        lat2 = matrix( V).column_module() + lat0
        lat = lat1.intersection( lat2)
        return ambience.subgroup( [ ambience( list( x), can_coords = False) for x in lat.matrix()])


    def quotient( self):
        r"""
        If this is $U$ and the ambient module $A$ then return $A/U$.
        
        EXAMPLES NONE
        """
        return self.ambience().quotient( self)


    def split( self, n):
        r"""
        Return the splitting $U+V$ of this subgroup
        where the exponent of $U$ divides $n^\infty$ and the exponent of
        $V$ is relatively prime to $n$.

        INPUT
            n -- an integer
            
        NOTE
            $U$ and $V$ are orthogonal to each other.
            If $n$ is a prime then $U$ is the Sylow $p$-subgroup of self.

        EXAMPLES
            sage: A.<a,b,c,d,e,f,g,h,j> = FiniteQuadraticModule( '23^4.2_2^4.3'); A
            Finite quadratic module in 9 generators:
             gens: a, b, c, d, e, f, g, h, j
             form: 1/23*x0^2 + 1/23*x1^2 + 1/23*x2^2 + 1/23*x3^2 + 1/4*x4^2 + 1/4*x5^2 + 1/4*x6^2 + 3/4*x7^2 + 1/3*x8^2
            sage: U = A.subgroup( A.gens()); U
            < a + h + 2*j, b + g, c + f, d + e >
            sage: U2 = U.split(2); U2   
            (< h, g, f, e >, < 2*a + j, 2*b, 2*c, 2*d >)
            sage: U3 = U.split(3); U3
            (< 2*j >, < 3*a + h, b + g, c + f, d + e >)
            sage: U23 = U.split(23); U23
            (< 6*a, 2*b, 2*c, 2*d >, < h + j, g, f, e >)
            sage: V = U2[0] + U3[0] + U23[0]
            sage: U == V
            True
            sage: U is V
            False
        """
        # Let e be the exponent of self, write e=e1e2 with gcd(e1,n)=1, e2 | n^infty,
        # choose x, y such that 1 = e1x+e2y, set u=e1x and v=e2y. If a in A,
        # then a = u*a + v*a is the decomposition of a with respect to self = U + V.
        # In fact, if q dnotes the order of a, let q=q1q2 with gcd(q1,n)=1, q2 | n^infty.
        # Then the order of u*a is q/gcd(q,u) = q/gcd(q,e1x) = q/q1 = q2, and
        # the order of v*a is q/gcd(q,v) = = q/gcd(q,e2y) = q/q2 = q1.
        e = self.level()
        e2 = gcd( e, n); e1 = Integer(e/e2)
        while not 1 == e1.gcd(e2):
            n = n**2; e2 = gcd( e,n); e1 = Integer(e/e2)
        g, x, y = xgcd( e1, e2)
        u = x*e1; v = y*e2
        ul =[]; vl =[]
        for a in self.gens():
            ul.append(u*a); vl.append(v*a)
        return  FiniteQuadraticModule_subgroup(ul), FiniteQuadraticModule_subgroup(vl) 


    ###################################
    ## Predicates
    ###################################


    def is_multiplicative( self):
        r"""
        EXAMPLES NONE        
        """
        return False

    
    def is_isotropic( self):
        r"""
        EXAMPLES NONE
        """
        return 1 == self.level()


    ###################################
    ## Relations
    ###################################
    

    def __lt__( self, other):
        return self.__le( other) and not self == other

    
    def __le__( self, other):
        return self._divides( matrix( other), matrix( self))


    def __eq__( self, other):
        return  matrix( self) == matrix( other)


    def __ne__( self, other):
        return  matrix( self) != matrix( other)
    

    def __gt__( self, other):
        return self.__ge( other) and not self == other


    def __ge__( self, other):
        r"""
        EXAMPLES NONE        
        Test here all of the above
        """
        return self._divides( matrix( self), matrix( other))


    ###################################
    ## Misc
    ###################################


    def orthogonal_basis( self):
        r"""
        Return an orthogonal system for this subgroup
        if this subgroup is nondegenerate
        w.r.t. the scalar product induced from the ambient module.
        Otherwise raise an exception.

        NOTE
            An orthonormal system for a subgroup is a system of pairwise
            orthogonal generators $a_i$ of $p$-order, possibly extended by pairs
            of genertors $b_j,c_j$ which are orthogonal to the $a_i$ and such that
            the subgroups $\langle b_j,c_j \rangle$ are pairwise orthogonal and do no possess
            orthogonal generators.
            
        EXAMPLES:
            ::
            sage: A.<a,b,c,d,e,f,g> = FiniteQuadraticModule( '11^-7')
            sage: U = A.subgroup( [a+b,b+c,c+d,d+e,e+f,f+g]); U
            < a + 10*g, b + g, c + 10*g, d + g, e + 10*g, f + g >
            sage: matrix( len(U.gens()), [ x.dot(y) for x in U.gens() for y in U.gens()])
            [   0 9/11 2/11 9/11 2/11 9/11]
            [9/11 4/11 9/11 2/11 9/11 2/11]
            [2/11 9/11 4/11 9/11 2/11 9/11]
            [9/11 2/11 9/11 4/11 9/11 2/11]
            [2/11 9/11 2/11 9/11 4/11 9/11]
            [9/11 2/11 9/11 2/11 9/11 4/11]
            sage: og_b = U.orthogonal_basis(); og_b
            [b + g,
             b + 9*f + 10*g,
             b + 3*e + f + 10*g,
             b + 7*d + 10*e + f + 10*g,
             b + 5*c + d + 10*e + f + 10*g,
             a + 2*b + 9*c + 2*d + 9*e + 2*f + 9*g]
            sage: matrix( len(og_b), [ x.dot(y) for x in og_b for y in og_b])
            [4/11    0    0    0    0    0]
            [   0 1/11    0    0    0    0]
            [   0    0 2/11    0    0    0]
            [   0    0    0 7/11    0    0]
            [   0    0    0    0 5/11    0]
            [   0    0    0    0    0 2/11]
        """
        if not self.as_ambient()[0].is_nondegenerate():
            raise TypeError
        pl = prime_divisors( self.order())
        og_b = []
        V = self
        while pl != []:
            p = pl.pop()
            if pl != []:
                U,V = V.split(p)
            else:
                U = V
            og_b += U._orthogonal_basis()
        return og_b

    
    def _orthogonal_basis( self):
        r"""
        See FiniteQuadraticModule_subgroup.orthogonal_basis().
        Apply only for nondegenerate $p$-groups.
        Do not use this method directly, you may run in an infinite
        loop for degenerate subgroups. Use orthogonal_basis()
        instead.

        NOTE
            The proof that the algorithm implemented here works is as
            follows (see also [Sko]): Let $U$ be a $p$-subgroup of a
            quadratic module $A$ such that the the scalar product of
            $A$ induces a nondegenerate on on $U$. The value subgroup,
            i.e. the subgroup generated by the values $B(x,y)$ ($x,y$
            in $U$), is (as every subgroup of $\QQQ/\ZZ$) cyclic,
            hence generated by a fixed value $B(x,y)$. We may assume
            that $x$ and $y$ are in $U.gens()$ (since $B(x,y)$ beeing
            a generator is equivalent to the statement that $B(x,y)$
            has the largest denominator among all values).  If $x=y$
            then $U = \langle x \rangle + V$, where $V$ is the dual of
            $\langle x \rangle$ in $U$: in fact, $z - tx$, with an
            integer $t$ such that $B(z,x) = tB(x,x)$, is in $V$ for
            every $z$ in $U$. Assume now that $x != y$ and $B(z,z)$
            never generates the value subgroup for some $z$ in
            $U.gens()$.  Then there are two cases. If $p$ is odd then
            $B(x+y,x+y)$ generates the value subgroup and we can do
            the same argument as before with $x$ replaced by $x+y$.
            However, if $p=2$ then $U = \langle x,y \rangle + V$,
            where $V$ is the orthogonal complement of $\langle x,y
            \rangle$ in $U$. Namely, if $z$ in $U$ then we can find
            integers $t$ and $s$ such that $z - tx -sy$ is in $V$,
            i.e. such that $B(z,x) = t B(x,x) - s B(x,y)$ and $B(z,y)
            = t B(x,y) - s B(y,y)$. Since $U$ is nondegenerate we know
            that the sums here are all direct (since $|X||Y| = |U|$
            for any subgroup $X$ in $U$ with $Y$ denoting its
            dual). But then $V$ is nondegenerate too and we can
            proceed by induuction.
        """
        if 1 == self.order():
            return []
        g = self.gens()
        d = 0
        for x in g:
            e = x.dot(x).denominator()
            if e > d:
                d = e
                og_b = [x]
        for x in g:
            i = list(g).index(x)
            for y in g[i+1:]:
                e = x.dot(y).denominator()
                if e > d:
                    d = e
                    og_b = [x+y] if is_odd(d) else [x,y]
        V = self.cap( self.ambience().subgroup( og_b).dual())
        return og_b + V._orthogonal_basis()


        
    ###################################
    ## Auxiliary functions
    ###################################


    @staticmethod
    def _normal_form( gens):
        r"""
        Assuming that $gens = [x,y]$ and $x$ and $y$ span a type II quadratic module
        return a normalized basis $u$, $v$ for the subgroup generated by $x$ and $y$,
        i.e. generators such that either $x.norm() = x.dot(y) = y.norm()$ or
        $x.norm() = y.norm() = 0$ and $x.dot(y) =1/2^n$.
        """
        M = matrix( [x.norm()])
        pass


    @staticmethod
    def _divides( A, B):
        r"""
        Return  True  or  False  accordingly as  the  rational  matrix
        $A^{-1}*B$ is an integer matrix or not.

        EXAMPLES NONE
        
        """
        ZZ_N_times_N = MatrixSpace(ZZ, A.nrows(), B.ncols())
        return A**(-1)*B in ZZ_N_times_N




###################################
## CLASS JordanDecomposition
###################################


class JordanDecomposition( SageObject):
    r"""
    A container class for the Jordan constituents of a
    finite quadratic module.

    EXAMPLES NONE
    """
    def __init__( self, A):
        r"""
        INPUT
            A -- a finite quadratic module
        """
        self.__A = A
        if not A.is_nondegenerate():
            raise TypeError
        U = A.subgroup( A.gens())
        og_b = U.orthogonal_basis()
        jd = dict()
        ol = []
        primary_comps = uniq( map(lambda x: x.order(), og_b))
        for q in primary_comps:
            basis = tuple( [x for x in og_b if x.order() == q])
            p = q.factor()[0][0]
            n = valuation( q, p)
            r = len( basis)
            def f(x,y):
                return x.norm()*2*q if x == y else x.dot(y)*q
            F = matrix( ZZ, r,r, [ f(x,y) for x in basis for y in basis])
            eps = kronecker( F.det(), p)
            genus = [p, n, r, eps]
            if 2 == p and self.is_type_I(F):
                t = sum(filter(lambda x: is_odd(x), F.diagonal())) % 8
                genus.append( t)
            jd[q] = ( basis, tuple(genus))
            ol.append( (p,n))
        self.__jd = jd
        self.__ol = ol


    def _repr_( self):
        r"""
        EXAMPLES NONE
        """
        return 'Jordan decomposition'


    def _latex_( self):
        r"""
        EXAMPLES NONE
        """
        return 'Jordan decomposition'


    def __iter__( self):
        r"""
        Return the Jordan decomposition as iterator.

        NOTE
            The following is guaranteed. Returned is a list of pairs
            basis, ( prime p,  valuation of p-power n, dimension r, determinant e over p[, oddity o]),
            where $n > 0$, ordered lexicographically by $p$, $n$.

        EXAMPLES NONE
        """
        return ( self.__jd[p**n] for p,n in self.__ol )

        
    def genus_symbol( self, p = None):
        r"""
        Return the genus symbol of the Jordan constituents
        whose exponent is a power of the prime $p$.
        Return the concatenation of all local genus symbols
        if no argument is given.
        
        EXAMPLES:

        We check that the calculation of the genus symbol is correct
        for 2-adic symbols.
            ::
            sage: M = FiniteQuadraticModule('2^-2.2_1^1'); M
            Finite quadratic module in 3 generators:
             gens: e0, e1, e2
             form: 1/2*x0^2 + 1/2*x0*x1 + 1/2*x1^2 + 1/4*x2^2
            sage: M.jordan_decomposition().genus_symbol()
            '2_1^-3'
            sage: N = FiniteQuadraticModule('2_1^-3')
            sage: N.is_isomorphic(M)
            True
            sage: N = FiniteQuadraticModule('2_5^-3')
            sage: N.is_isomorphic(M)
            False
        """
        n = self.__A.order()
        if not p:
            _P = n.prime_divisors()
            _P.sort( reverse = True)
        elif is_prime(p):
            _P = [p] if p.divides(n) else []
        else:
            raise TypeError
        s = ''
        while [] != _P:
            p = _P.pop()
            s +=  self._genus_symbol( p)
            if [] != _P:
                s += '.'
        return s
    
        
    def _genus_symbol( self, p):
        r"""
        Return the genus symbol of the Jordan constituent
        whose exponent is a power of the prime $p$.
        Do not use directly, use genus_symbol() instead.
        
        EXAMPLES NONE
        """
        l = [q for q in self.__jd.keys() if 0 == q%p]
        if [] == l:
            return ''
        l.sort( reverse = True)
        s = ''
        while l != []:
            q = l.pop()
            s += str(q)
            gs = self.__jd[q][1]
            e = gs[2]*gs[3]
            if len(gs) > 4:
                s += '_' + str(gs[4])
            if 1 != e:
                s += '^' + str(e)
            if l != []:
                s += '.'
        return s

        
    def orbit_list(self, p = None, short = False):
        r"""
<<<<<<< HEAD
        Return a dictionary of orbit lists
        for the primes occuring in the jordan decomposition
        
        EXAMPLES NONE
=======
        If this is the Jordan decomposition for $(M,Q)$, return the dictionary of
        dictionaries of orbits corresponding to the p-groups of $M$.
        If a prime p is given only the dictionary of orbits for the p-group is returned. 
        OUTPUT:
            dictionary -- the mapping p --> (dictionary -- the mapping orbit --> the number of elements in this orbit)

        EXAMPLES:
            sage: A = FiniteQuadraticModule('3^-3.25^2')
            sage: J = JordanDecomposition(A)
            sage: J.orbit_list() == \
                  {3: \
                      {(1,): 1, \
                       (3, 1, 0): 8, \
                       (3, 1, 1/3): 6, \
                       (3, 1, 2/3): 12}, \
                   5: {(1,): 1, \
                       (5, 5, 0): 8, \
                       (5, 5, 1/5): 4, \
                       (5, 5, 2/5): 4, \
                       (5, 5, 3/5): 4, \
                       (5, 5, 4/5): 4, \
                       (25, 1, 1, 0, 0): 40, \
                       (25, 1, 1, 1/25, 1/5): 20, \
                       (25, 1, 1, 2/25, 2/5): 20, \
                       (25, 1, 1, 3/25, 3/5): 20, \
                       (25, 1, 1, 4/25, 4/5): 20, \
                       (25, 1, 1, 1/5, 0): 40, \
                       (25, 1, 1, 6/25, 1/5): 20, \
                       (25, 1, 1, 7/25, 2/5): 20, \
                       (25, 1, 1, 8/25, 3/5): 20, \
                       (25, 1, 1, 9/25, 4/5): 20, \
                       (25, 1, 1, 2/5, 0): 40, \
                       (25, 1, 1, 11/25, 1/5): 20, \
                       (25, 1, 1, 12/25, 2/5): 20, \
                       (25, 1, 1, 13/25, 3/5): 20, \
                       (25, 1, 1, 14/25, 4/5): 20, \
                       (25, 1, 1, 3/5, 0): 40, \
                       (25, 1, 1, 16/25, 1/5): 20, \
                       (25, 1, 1, 17/25, 2/5): 20, \
                       (25, 1, 1, 18/25, 3/5): 20, \
                       (25, 1, 1, 19/25, 4/5): 20, \
                       (25, 1, 1, 4/5, 0): 40, \
                       (25, 1, 1, 21/25, 1/5): 20, \
                       (25, 1, 1, 22/25, 2/5): 20, \
                       (25, 1, 1, 23/25, 3/5): 20, \
                       (25, 1, 1, 24/25, 4/5): 20}}
            True
            sage: A = FiniteQuadraticModule('3^-3.27^2')
            sage: J = JordanDecomposition(A)
            sage: J.orbit_list(3) == \
                  {(1,): 1, \
                  (3, 1, 0): 72, \
                  (3, 1, 1/3): 54, \
                  (3, 1, 2/3): 108, \
                  (3, 9, 1/3): 4, \
                  (3, 9, 2/3): 4, \
                  (9, 1, 3, 0, 1/3): 432, \
                  (9, 1, 3, 0, 2/3): 216, \
                  (9, 1, 3, 1/3, 1/3): 288, \
                  (9, 1, 3, 1/3, 2/3): 432, \
                  (9, 1, 3, 2/3, 1/3): 216, \
                  (9, 1, 3, 2/3, 2/3): 288, \
                  (9, 3, 3, 1/9, 1/3): 12, \
                  (9, 3, 3, 2/9, 2/3): 12, \
                  (9, 3, 3, 4/9, 1/3): 12, \
                  (9, 3, 3, 5/9, 2/3): 12, \
                  (9, 3, 3, 7/9, 1/3): 12, \
                  (9, 3, 3, 8/9, 2/3): 12, \
                  (27, 1, 1, 1, 1/27, 1/9, 1/3): 972, \
                  (27, 1, 1, 1, 2/27, 2/9, 2/3): 972, \
                  (27, 1, 1, 1, 4/27, 4/9, 1/3): 972, \
                  (27, 1, 1, 1, 5/27, 5/9, 2/3): 972, \
                  (27, 1, 1, 1, 7/27, 7/9, 1/3): 972, \
                  (27, 1, 1, 1, 8/27, 8/9, 2/3): 972, \
                  (27, 1, 1, 1, 10/27, 1/9, 1/3): 972, \
                  (27, 1, 1, 1, 11/27, 2/9, 2/3): 972, \
                  (27, 1, 1, 1, 13/27, 4/9, 1/3): 972, \
                  (27, 1, 1, 1, 14/27, 5/9, 2/3): 972, \
                  (27, 1, 1, 1, 16/27, 7/9, 1/3): 972, \
                  (27, 1, 1, 1, 17/27, 8/9, 2/3): 972, \
                  (27, 1, 1, 1, 19/27, 1/9, 1/3): 972, \
                  (27, 1, 1, 1, 20/27, 2/9, 2/3): 972, \
                  (27, 1, 1, 1, 22/27, 4/9, 1/3): 972, \
                  (27, 1, 1, 1, 23/27, 5/9, 2/3): 972, \
                  (27, 1, 1, 1, 25/27, 7/9, 1/3): 972, \
                  (27, 1, 1, 1, 26/27, 8/9, 2/3): 972} 
            True
>>>>>>> 685dcb93
        """
        n = self.__A.order()
        if not p:
            _P = n.prime_divisors()
            if 2 in _P:
                _P.remove(2)
            _P.sort( reverse = True)
        elif is_prime(p):
            return self._orbit_list(p, short = short)
        else:
            raise TypeError
        orbit_dict = dict()
        while [] != _P:
            p = _P.pop()
            orbit_dict[p] = self._orbit_list(p, short = short)
        return orbit_dict

        
    def _orbit_list(self, p, short = False):
        r"""
        If this is the Jordan decomposition for $(M,Q)$, return the dictionary of
        orbits corresponding to the p-group of $M$.

        OUTPUT:
            dictionary -- the mapping orbit --> the number of elements in this orbit

        EXAMPLES:
            sage: A = FiniteQuadraticModule('3^-3.27^2')
            sage: J = JordanDecomposition(A)
            sage: J._orbit_list(3) == \
                  {(1,): 1, \
                  (3, 1, 0): 72, \
                  (3, 1, 1/3): 54, \
                  (3, 1, 2/3): 108, \
                  (3, 9, 1/3): 4, \
                  (3, 9, 2/3): 4, \
                  (9, 1, 3, 0, 1/3): 432, \
                  (9, 1, 3, 0, 2/3): 216, \
                  (9, 1, 3, 1/3, 1/3): 288, \
                  (9, 1, 3, 1/3, 2/3): 432, \
                  (9, 1, 3, 2/3, 1/3): 216, \
                  (9, 1, 3, 2/3, 2/3): 288, \
                  (9, 3, 3, 1/9, 1/3): 12, \
                  (9, 3, 3, 2/9, 2/3): 12, \
                  (9, 3, 3, 4/9, 1/3): 12, \
                  (9, 3, 3, 5/9, 2/3): 12, \
                  (9, 3, 3, 7/9, 1/3): 12, \
                  (9, 3, 3, 8/9, 2/3): 12, \
                  (27, 1, 1, 1, 1/27, 1/9, 1/3): 972, \
                  (27, 1, 1, 1, 2/27, 2/9, 2/3): 972, \
                  (27, 1, 1, 1, 4/27, 4/9, 1/3): 972, \
                  (27, 1, 1, 1, 5/27, 5/9, 2/3): 972, \
                  (27, 1, 1, 1, 7/27, 7/9, 1/3): 972, \
                  (27, 1, 1, 1, 8/27, 8/9, 2/3): 972, \
                  (27, 1, 1, 1, 10/27, 1/9, 1/3): 972, \
                  (27, 1, 1, 1, 11/27, 2/9, 2/3): 972, \
                  (27, 1, 1, 1, 13/27, 4/9, 1/3): 972, \
                  (27, 1, 1, 1, 14/27, 5/9, 2/3): 972, \
                  (27, 1, 1, 1, 16/27, 7/9, 1/3): 972, \
                  (27, 1, 1, 1, 17/27, 8/9, 2/3): 972, \
                  (27, 1, 1, 1, 19/27, 1/9, 1/3): 972, \
                  (27, 1, 1, 1, 20/27, 2/9, 2/3): 972, \
                  (27, 1, 1, 1, 22/27, 4/9, 1/3): 972, \
                  (27, 1, 1, 1, 23/27, 5/9, 2/3): 972, \
                  (27, 1, 1, 1, 25/27, 7/9, 1/3): 972, \
                  (27, 1, 1, 1, 26/27, 8/9, 2/3): 972} 
            True
        """
        if not is_prime(p):
            raise TypeError
        ppowers = [q for q in self.__jd.keys() if 0 == q % p]
        ppowers.sort()
        if [] == ppowers:
            return dict()
        orbitdict = {(1,) : 1}

        levelpower = ppowers[len(ppowers)-1]

        def _orbit_length( r, eps, t):

            if is_even(r):
                n = Integer(r/2)
                if t.is_integral():
                    return p**(r-1) + eps * kronecker(-1,p)**n * (p**n - p**(n-1)) -1
                else:
                    return p**(r-1) - eps * kronecker(-1,p)**n * p**(n-1)
            else:
                if t.is_integral():
                    return p**(r-1)-1
                else:
                    n = Integer((r-1)/2)
                    return p**(r-1) + eps * kronecker(-1,p)**n * kronecker(2,p) * kronecker(Integer(p*t),p) * p**n

        def _multiplicitieslist():
            r"""
            Create a dictionary of possible combinations of
            reduced multiplicities
            """
            
            completemultiplicitieslist = dict()
            
            for k in range(0, valuation( levelpower, p)):

                m = p**(k+1)
                idash = len([x for x in ppowers if x < m])
                completemultiplicitieslist[k] = []
                usedrankslist = []

                for j in range(idash, len(ppowers)):
                    usedranks = [0 for x in ppowers]
                    usedranks[j] = 1
                    completemultiplicitieslist[k].append([Integer(ppowers[j]/m)])
                    usedrankslist.append(usedranks)

                for j in range(k-1,-1,-1):

                    for x in range(0,len(completemultiplicitieslist[k])):

                        multiplicities = completemultiplicitieslist[k][x]
                        usedranks = usedrankslist[x]
                        idash = len([xx for xx in ppowers if xx <= p**j])

                        completemultiplicitieslist[k][x] = [multiplicities[0]] + multiplicities

                        for jj in [xx for xx in range(idash, len(ppowers)) if usedranks[xx] < self.__jd[ppowers[xx]][1][2] and ppowers[xx] < p**(j+1)*multiplicities[0]]:

                            newusedranks = usedranks[:]
                            newusedranks[jj] += 1
                            newmultiplicities = [Integer(ppowers[jj] / p**(j+1))] + multiplicities
                            completemultiplicitieslist[k].append(newmultiplicities)
                            usedrankslist.append(newusedranks)

            multiplicitieslist = []
            for k in completemultiplicitieslist.keys():
                multiplicitieslist += sorted(completemultiplicitieslist[k])
        
            return multiplicitieslist

        multiplicitieslist =  _multiplicitieslist()

        multiplicitieslist.reverse()

        tconstant = Integer(2)
        while kronecker(tconstant, p) != -1 and tconstant < p:
            tconstant += 1

        ranks = [self.__jd[x][1][2] for x in ppowers]
        epsilons = [self.__jd[x][1][3] for x in ppowers]
        
        while multiplicitieslist != []:

            multiplicities = multiplicitieslist.pop()
            k = len(multiplicities)-1
            pk = p**k
            m = p*pk

            if multiplicities[0] == multiplicities[k]:

                ordersDv1 = [Integer(x / multiplicities[0]) for x in ppowers if x > multiplicities[0]]
                ranksDv1 = ranks[len(ppowers) - len(ordersDv1):]
                ordersDv1pk = [Integer(x / pk) for x in ordersDv1 if x > pk]
                ranksDv1pk = ranksDv1[len(ordersDv1)-len(ordersDv1pk):]

                if len(ordersDv1pk) != 0 and ordersDv1pk[0] == p:

                    constantfactor = Integer(prod([min(pk, ordersDv1[j])**ranksDv1[j] for j in range(0, len(ordersDv1))]) / pk)
                    constantfactor *= prod(map(lambda x: p**x, ranksDv1pk[1:]))
                    rank = ranksDv1pk[0]
                    eps = epsilons[len(ranks)-len(ranksDv1pk)]
                    values = [constantfactor * _orbit_length(rank, eps, tconstant / p)]
                    values += [constantfactor * _orbit_length(rank, eps, Integer(0))]
                    values += [constantfactor * _orbit_length(rank, eps, Integer(1) / p)]

                    if short == True:

                        orbitdict[tuple([m] + multiplicities)] = tuple(values)

                    else:

                        nonzeros = [t for t in range(0,p) if values[kronecker(t,p) +1] != 0]

                        for tdash in range(0,m,p):
                            
                            for tdashdash in nonzeros:

                                tt = tdash + tdashdash
                                orbitlength = values[kronecker(tdashdash, p)+1]
                                orbit = tuple([m] + multiplicities + map(lambda x: x - floor(x), [tt * p**j / m for j in range(0, k+1)]))
                                orbitdict[orbit] = orbitlength

            else:

                maxdenominators = [p for x in multiplicities]
                for j in range(k-1,-1,-1):
                    maxdenominators[j] = Integer(max(p*multiplicities[j]/multiplicities[j+1]*maxdenominators[j+1],p))

                skips = [0] + [j+1 for j in range(0,k) if multiplicities[j+1] > multiplicities[j]]
                noskips = [j for j in range(1,k+1) if not j in skips]
                ranklist = []
                epslist = []
                constantfactor = p**(len(skips)-1-k)
                ordersD = [Integer(x / multiplicities[0]) for x in ppowers if x > multiplicities[0]]
                ranksD = ranks[len(ppowers)-len(ordersD):]

                for skip in skips[1:]:

                    quotient = Integer(multiplicities[skip] / multiplicities[skip - 1])
                    ordersA = [x for x in ordersD if x <= quotient * p**skip]
                    ranksA = ranksD[:len(ordersA)]
                    ordersB = ordersD[len(ranksA):]
                    ranksB = ranksD[len(ranksA):]
                    pj = p**(skip - 1)
                    constantfactor *= prod([min(pj, ordersA[j])**ranksA[j] for j in range(0,len(ranksA))])
                    ordersApj = [Integer(x/pj) for x in ordersA if x > pj]
                    ranksApj = ranksA[len(ranksA)-len(ordersApj):]

                    if ordersApj != [] and ordersApj[0] == p:

                        ranklist.append(ranksApj[0])
                        epslist.append(epsilons[len(epsilons)-len(ranksD)])
                        constantfactor *= p**sum(ranksApj[1:])
                        ordersD = [Integer(x / quotient) for x in ordersB if x > quotient]
                        ranksD = ranksB[len(ranksB)-len(ordersD):]

                    else:

                        constantfactor = 0
                        break

                if constantfactor:

                    constantfactor *= prod([min(pk, ordersD[j])**ranksD[j] for j in range(0,len(ordersD))])
                    ordersDpk = [Integer(x / pk) for x in ordersD if x > pk]
                    ranksDpk = ranksD[len(ranksD)-len(ordersDpk):]

                    if ordersDpk != [] and ordersDpk[0] == p:

                        ranklist.append(ranksDpk[0])
                        epslist.append(epsilons[len(epsilons)-len(ranksDpk)])
                        constantfactor *= p**sum(ranksDpk[1:])

                    else:

                        constantfactor = 0

                if constantfactor:

                    product = [constantfactor] + [0 for j in skips[2:]]
                    skipindex = 0
                    tpjvalues = [0 for j in skips]
                    tpjs = [[x / maxdenominators[0] for x in range(0,maxdenominators[0])]] + [[] for j in skips[1:]]

                    # print "tpjs", tpjs
                    
                    while tpjs[0] != []:

                        if tpjs[skipindex] == []:

                            skipindex -= 1
                            tpjs[skipindex].remove(tpjvalues[skipindex])

                        else:

                            if skipindex == len(skips)-1:

                                for tpj in tpjs[skipindex]:

                                    tpjvalues[skipindex] = tpj
                                    tpk = p**(k - skips[skipindex]) * tpj
                                    factor = product[len(product) - 1]
                                    t = p**(skips[skipindex] - skips[skipindex - 1] - 1) * tpjvalues[skipindex - 1]
                                    t -= multiplicities[skips[skipindex]] / multiplicities[skips[skipindex] - 1] / p * tpj
                                    orbitlength1 = _orbit_length(ranklist[skipindex - 1], epslist[skipindex - 1], t)
                                    orbitlength2 = _orbit_length(ranklist[skipindex], epslist[skipindex], tpk)
                                    orbitlengths = orbitlength1 * orbitlength2

                                    if orbitlengths != 0:

                                        reducednorms = [0 for j in range(0,k+1)]
                                        for j in range(0,len(skips)):
                                            reducednorms[skips[j]] = tpjvalues[j]
                                        for j in noskips:
                                            t = p*reducednorms[j-1]
                                            reducednorms[j] = t - floor(t)

                                        orbitdict[tuple([m] + multiplicities + reducednorms)] = factor * orbitlengths

                                skipindex -= 1
                                tpjs[skipindex].remove(tpjvalues[skipindex])

                            else:

                                tpjvalues[skipindex] = tpjs[skipindex][0]

                                if skipindex > 0:
                                    
                                    t = p**(skips[skipindex] - skips[skipindex - 1] - 1) * tpjvalues[skipindex - 1]
                                    t -= multiplicities[skips[skipindex]] / multiplicities[skips[skipindex] - 1] / p * tpjvalues[skipindex]
                                    
                                    orbitlength = _orbit_length(ranklist[skipindex - 1], epslist[skipindex - 1], t)

                                    if orbitlength == 0:

                                        tpjs[skipindex].remove(tpjvalues[skipindex])

                                    else:
                                        maxdenominator = maxdenominators[skips[skipindex + 1]]
                                        tcandidates = [t/maxdenominator for t in range(0,maxdenominator)]
                                        difference = skips[skipindex + 1] - skips[skipindex]
                                        quotient = multiplicities[skips[skipindex + 1]] / multiplicities[skips[skipindex]]
                                        tpjs[skipindex + 1] = [t for t in tcandidates if (quotient * t - p**difference * tpjvalues[skipindex]).is_integral()]
                                        product[skipindex] = orbitlength * product[skipindex - 1]
                                        skipindex += 1

                                else:
<<<<<<< HEAD

                                    maxdenominator = maxdenominators[skips[skipindex + 1]]
                                    tcandidates = [t/maxdenominator for t in range(0,maxdenominator)]
                                    difference = skips[skipindex + 1] - skips[skipindex]
                                    quotient = multiplicities[skips[skipindex + 1]] / multiplicities[skips[skipindex]]
                                    tpjs[skipindex + 1] = [t for t in tcandidates if (quotient * t - p**difference * tpjvalues[skipindex]).is_integral()]

                                    skipindex += 1
                                    
        return orbitdict

    def values( self):
        r"""
        If this is the Jordan decomposition for $(M,Q)$, return the values of $Q(x)$ ($x \in M$) as a dictionary d.

        OUTPUT:
            dictionary -- the mapping Q(x) --> the number of elements x with the same value Q(x)

        EXAMPLES:
            sage: A = FiniteQuadraticModule('3^-3.27^2')
            sage: J = JordanDecomposition(A)
            sage: J.values() == \
                  {0: 729, \
                  1/27: 972, \
                  2/27: 972, \
                  4/27: 972, \
                  5/27: 972, \
                  7/27: 972, \
                  8/27: 972, \
                  1/3: 810, \
                  10/27: 972, \
                  11/27: 972, \
                  13/27: 972, \
                  14/27: 972, \
                  16/27: 972, \
                  17/27: 972, \
                  2/3: 648, \
                  19/27: 972, \
                  20/27: 972, \
                  22/27: 972, \
                  23/27: 972, \
                  25/27: 972, \
                  26/27: 972}
=======

                                    maxdenominator = maxdenominators[skips[skipindex + 1]]
                                    tcandidates = [t/maxdenominator for t in range(0,maxdenominator)]
                                    difference = skips[skipindex + 1] - skips[skipindex]
                                    quotient = multiplicities[skips[skipindex + 1]] / multiplicities[skips[skipindex]]
                                    tpjs[skipindex + 1] = [t for t in tcandidates if (quotient * t - p**difference * tpjvalues[skipindex]).is_integral()]

                                    skipindex += 1
                                    
        return orbitdict

    def values( self):
        r"""
        If this is the Jordan decomposition for $(M,Q)$, return the values of $Q(x)$ ($x \in M$) as a dictionary d.

        OUTPUT:
            dictionary -- the mapping Q(x) --> the number of elements x with the same value Q(x)

        EXAMPLES:
            sage: A = FiniteQuadraticModule('3^-3.27^2')
            sage: J = JordanDecomposition(A)
            sage: J.values() == \
                  {0: 729, \
                  1/27: 972, \
                  2/27: 972, \
                  4/27: 972, \
                  5/27: 972, \
                  7/27: 972, \
                  8/27: 972, \
                  1/3: 810, \
                  10/27: 972, \
                  11/27: 972, \
                  13/27: 972, \
                  14/27: 972, \
                  16/27: 972, \
                  17/27: 972, \
                  2/3: 648, \
                  19/27: 972, \
                  20/27: 972, \
                  22/27: 972, \
                  23/27: 972, \
                  25/27: 972, \
                  26/27: 972}
            True
            sage: A = FiniteQuadraticModule('2_3^-3.4^2.8_2^-2')
            sage: J = JordanDecomposition(A)
            sage: J.values() == \
                  {0: 480, \
                  1/8: 512, \
                  3/16: 1024, \
                  1/4: 480, \
                  3/8: 512, \
                  7/16: 1024, \
                  1/2: 544, \
                  5/8: 512, \
                  11/16: 1024, \
                  3/4: 544, \
                  7/8: 512, \
                  15/16: 1024}
            True
        """
        n = self.__A.order()

        values = [1]
        
        def combine_lists( list1, list2):
            N1 = len(list1)
            N2 = len(list2)
            newlength = lcm(N1,N2)
            newlist = [0 for j1 in range(0,newlength)]
            for j1 in range(0,N1):
                n1 = list1[j1]
                if n1 != 0:
                    for j2 in range(0,N2):
                        n2 = list2[j2]
                        if n2 != 0:
                            newlist[(j1 * Integer(newlength / N1) + j2 * Integer(newlength / N2)) % newlength] += (n1 * n2)
            return newlist        

        def values_even2adic(gs):
            p, l, n, eps = gs
            n /= 2
            factor = 2**((l-1)*n)
            if n == 1 and eps == 1:
                return [factor * (l+2)] + [factor * (valuation(j,2)+1) for j in range(1,2**l)]
            else:
                quotient = Integer(2**n-eps)/Integer(2**(n-1)-eps)
                return [factor * (quotient * (2**((n-1)*(l+1))-eps**(l+1)) + eps**(l+1))] + [factor * quotient * (2**((n-1)*(l+1)) - eps**(valuation(j,2)+1) * 2**((n-1)*(l-valuation(j,2)))) for j in range(1,2**l)] 
            
        def values_odd2adic(gs):
            p, l, n, eps, t = gs
            # t = t%8
            if eps == +1:
                if t == 0:
                    tvalues = (1,7)
                elif t == 1:
                    tvalues = (1,)
                elif t == 2:
                    tvalues = (1,1)
                elif t == 3:
                    tvalues = (1,1,1)
                elif t == 4:
                    tvalues = (1,1,1,1)
                elif t == 5:
                    tvalues = (7,7,7)
                elif t == 6:
                    tvalues = (7,7)
                elif t == 7:
                    tvalues = (7,)
                else:
                    raise TypeError
            elif eps == -1:
                if t == 0:
                    tvalues = (5,1,1,1)
                elif t == 1:
                    tvalues = (3,7,7)
                elif t == 2:
                    tvalues = (3,7)
                elif t == 3:
                    tvalues = (3,)
                elif t == 4:
                    tvalues = (3,1)
                elif t == 5:
                    tvalues = (5,)
                elif t == 6:
                    tvalues = (5,1)
                elif t == 7:
                    tvalues = (5,1,1)
            else:
                raise TypeError

            level = 2**(l+1)
            squarerepresentationlist = [0 for j in range(0,level)]
            if is_even(l+1):
                squarerepresentationlist[0] = squarerepresentationlist[2**(l-1)] = 2**((l+1)/2)
            else:
                squarerepresentationlist[0] = squarerepresentationlist[2**l] = 2**(l/2)
            for k in range(0,l-1,2):
                # print "k:", k
                for a in range(1, 2**(l+1-k),8):
                    # print "a:", a
                    squarerepresentationlist[2**k * a] = 2**(k/2 + 2)
            # print "Test the squarelist:", sum(squarerepresentationlist) == level, squarerepresentationlist, level

            # print "tvalues", tvalues
            
            t1inverse = inverse_mod(tvalues[0], level)
            values = [squarerepresentationlist[(j * t1inverse)%level]/2 for j in range(0,level)]

            if len(tvalues) > 1: #The following works only for tvalues where the last elements coincide

                t2inverse = inverse_mod(tvalues[1], level)
                newvalues = [squarerepresentationlist[(j * t2inverse)%level]/2 for j in range(0,level)]

                for j in range(1,len(tvalues)):
                    values = combine_lists(values, newvalues)

            neven = n - len(tvalues)
            if neven > 0:
                values = combine_lists(values, values_even2adic((p, l, neven, +1)))
            
            return values

                
        _P = n.prime_divisors()
        if 2 in _P:

            _P.remove(2)
            
            l = sorted([q for q in self.__jd.keys() if 0 == q%2])
            while l != []:
                q = l.pop()
                gs = self.__jd[q][1]
                if len(gs) > 4:
                    values = combine_lists(values, values_odd2adic(gs))
                else:
                    values = combine_lists(values, values_even2adic(gs))

        _P.sort( reverse = True)

        while [] != _P:

            p = _P.pop()
            shortorbitdict = self.orbit_list(p, short = True)
            level = max(q for q in self.__jd.keys() if 0 == q%p)
            newvalues = [0 for j in range(0,level)]
            newvalues[0] = 1
            
            for orbit in shortorbitdict.keys():

                if orbit != (1,):
                    
                    k = Integer(valuation(orbit[0],p)-1)
                    # print orbit
                    v1 = orbit[1]
                    if v1 == orbit[k+1]:
                    
                        orbitlengthsbykronecker = shortorbitdict[orbit]
                        for t1 in range(0,p**(k+1)):
                            newvalues[Integer(v1 * t1 * level / p**(k+1)) % level] += orbitlengthsbykronecker[kronecker(t1,p) + 1]

                    else:

                        newvalues[Integer(v1 * orbit[k+2] * level) % level] += shortorbitdict[orbit]

                    # print "Position1:", sum(newvalues)
            # print "1:", values
            # print "2:", newvalues
            values = combine_lists(values, newvalues)
            # print "3:", values
            # print "Position2:", values, _P, p

        # print "Position3:", values
            
        valuesdict = {Integer(j)/len(values) : values[j] for j in range(0,len(values)) if values[j] != 0}

        # print "Position4:", values, valuesdict, "END"
            
        return valuesdict #, values

    def two_torsion_values( self):
        r"""
        If this is the Jordan decomposition for $(M,Q)$, return the values of $Q(x)$
        for $x \in M_2=\{x \in M | 2*x = 0\}$, the subgroup of two-torsion elements as a dictionary.

        OUTPUT:
            dictionary -- the mapping Q(x) --> the number two-torsion elements x with the same value Q(x)

        EXAMPLES:
            sage: A = FiniteQuadraticModule('2_3^-3.4^2.8_2^-2')
            sage: J = JordanDecomposition(A)
            sage: J.two_torsion_values() == {0: 48, 1/4: 16, 1/2: 16, 3/4: 48}
>>>>>>> 685dcb93
            True
        """
        n = self.__A.order()

        values = [1]
        
        def combine_lists( list1, list2):
            N1 = len(list1)
            N2 = len(list2)
            newlength = lcm(N1,N2)
            newlist = [0 for j1 in range(0,newlength)]
            for j1 in range(0,N1):
                n1 = list1[j1]
                if n1 != 0:
                    for j2 in range(0,N2):
                        n2 = list2[j2]
                        if n2 != 0:
                            newlist[(j1 * Integer(newlength / N1) + j2 * Integer(newlength / N2)) % newlength] += (n1 * n2)
            return newlist        

<<<<<<< HEAD
        def values_even2adic(gs):
            p, l, n, eps = gs
            n /= 2
            factor = 2**((l-1)*n)
            if n == 1 and eps == 1:
                return [factor * (l+2)] + [factor * (valuation(j,2)+1) for j in range(1,2**l)]
            else:
                quotient = Integer(2**n-eps)/Integer(2**(n-1)-eps)
                return [factor * (quotient * (2**((n-1)*(l+1))-eps**(l+1)) + eps**(l+1))] + [factor * quotient * (2**((n-1)*(l+1)) - eps**(valuation(j,2)+1) * 2**((n-1)*(l-valuation(j,2)))) for j in range(1,2**l)] 
            
        def values_odd2adic(gs):
            p, l, n, eps, t = gs
            # t = t%8
            if eps == +1:
                if t == 0:
                    tvalues = (1,7)
                elif t == 1:
                    tvalues = (1,)
                elif t == 2:
                    tvalues = (1,1)
                elif t == 3:
                    tvalues = (1,1,1)
                elif t == 4:
                    tvalues = (1,1,1,1)
                elif t == 5:
                    tvalues = (7,7,7)
                elif t == 6:
                    tvalues = (7,7)
                elif t == 7:
                    tvalues = (7,)
                else:
                    raise TypeError
            elif eps == -1:
                if t == 0:
                    tvalues = (5,1,1,1)
                elif t == 1:
                    tvalues = (3,7,7)
                elif t == 2:
                    tvalues = (3,7)
                elif t == 3:
                    tvalues = (3,)
                elif t == 4:
                    tvalues = (3,1)
                elif t == 5:
                    tvalues = (5,)
                elif t == 6:
                    tvalues = (5,1)
                elif t == 7:
                    tvalues = (5,1,1)
            else:
                raise TypeError

            level = 2**(l+1)
            squarerepresentationlist = [0 for j in range(0,level)]
            if is_even(l+1):
                squarerepresentationlist[0] = squarerepresentationlist[2**(l-1)] = 2**((l+1)/2)
            else:
                squarerepresentationlist[0] = squarerepresentationlist[2**l] = 2**(l/2)
            for k in range(0,l-1,2):
                # print "k:", k
                for a in range(1, 2**(l+1-k),8):
                    # print "a:", a
                    squarerepresentationlist[2**k * a] = 2**(k/2 + 2)
            # print "Test the squarelist:", sum(squarerepresentationlist) == level, squarerepresentationlist, level

            # print "tvalues", tvalues
            
            t1inverse = inverse_mod(tvalues[0], level)
            values = [squarerepresentationlist[(j * t1inverse)%level]/2 for j in range(0,level)]

            if len(tvalues) > 1: #The following works only for tvalues where the last elements coincide

                t2inverse = inverse_mod(tvalues[1], level)
                newvalues = [squarerepresentationlist[(j * t2inverse)%level]/2 for j in range(0,level)]

                for j in range(1,len(tvalues)):
                    values = combine_lists(values, newvalues)

            neven = n - len(tvalues)
            if neven > 0:
                values = combine_lists(values, values_even2adic((p, l, neven, +1)))
            
            return values

                
        _P = n.prime_divisors()
        if 2 in _P:

            _P.remove(2)
            
            l = sorted([q for q in self.__jd.keys() if 0 == q%2])
            while l != []:
                q = l.pop()
                gs = self.__jd[q][1]
                if len(gs) > 4:
                    values = combine_lists(values, values_odd2adic(gs))
                else:
                    values = combine_lists(values, values_even2adic(gs))

        _P.sort( reverse = True)

        while [] != _P:

            p = _P.pop()
            shortorbitdict = self.orbit_list(p, short = True)
            level = max(q for q in self.__jd.keys() if 0 == q%p)
            newvalues = [0 for j in range(0,level)]
            newvalues[0] = 1
            
            for orbit in shortorbitdict.keys():

                if orbit != (1,):
                    
                    k = Integer(valuation(orbit[0],p)-1)
                    # print orbit
                    v1 = orbit[1]
                    if v1 == orbit[k+1]:
                    
                        orbitlengthsbykronecker = shortorbitdict[orbit]
                        for t1 in range(0,p**(k+1)):
                            newvalues[Integer(v1 * t1 * level / p**(k+1)) % level] += orbitlengthsbykronecker[kronecker(t1,p) + 1]

                    else:

                        newvalues[Integer(v1 * orbit[k+2] * level) % level] += shortorbitdict[orbit]

                    # print "Position1:", sum(newvalues)
            # print "1:", values
            # print "2:", newvalues
            values = combine_lists(values, newvalues)
            # print "3:", values
            # print "Position2:", values, _P, p

        # print "Position3:", values
            
        valuesdict = {Integer(j)/len(values) : values[j] for j in range(0,len(values)) if values[j] != 0}

        # print "Position4:", values, valuesdict, "END"
            
        return valuesdict #, values

    def two_torsion_values( self):

        n = self.__A.order()

        values = [1]
        
        def combine_lists( list1, list2):
            N1 = len(list1)
            N2 = len(list2)
            newlength = lcm(N1,N2)
            newlist = [0 for j1 in range(0,newlength)]
            for j1 in range(0,N1):
                n1 = list1[j1]
                if n1 != 0:
                    for j2 in range(0,N2):
                        n2 = list2[j2]
                        if n2 != 0:
                            newlist[(j1 * Integer(newlength / N1) + j2 * Integer(newlength / N2)) % newlength] += (n1 * n2)
            return newlist        

=======
>>>>>>> 685dcb93
        def two_torsion_values_even2adic(gs):
            p, l, n, eps = gs
            n /= 2
            fourn = 4**n
            if l == 1:
                epstwon = eps * 2**n
                return [(fourn + epstwon)/2, (fourn - epstwon)/2]
            else:
                return [fourn]
                
        def two_torsion_values_odd2adic(gs):
            p, l, n, eps, t = gs
            if l == 1:
                # print "n:", n, "eps:", eps, "t:", t, "n-t:", n-t, (n-t)/2
                if eps == -1:
                    t = (t + 4) % 8
                n2 = ((n - t)/2) % 4
                n1 = n - n2
                # print "n1:", n1, "n2:", n2, "t:", t
                list1 = [sum([binomial(n1,k) for k in range(j,n1+1,4)]) for j in range(0,4)]
                # print list1
                if n2 == 0:
                    return list1
                else:
                    list2 = [[1,0,0,1],[1,0,1,2],[1,1,3,3]][n2 - 1]
                    # print list2
                    return combine_lists(list1, list2)
            elif l == 2:
                twonminusone = 2**(n-1)
                return [twonminusone, twonminusone]
            else:
                return [2**n]
            
        l = sorted([q for q in self.__jd.keys() if 0 == q%2])
        while l != []:
            q = l.pop()
            gs = self.__jd[q][1]
            if len(gs) > 4:
                values = combine_lists(values, two_torsion_values_odd2adic(gs))
            else:
                values = combine_lists(values, two_torsion_values_even2adic(gs))
            
        valuesdict = {Integer(j)/len(values) : values[j] for j in range(0,len(values)) if values[j] != 0}

        return valuesdict #, values

        
    def constituent( self, q, names = None):
        r"""
        Return the Jordan constituent whose exponent is the
        prime power "q".
        
        EXAMPLES NONE
        """
        if not is_prime_power(q):
            raise TypeError
        gens = self.__jd.get( q, ((),()))[0]
        return self.__A.spawn( gens, names)


    def finite_quadratic_module(self):
        r"""
        Return the finite quadratic module who initialized
        this Jordan decomposition.
        
        EXAMPLES NONE
        """
        return self.__A


    def basis( p =None):
        r"""
        """
        pass

    
    @staticmethod
    def is_type_I(F):
        r"""
        EXAMPLES NONE
        """
        for i in range( F.nrows()):
            if is_odd( F[i,i]):
                return True
        return False

    
    
r"""
o: For elements return tuples instad of lists. Are their immutable matrices?

o A.quotient(U) should return B, f, g where  B is V/U (V = dual of U), f:V-->A and g:V-->B are
  the natural mophims.

o Implementation details should appear as NOTES not as comments

o Trivial madule + A should return A.

o If U is of type I the U.orthogonal_basis() should really give an OG basis

o Type II should return hyp's or hyp's + a single non hyp

o Less confusing for use: if a basis is already orthogonal the return it.

o The og basis should correspond to a 'normalized' genus_symbol

BUGS:

"""

###  Testing routines ###

def FiniteQuadraticModuleRandom(discbound=100,normbound=100,verbose=0):
    """
    Returns a random finite quaratic module with discriminant within the discriminant bound.
    
    """
    D = 0
    while False == is_fundamental_discriminant(D):
        D = ZZ.random_element( -discbound, discbound)
    K=QuadraticField(D,names='a')
    a = K.gens()[0]
    beta = 0
    while 0 == beta:
        beta = K.random_element()
    alpha = 0
    while 0 == alpha:
        alpha = K.random_element()
    om = beta/alpha
    if verbose>0:
        print "D=",D
        print "K=",K
        print "om=",om
    if om.denominator_ideal().absolute_norm()>normbound:
        return FiniteQuadraticModuleRandom(discbound,normbound,verbose)
    #A.<x,y> =
    A = FiniteQuadraticModule( om/om.parent().gen())
    x,y = A.gens()
    N = A.kernel()
    if verbose>0:
        print "A=",A
        print "|A.list()|=",len(list(A))
        print "N=",N
    if False == N.is_isotropic():
        return FiniteQuadraticModuleRandom(discbound,normbound,verbose)
    if len(list(A)) == 1:
        return FiniteQuadraticModuleRandom(discbound,normbound,verbose)
    if  max( map(max,A.gram().rows()))==0 and min( map(min,A.gram().rows()))==0:
        return FiniteQuadraticModuleRandom(discbound,normbound,verbose)
#if False == A.is_nondegenerate():
    #    return FiniteQuadraticModuleRandom(bound)
    B = A.quotient(N)
    if False == B.is_nondegenerate():
        if verbose>0:
            print "A / N is nondegenerate!"
            print "A=",A
            print "Gram(A)=",A.gram()
            print "B=",B
            print "N=A.kernel()=",N
        raise ValueError,"Quotient is nondegenerate!"
    return B



def test_fqm_random(fqbound=100,nbound=10,cbound=10,size_bd=50,verbose=0):
    r"""
    Check nbound different random finite quadratic modules

    The tests we do are:
    1) Compute Jordan block
    2) Compute sigma invariant
    """
    # first get a random FQM
    ntest=0
    for i in range(nbound):
        l=size_bd+1        
        while l>size_bd:
            FQ=FiniteQuadraticModuleRandom(fqbound,nbound,verbose-1)
            l=len(list(FQ))
            #info=get_factors2(FQ.jordan_decomposition())
        t = test_one_F(FQ)
        if t<>True:
            return t
        ntest+=1
        #assert s0 == si[0]/si[1]
    if verbose>0:
        print "Tested {0} modules!".format(ntest)
    return True

def test_one_F(FQ='4_1'):
    if not hasattr(FQ,"Q"):
        FQ = FiniteQuadraticModule(FQ)
    N = FQ.level()
    z = CyclotomicField(N).gens()[0]
    for a in range(1,N):
        s0 = FQ.char_invariant(a)
        s1 = naive_Gauss_sum(FQ,a)
        #print s0,s1
        if abs(CC(s0[0])*CC(s0[1])-CC(s1[0])/CC(s1[1]**2))>1e-10:
                if verbose>0:
                    print 'a=', a
                    print "s0=",s0,CC(s0[0]*s0[1])
                    print "s1=",s1,CC(s1[0]/s1[1]**2)
                return False,a,FQ
    return True


def test_fqm_from_signature(num_tests=10,num_comp=4,prime_bd=5,pow_bd=3,verbose=0):
    r"""
    Check that the genus symbol determines the finite quadratic module.
    """
    from sage.all import prime_range,random,random_prime
    for n in range(num_tests):
        s=""
        for i in range(num_comp):
            p = random_prime(prime_bd)
            k = ZZ.random_element(1,pow_bd+1)
            q = p**k
            if p == 2:
                if random()<0.5: ## Make a type 1 factor
                    t = 2*ZZ.random_element(4)+1
                    if kronecker(t,2) == 1:
                        s+="{q}_{t}^1".format(t=t,q=q)
                    else:
                        s+="{q}_{t}^-1".format(t=t,q=q)
                else:
                    if random()<0.5:
                        s+="{q}^2".format(q=q) # B
                    else:
                        s+="{q}^-2".format(q=q) # C
            else:
                if random()<0.5:
                    s+="{q}^1".format(q=q)
                else:
                    s+="{q}^-1".format(q=q)                    
            if i<num_comp-1:
                s+="."
        M = FiniteQuadraticModule(s)
        s0 = M.jordan_decomposition().genus_symbol()
        N = FiniteQuadraticModule(s0)
        if verbose>0:
            print "s=",s
            print "s0=",s0
        if verbose>1:
            print "M=",M
            print "N=",N            
            
        if not M.is_isomorphic(N):
            raise ArithmeticError,"{0} and {1} with symbol {2} are not isomorphic!".format(M,N,s)
        # if(FQ.level() % 4 <> 0 or is_odd(info['sign'])):
        #     continue
        # if verbose>0:
        #     print "FQ=",FQ," size=",l," level=",FQ.level()," sigma^4=",FQ.sigma_invariant()^4
        #     print "Genus symbol=",FQ.jordan_decomposition().genus_symbol()
        
        # if test_epd_one_fqm(FQ,cbound):
        #     print "ok for FQ=",i
        # else:
        #     print "*Not* ok for FQ=",i
        #     return False
    ## Functions for testing
def naive_Gauss_sum(FQ,a):
    r"""
    If this quadratic module equals $A = (M,Q)$, return
    the characteristic function of $A$ at $s$, i.e. return
    $$\chi_A (s)= |M|^{-1}\sum_{x\in M} \exp(2\pi i s Q(x)))$$
    computed naively by summing.
    NOTE: This is slow and should only be used for testing purposes.
    """
    N = FQ.level()
    z = CyclotomicField(N).gens()[0]
    res = 0
    for x in list(FQ):
        res += z**(a*(FQ.Q(x)*N))
    return res,ZZ(len(list(FQ))).sqrt()


def orbitlist_test(str = None):
    r"""
    testing if all orbits sum up to the size of the
    finite quadratic module
    """
    if str:
        A = FiniteQuadraticModule(str)
    else:
        A = FiniteQuadraticModuleRandom(discbound=10000,normbound=10000,verbose=0)
    J = JordanDecomposition(A)
    str = J.genus_symbol()
    print str
    olist = J.orbit_list()
    testpassed = True
    for p in olist.keys():
        st = J.genus_symbol(p)
        order = p**valuation(A.order(),p)
        orbitsum = sum(olist[p][key] for key in olist[p].keys())
        # print "   order of A:", order
        # print "sum of orbits:", orbitsum
        testpassed = testpassed and (order == orbitsum)
        print p.str() + ": # of elements in the computed orbits sum up to the order of " + st + ":", order == orbitsum, order, orbitsum
    return testpassed
    
def values_test(str):
    r"""
    testing if the computed dictionary of values sums up
    to the size of the finite quadratic module
    """
    A = FiniteQuadraticModule(str)
    J = JordanDecomposition(A)

    print str

    # valuesdict, values = J.values()
    valuesdict = J.values()
    
    # print "Position1"

    Avalues = A.values()
    b1 = valuesdict == Avalues
    print "Test A.values() == J.values():", b1
    
    # print "Position2"
    
    b2 = sum([valuesdict[key] for key in valuesdict.keys()]) == A.order()
    print "Test sum(values) == A.order():", b2
    
    # print "Position3"

    Atwotorsionvalues = A.kernel_subgroup(2).as_ambient()[0].values()
    Jtwotorsionvalues = J.two_torsion_values()

    b3 = Atwotorsionvalues == Jtwotorsionvalues
    print "Test two_torsion_values():    ", b3

    # print Avalues
    # print valuesdict    

    if not b3:
        print "A:", Atwotorsionvalues
        print "J:", Jtwotorsionvalues

    return b1 and b2 and b3

    
def testing_routine(p):
    r"""
    testing discriminant only with p components
    """
    k = Integer(3)
    p = Integer(p)
    p1 = p.str()
    p2 = (p**2).str()
    p3 = (p**3).str()
    p4 = (p**4).str()
    p5 = (p**5).str()
    str = ''
    for a in range(-k,k+1):
        if a != 0:
            astr = Integer(a).str()
            str1 = str +  p1+'^'+astr+'.'
        else:
            str1 = str
        print "str1:", str1
        for b in range(-k+1,k):
            if b != 0:
                bstr = Integer(b).str()
                str2 = str1 + p2+'^'+bstr+'.'
            else:
                str2 = str1
            print "    str2:", str2
            for c in range(-k+3,k-2):
                if c != 0:
                    cstr = Integer(c).str()
                    str3 = str2 + p3+'^'+cstr+'.'
                else:
                    str3 = str2
                print "        str3:", str3
                for d in range(0,1): # range(-k+4,k-3)
                    if d != 0:
                        dstr = Integer(d).str()
                        str4 = str3 + p4+'^'+dstr+'.'
                    else:
                        str4 = str3
                    print "            str4:", str4
                    for e in range(0,1): # range(-k+4,k-3)
                        if e != 0:
                            estr = Integer(e).str()
                            str5 = str4 + p5+'^'+estr+'.'
                        else:
                            str5 = str4
                        print "                str5:", str5
                        str5 = str5[:-1]
                        if str5 != '':
                            # A = FiniteQuadraticModule(str5)
                            # J = JordanDecomposition(A)
                            if values_test(str5):
                                print str, True
                            else:
                                return str, False
    return True, "All tests successfull"
                                
def testing_routine_odd2adic():

    for p in [3,5,7,9,11,13,17,19,25]:

        q = Integer(2)
        
        while q < 2**4:
            
            for oddstr in ['_0^2', '_0^-4', '_1^1', '_1^-3', '_2^2', '_2^-2', '_3^3',
                           '_3^-1', '_4^4', '_4^-2', '_5^3', '_5^-1', '_6^2', '_6^-2',
                           '_7^1', '_7^-3', '_0^4', '_0^-6', '_1^3', '_1^-5', '_2^4',
                           '_2^-4', '_3^5', '_3^-3', '_4^6', '_4^-4', '_5^5', '_5^-3',
                           '_6^4', '_6^-4', '_7^3', '_7^-5']:

                oddprimestr = '.' + Integer(p).str() + '^' + (-1 + 2 * floor(2 * random())).str() + '.27^-1'
                if not values_test(q.str() + oddstr + oddprimestr):

                    return "Test not passed:", q.str() + oddstr + oddprimestr
            
            q *= 2<|MERGE_RESOLUTION|>--- conflicted
+++ resolved
@@ -86,10 +86,7 @@
 TODO: Lots and lots of examples. 
 """
 
-<<<<<<< HEAD
 from sage.functions.other                 import floor
-=======
->>>>>>> 685dcb93
 from sage.rings.arith                     import divisors, is_prime, kronecker, lcm, gcd, prime_divisors, primitive_root, is_square, is_prime_power, inverse_mod, binomial
 from sage.rings.all                       import ZZ, QQ, Integer, PolynomialRing,CC
 from sage.groups.group                    import AbelianGroup 
@@ -3235,12 +3232,6 @@
         
     def orbit_list(self, p = None, short = False):
         r"""
-<<<<<<< HEAD
-        Return a dictionary of orbit lists
-        for the primes occuring in the jordan decomposition
-        
-        EXAMPLES NONE
-=======
         If this is the Jordan decomposition for $(M,Q)$, return the dictionary of
         dictionaries of orbits corresponding to the p-groups of $M$.
         If a prime p is given only the dictionary of orbits for the p-group is returned. 
@@ -3328,7 +3319,6 @@
                   (27, 1, 1, 1, 25/27, 7/9, 1/3): 972, \
                   (27, 1, 1, 1, 26/27, 8/9, 2/3): 972} 
             True
->>>>>>> 685dcb93
         """
         n = self.__A.order()
         if not p:
@@ -3644,51 +3634,6 @@
                                         skipindex += 1
 
                                 else:
-<<<<<<< HEAD
-
-                                    maxdenominator = maxdenominators[skips[skipindex + 1]]
-                                    tcandidates = [t/maxdenominator for t in range(0,maxdenominator)]
-                                    difference = skips[skipindex + 1] - skips[skipindex]
-                                    quotient = multiplicities[skips[skipindex + 1]] / multiplicities[skips[skipindex]]
-                                    tpjs[skipindex + 1] = [t for t in tcandidates if (quotient * t - p**difference * tpjvalues[skipindex]).is_integral()]
-
-                                    skipindex += 1
-                                    
-        return orbitdict
-
-    def values( self):
-        r"""
-        If this is the Jordan decomposition for $(M,Q)$, return the values of $Q(x)$ ($x \in M$) as a dictionary d.
-
-        OUTPUT:
-            dictionary -- the mapping Q(x) --> the number of elements x with the same value Q(x)
-
-        EXAMPLES:
-            sage: A = FiniteQuadraticModule('3^-3.27^2')
-            sage: J = JordanDecomposition(A)
-            sage: J.values() == \
-                  {0: 729, \
-                  1/27: 972, \
-                  2/27: 972, \
-                  4/27: 972, \
-                  5/27: 972, \
-                  7/27: 972, \
-                  8/27: 972, \
-                  1/3: 810, \
-                  10/27: 972, \
-                  11/27: 972, \
-                  13/27: 972, \
-                  14/27: 972, \
-                  16/27: 972, \
-                  17/27: 972, \
-                  2/3: 648, \
-                  19/27: 972, \
-                  20/27: 972, \
-                  22/27: 972, \
-                  23/27: 972, \
-                  25/27: 972, \
-                  26/27: 972}
-=======
 
                                     maxdenominator = maxdenominators[skips[skipindex + 1]]
                                     tcandidates = [t/maxdenominator for t in range(0,maxdenominator)]
@@ -3921,7 +3866,6 @@
             sage: A = FiniteQuadraticModule('2_3^-3.4^2.8_2^-2')
             sage: J = JordanDecomposition(A)
             sage: J.two_torsion_values() == {0: 48, 1/4: 16, 1/2: 16, 3/4: 48}
->>>>>>> 685dcb93
             True
         """
         n = self.__A.order()
@@ -3942,170 +3886,6 @@
                             newlist[(j1 * Integer(newlength / N1) + j2 * Integer(newlength / N2)) % newlength] += (n1 * n2)
             return newlist        
 
-<<<<<<< HEAD
-        def values_even2adic(gs):
-            p, l, n, eps = gs
-            n /= 2
-            factor = 2**((l-1)*n)
-            if n == 1 and eps == 1:
-                return [factor * (l+2)] + [factor * (valuation(j,2)+1) for j in range(1,2**l)]
-            else:
-                quotient = Integer(2**n-eps)/Integer(2**(n-1)-eps)
-                return [factor * (quotient * (2**((n-1)*(l+1))-eps**(l+1)) + eps**(l+1))] + [factor * quotient * (2**((n-1)*(l+1)) - eps**(valuation(j,2)+1) * 2**((n-1)*(l-valuation(j,2)))) for j in range(1,2**l)] 
-            
-        def values_odd2adic(gs):
-            p, l, n, eps, t = gs
-            # t = t%8
-            if eps == +1:
-                if t == 0:
-                    tvalues = (1,7)
-                elif t == 1:
-                    tvalues = (1,)
-                elif t == 2:
-                    tvalues = (1,1)
-                elif t == 3:
-                    tvalues = (1,1,1)
-                elif t == 4:
-                    tvalues = (1,1,1,1)
-                elif t == 5:
-                    tvalues = (7,7,7)
-                elif t == 6:
-                    tvalues = (7,7)
-                elif t == 7:
-                    tvalues = (7,)
-                else:
-                    raise TypeError
-            elif eps == -1:
-                if t == 0:
-                    tvalues = (5,1,1,1)
-                elif t == 1:
-                    tvalues = (3,7,7)
-                elif t == 2:
-                    tvalues = (3,7)
-                elif t == 3:
-                    tvalues = (3,)
-                elif t == 4:
-                    tvalues = (3,1)
-                elif t == 5:
-                    tvalues = (5,)
-                elif t == 6:
-                    tvalues = (5,1)
-                elif t == 7:
-                    tvalues = (5,1,1)
-            else:
-                raise TypeError
-
-            level = 2**(l+1)
-            squarerepresentationlist = [0 for j in range(0,level)]
-            if is_even(l+1):
-                squarerepresentationlist[0] = squarerepresentationlist[2**(l-1)] = 2**((l+1)/2)
-            else:
-                squarerepresentationlist[0] = squarerepresentationlist[2**l] = 2**(l/2)
-            for k in range(0,l-1,2):
-                # print "k:", k
-                for a in range(1, 2**(l+1-k),8):
-                    # print "a:", a
-                    squarerepresentationlist[2**k * a] = 2**(k/2 + 2)
-            # print "Test the squarelist:", sum(squarerepresentationlist) == level, squarerepresentationlist, level
-
-            # print "tvalues", tvalues
-            
-            t1inverse = inverse_mod(tvalues[0], level)
-            values = [squarerepresentationlist[(j * t1inverse)%level]/2 for j in range(0,level)]
-
-            if len(tvalues) > 1: #The following works only for tvalues where the last elements coincide
-
-                t2inverse = inverse_mod(tvalues[1], level)
-                newvalues = [squarerepresentationlist[(j * t2inverse)%level]/2 for j in range(0,level)]
-
-                for j in range(1,len(tvalues)):
-                    values = combine_lists(values, newvalues)
-
-            neven = n - len(tvalues)
-            if neven > 0:
-                values = combine_lists(values, values_even2adic((p, l, neven, +1)))
-            
-            return values
-
-                
-        _P = n.prime_divisors()
-        if 2 in _P:
-
-            _P.remove(2)
-            
-            l = sorted([q for q in self.__jd.keys() if 0 == q%2])
-            while l != []:
-                q = l.pop()
-                gs = self.__jd[q][1]
-                if len(gs) > 4:
-                    values = combine_lists(values, values_odd2adic(gs))
-                else:
-                    values = combine_lists(values, values_even2adic(gs))
-
-        _P.sort( reverse = True)
-
-        while [] != _P:
-
-            p = _P.pop()
-            shortorbitdict = self.orbit_list(p, short = True)
-            level = max(q for q in self.__jd.keys() if 0 == q%p)
-            newvalues = [0 for j in range(0,level)]
-            newvalues[0] = 1
-            
-            for orbit in shortorbitdict.keys():
-
-                if orbit != (1,):
-                    
-                    k = Integer(valuation(orbit[0],p)-1)
-                    # print orbit
-                    v1 = orbit[1]
-                    if v1 == orbit[k+1]:
-                    
-                        orbitlengthsbykronecker = shortorbitdict[orbit]
-                        for t1 in range(0,p**(k+1)):
-                            newvalues[Integer(v1 * t1 * level / p**(k+1)) % level] += orbitlengthsbykronecker[kronecker(t1,p) + 1]
-
-                    else:
-
-                        newvalues[Integer(v1 * orbit[k+2] * level) % level] += shortorbitdict[orbit]
-
-                    # print "Position1:", sum(newvalues)
-            # print "1:", values
-            # print "2:", newvalues
-            values = combine_lists(values, newvalues)
-            # print "3:", values
-            # print "Position2:", values, _P, p
-
-        # print "Position3:", values
-            
-        valuesdict = {Integer(j)/len(values) : values[j] for j in range(0,len(values)) if values[j] != 0}
-
-        # print "Position4:", values, valuesdict, "END"
-            
-        return valuesdict #, values
-
-    def two_torsion_values( self):
-
-        n = self.__A.order()
-
-        values = [1]
-        
-        def combine_lists( list1, list2):
-            N1 = len(list1)
-            N2 = len(list2)
-            newlength = lcm(N1,N2)
-            newlist = [0 for j1 in range(0,newlength)]
-            for j1 in range(0,N1):
-                n1 = list1[j1]
-                if n1 != 0:
-                    for j2 in range(0,N2):
-                        n2 = list2[j2]
-                        if n2 != 0:
-                            newlist[(j1 * Integer(newlength / N1) + j2 * Integer(newlength / N2)) % newlength] += (n1 * n2)
-            return newlist        
-
-=======
->>>>>>> 685dcb93
         def two_torsion_values_even2adic(gs):
             p, l, n, eps = gs
             n /= 2
